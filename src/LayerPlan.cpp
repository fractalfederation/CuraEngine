--- conflicted
+++ resolved
@@ -578,11 +578,7 @@
 
 static const float max_non_bridge_line_volume = 100000.0f; // limit to accumulated "volume" of non-bridge lines which is proportional to distance x extrusion rate
 
-<<<<<<< HEAD
-void LayerPlan::addWallLine(const Point& p0, const Point& p1, const GCodePathConfig& non_bridge_config, const GCodePathConfig& bridge_config, float flow, float& non_bridge_line_volume, double& speed_factor, coord_t distance_to_bridge_start)
-=======
-void LayerPlan::addWallLine(const Point& p0, const Point& p1, const SliceMeshStorage& mesh, const GCodePathConfig& non_bridge_config, const GCodePathConfig& bridge_config, float flow, float& non_bridge_line_volume, double& speed_factor, double distance_to_bridge_start)
->>>>>>> 3b0e5ffd
+void LayerPlan::addWallLine(const Point& p0, const Point& p1, const SliceMeshStorage& mesh, const GCodePathConfig& non_bridge_config, const GCodePathConfig& bridge_config, float flow, float& non_bridge_line_volume, double& speed_factor, coord_t distance_to_bridge_start)
 {
     const coord_t min_line_len = 5; // we ignore lines less than 5um long
     const double acceleration_segment_len = 1000; // accelerate using segments of this length
