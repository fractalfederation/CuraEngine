--- conflicted
+++ resolved
@@ -1239,8 +1239,7 @@
         const Point& p0 = polygon[start];
         const Point& p1 = polygon[end];
         // ignore line segments that are less than 5uM long
-<<<<<<< HEAD
-        if(vSize2(p1 - p0) < 25)
+        if(vSize2(p1 - p0) < MINIMUM_SQUARED_LINE_LENGTH)
         {
             continue;
         }
@@ -1250,13 +1249,6 @@
             const coord_t min_comb_distance = (config.type == PrintFeatureType::Skin) ?  config.getLineWidth() * 3 : 0;
             addTravel(p0, false, min_comb_distance);
         }
-=======
-        if(vSize2(p1 - p0) < MINIMUM_SQUARED_LINE_LENGTH)
-        {
-            continue;
-        }
-        addTravel(p0);
->>>>>>> 91d8c371
         addExtrusionMove(p1, config, space_fill_type, flow_ratio, false, 1.0, fan_speed);
         last_position = p1;
 
