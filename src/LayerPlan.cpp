//Copyright (c) 2019 Ultimaker B.V.
//CuraEngine is released under the terms of the AGPLv3 or higher.

#include <cstring>

#include "Application.h" //To communicate layer view data.
#include "ExtruderTrain.h"
#include "LayerPlan.h"
#include "MergeInfillLines.h"
#include "raft.h" // getTotalExtraLayers
#include "Slice.h"
#include "sliceDataStorage.h"
#include "wallOverlap.h"
#include "communication/Communication.h"
#include "pathPlanning/Comb.h"
#include "pathPlanning/CombPaths.h"
#include "settings/types/Ratio.h"
#include "utils/logoutput.h"
#include "utils/polygonUtils.h"
#include "WipeScriptConfig.h"

namespace cura {

constexpr int MINIMUM_LINE_LENGTH = 5; // in uM. Generated lines shorter than this may be discarded
constexpr int MINIMUM_SQUARED_LINE_LENGTH = MINIMUM_LINE_LENGTH * MINIMUM_LINE_LENGTH;

ExtruderPlan::ExtruderPlan(const size_t extruder, const LayerIndex layer_nr, const bool is_initial_layer, const bool is_raft_layer, const coord_t layer_thickness, const FanSpeedLayerTimeSettings& fan_speed_layer_time_settings, const RetractionConfig& retraction_config)
: heated_pre_travel_time(0)
, required_start_temperature(-1)
, extruder_nr(extruder)
, layer_nr(layer_nr)
, is_initial_layer(is_initial_layer)
, is_raft_layer(is_raft_layer)
, layer_thickness(layer_thickness)
, fan_speed_layer_time_settings(fan_speed_layer_time_settings)
, retraction_config(retraction_config)
, extrudeSpeedFactor(1.0)
, extraTime(0.0)
, totalPrintTime(0)
{
}

void ExtruderPlan::setExtrudeSpeedFactor(const Ratio speed_factor)
{
    extrudeSpeedFactor = speed_factor;
}

double ExtruderPlan::getExtrudeSpeedFactor()
{
    return extrudeSpeedFactor;
}

void ExtruderPlan::setFanSpeed(double _fan_speed)
{
    fan_speed = _fan_speed;
}
double ExtruderPlan::getFanSpeed()
{
    return fan_speed;
}

double ExtruderPlan::getMaterial(std::vector<double>* amounts) const
{
    double total = 0;

    if (amounts)
    {
        amounts->assign((unsigned)PrintFeatureType::NumPrintFeatureTypes, 0.0);
    }

    for (const GCodePath& path : paths)
    {
        double amount = path.estimates.getMaterial();
        total +=  amount;
        if (amounts)
        {
            unsigned feature_type = (unsigned)path.config->type;
            if (feature_type < (unsigned)PrintFeatureType::NumPrintFeatureTypes)
            {
                (*amounts)[feature_type] += amount;
            }
        }
    }

    return total;
}

GCodePath* LayerPlan::getLatestPathWithConfig(const GCodePathConfig& config, SpaceFillType space_fill_type, const Ratio flow, bool spiralize, const Ratio speed_factor, const double fan_speed)
{
    std::vector<GCodePath>& paths = extruder_plans.back().paths;
    if (paths.size() > 0 && paths.back().config == &config && !paths.back().done && paths.back().flow == flow && paths.back().speed_factor == speed_factor && paths.back().mesh_id == current_mesh && paths.back().fan_speed == fan_speed) // spiralize can only change when a travel path is in between
    {
        return &paths.back();
    }
    paths.emplace_back(config, current_mesh, space_fill_type, flow, spiralize, speed_factor, fan_speed);
    GCodePath* ret = &paths.back();
    ret->skip_agressive_merge_hint = mode_skip_agressive_merge;
    return ret;
}

void LayerPlan::forceNewPathStart()
{
    std::vector<GCodePath>& paths = extruder_plans.back().paths;
    if (paths.size() > 0)
        paths[paths.size()-1].done = true;
}

LayerPlan::LayerPlan(const SliceDataStorage& storage, LayerIndex layer_nr, coord_t z, coord_t layer_thickness, size_t start_extruder, const std::vector<FanSpeedLayerTimeSettings>& fan_speed_layer_time_settings_per_extruder, coord_t comb_boundary_offset, coord_t comb_move_inside_distance, coord_t travel_avoid_distance)
: storage(storage)
, configs_storage(storage, layer_nr, layer_thickness)
, z(z)
, final_travel_z(z)
, mode_skip_agressive_merge(false)
, layer_nr(layer_nr)
, is_initial_layer(layer_nr == 0 - static_cast<LayerIndex>(Raft::getTotalExtraLayers()))
, is_raft_layer(layer_nr < 0 - static_cast<LayerIndex>(Raft::getFillerLayerCount()))
, layer_thickness(layer_thickness)
, has_prime_tower_planned_per_extruder(Application::getInstance().current_slice->scene.extruders.size(), false)
, current_mesh("NONMESH")
, max_path_time(0)
, last_extruder_previous_layer(start_extruder)
, last_planned_extruder(&Application::getInstance().current_slice->scene.extruders[start_extruder])
, first_travel_destination_is_inside(false) // set properly when addTravel is called for the first time (otherwise not set properly)
, comb_boundary_inside1(computeCombBoundaryInside(1))
, comb_boundary_inside2(computeCombBoundaryInside(2))
, comb_move_inside_distance(comb_move_inside_distance)
, fan_speed_layer_time_settings_per_extruder(fan_speed_layer_time_settings_per_extruder)
{
    size_t current_extruder = start_extruder;
    was_inside = true; // not used, because the first travel move is bogus
    is_inside = false; // assumes the next move will not be to inside a layer part (overwritten just before going into a layer part)
    if (Application::getInstance().current_slice->scene.current_mesh_group->settings.get<CombingMode>("retraction_combing") != CombingMode::OFF)
    {
        comb = new Comb(storage, layer_nr, comb_boundary_inside1, comb_boundary_inside2, comb_boundary_offset, travel_avoid_distance, comb_move_inside_distance);
    }
    else
    {
        comb = nullptr;
    }
    for (const ExtruderTrain& extruder : Application::getInstance().current_slice->scene.extruders)
    {
        layer_start_pos_per_extruder.emplace_back(extruder.settings.get<coord_t>("layer_start_x"), extruder.settings.get<coord_t>("layer_start_y"));
    }
    extruder_plans.reserve(Application::getInstance().current_slice->scene.extruders.size());
    extruder_plans.emplace_back(current_extruder, layer_nr, is_initial_layer, is_raft_layer, layer_thickness, fan_speed_layer_time_settings_per_extruder[current_extruder], storage.retraction_config_per_extruder[current_extruder]);

    for (size_t extruder_nr = 0; extruder_nr < Application::getInstance().current_slice->scene.extruders.size(); extruder_nr++)
    { //Skirt and brim.
        skirt_brim_is_processed[extruder_nr] = false;
    }
}

LayerPlan::~LayerPlan()
{
    if (comb)
        delete comb;
}

ExtruderTrain* LayerPlan::getLastPlannedExtruderTrain()
{
    return last_planned_extruder;
}


Polygons LayerPlan::computeCombBoundaryInside(const size_t max_inset)
{
    const CombingMode combing_mode = Application::getInstance().current_slice->scene.current_mesh_group->settings.get<CombingMode>("retraction_combing");
    if (combing_mode == CombingMode::OFF)
    {
        return Polygons();
    }
    if (layer_nr < 0)
    { // when a raft is present
        if (combing_mode == CombingMode::NO_SKIN)
        {
            return Polygons();
        }
        else
        {
            return storage.raftOutline.offset(MM2INT(0.1));
        }
    }
    else 
    {
        Polygons comb_boundary;
        for (const SliceMeshStorage& mesh : storage.meshes)
        {
            const SliceLayer& layer = mesh.layers[layer_nr];
            if (mesh.settings.get<bool>("infill_mesh")) {
                continue;
            }
            const coord_t skin_avoid_distance = mesh.settings.get<coord_t>("machine_nozzle_tip_outer_diameter") * 0.75;
            const CombingMode combing_mode = mesh.settings.get<CombingMode>("retraction_combing");
            if (combing_mode == CombingMode::NO_SKIN)
            {
                // we need to include the walls in the comb boundary otherwise it's not possible to tell if a travel move crosses a skin region

                const coord_t line_width_0 = mesh.settings.get<coord_t>("wall_line_width_0");

                for (const SliceLayerPart& part : layer.parts)
                {
                    const size_t num_insets = part.insets.size();
                    Polygons outer = part.outline; // outer boundary of wall combing region
                    coord_t outer_to_outline_dist = 0; // distance from outer to the part's outline

                    if (num_insets > 1 && part.insets[1].size() == part.outline.size())
                    {
                        // part's wall has multiple lines and the 2nd wall line is complete
                        // set the outer boundary to the inside edge of the outer wall

                        outer = part.insets[0].offset(-line_width_0/2);
                        outer_to_outline_dist = line_width_0;
                    }
                    else if (num_insets > 0)
                    {
                        // set the outer boundary to be 1/4 line width inside the centre line of the outer wall

                        outer = part.insets[0].offset(-line_width_0/4);
                        outer_to_outline_dist = line_width_0*3/4;
                    }

                    // finally, check that outer actually has the same number of polygons as the part's outline
                    // if it doesn't it means that the outer wall is missing where the part narrows so in those
                    // regions we need to use the part outline for the outer boundary of the combing region
                    // (expect poor results due to the nozzle being allowed to go right to the part's edge)

                    if (outer.size() != part.outline.size())
                    {
                        // first we calculate the part outline for those portions of the part where outer is missing
                        // this is done by shrinking the part outline so that it is very slightly smaller than outer, then expanding it again so it is very
                        // slightly larger than its original size and subtracting that from the original part outline
                        // NOTE - the additional small shrink/expands are required to ensure that the polygons overlap a little so we do not rely on exact results

                        Polygons outline_where_outer_is_missing(part.outline.difference(part.outline.offset(-(outer_to_outline_dist+5)).offset(outer_to_outline_dist+10)));

                        // merge outer with the portions of the part outline we just calculated
                        // the trick here is to expand the outlines sufficiently so that they overlap when unioned and then the result is shrunk back to the correct size

                        outer = outer.offset(outer_to_outline_dist/2+10).unionPolygons(outline_where_outer_is_missing.offset(outer_to_outline_dist/2+10)).offset(-(outer_to_outline_dist/2+10)).intersection(part.outline);
                    }

                    if (num_insets == 0)
                    {
                        comb_boundary.add(outer);
                    }
                    else
                    {
                        Polygons inner; // inner boundary of wall combing region

                        // the inside of the wall combing region is just inside the wall's inner edge so it can meet up with the infill (if any)

                        if (num_insets == 1)
                        {
                            inner = part.insets[0].offset(-10-line_width_0/2);
                        }
                        else
                        {
                            inner = part.insets[num_insets - 1].offset(-10 - mesh.settings.get<coord_t>("wall_line_width_x") / 2);
                        }

                        Polygons infill(part.infill_area);
                        Polygons skin_parts;
                        for (const SkinPart& skin_part : part.skin_parts)
                        {
                            skin_parts.add(skin_part.outline);
                        }
                        infill = infill.difference(skin_parts.unionPolygons().offset(skin_avoid_distance));

                        if (part.perimeter_gaps.size() > 0)
                        {
                            infill = infill.unionPolygons(part.perimeter_gaps.offset(10)); // ensure polygons overlap slightly
                        }

                        // combine the wall combing region (outer - inner) with the infill (if any)
                        comb_boundary.add(infill.unionPolygons(outer.difference(inner)));
                    }
                }
            }
            else if (combing_mode == CombingMode::INFILL)
            {
                for (const SliceLayerPart& part : layer.parts)
                {
                    Polygons skin_parts;
                    for (const SkinPart& skin_part : part.skin_parts)
                    {
                        skin_parts.add(skin_part.outline);
                    }
                    comb_boundary.add(part.infill_area.difference(skin_parts.unionPolygons().offset(skin_avoid_distance)));
                }
            }
            else
            {
                layer.getInnermostWalls(comb_boundary, max_inset, mesh);
            }
        }
        return comb_boundary;
    }
}

void LayerPlan::setIsInside(bool _is_inside)
{
    is_inside = _is_inside;
}

bool LayerPlan::setExtruder(const size_t extruder_nr)
{
    if (extruder_nr == getExtruder())
    {
        return false;
    }
    setIsInside(false);
    { // handle end position of the prev extruder
        ExtruderTrain* extruder = getLastPlannedExtruderTrain();
        const bool end_pos_absolute = extruder->settings.get<bool>("machine_extruder_end_pos_abs");
        Point end_pos(extruder->settings.get<coord_t>("machine_extruder_end_pos_x"), extruder->settings.get<coord_t>("machine_extruder_end_pos_y"));
        if (!end_pos_absolute)
        {
            end_pos += getLastPlannedPositionOrStartingPosition();
        }
        else 
        {
            const Point extruder_offset(extruder->settings.get<coord_t>("machine_nozzle_offset_x"), extruder->settings.get<coord_t>("machine_nozzle_offset_y"));
            end_pos += extruder_offset; // absolute end pos is given as a head position
        }
        if (end_pos_absolute || last_planned_position)
        {
            addTravel(end_pos); //  + extruder_offset cause it
        }
    }
    if (extruder_plans.back().paths.empty() && extruder_plans.back().inserts.empty())
    { // first extruder plan in a layer might be empty, cause it is made with the last extruder planned in the previous layer
        extruder_plans.back().extruder_nr = extruder_nr;
    }
    else 
    {
        extruder_plans.emplace_back(extruder_nr, layer_nr, is_initial_layer, is_raft_layer, layer_thickness, fan_speed_layer_time_settings_per_extruder[extruder_nr], storage.retraction_config_per_extruder[extruder_nr]);
        assert(extruder_plans.size() <= Application::getInstance().current_slice->scene.extruders.size() && "Never use the same extruder twice on one layer!");
    }
    last_planned_extruder = &Application::getInstance().current_slice->scene.extruders[extruder_nr];

    { // handle starting pos of the new extruder
        ExtruderTrain* extruder = getLastPlannedExtruderTrain();
        const bool start_pos_absolute = extruder->settings.get<bool>("machine_extruder_start_pos_abs");
        Point start_pos(extruder->settings.get<coord_t>("machine_extruder_start_pos_x"), extruder->settings.get<coord_t>("machine_extruder_start_pos_y"));
        if (!start_pos_absolute)
        {
            start_pos += getLastPlannedPositionOrStartingPosition();
        }
        else 
        {
            Point extruder_offset(extruder->settings.get<coord_t>("machine_nozzle_offset_x"), extruder->settings.get<coord_t>("machine_nozzle_offset_y"));
            start_pos += extruder_offset; // absolute start pos is given as a head position
        }
        if (start_pos_absolute || last_planned_position)
        {
            last_planned_position = start_pos;
        }
    }
    return true;
}
void LayerPlan::setMesh(const std::string mesh_id)
{
    current_mesh = mesh_id;
}

void LayerPlan::setMaxPathTime(const double time)
{
    max_path_time = time;
}

void LayerPlan::moveInsideCombBoundary(const coord_t distance)
{
    constexpr coord_t max_dist2 = MM2INT(2.0) * MM2INT(2.0); // if we are further than this distance, we conclude we are not inside even though we thought we were.
    // this function is to be used to move from the boudary of a part to inside the part
    Point p = getLastPlannedPositionOrStartingPosition(); // copy, since we are going to move p
    if (PolygonUtils::moveInside(comb_boundary_inside2, p, distance, max_dist2) != NO_INDEX)
    {
        //Move inside again, so we move out of tight 90deg corners
        PolygonUtils::moveInside(comb_boundary_inside2, p, distance, max_dist2);
        if (comb_boundary_inside2.inside(p))
        {
            addTravel_simple(p);
            //Make sure the that any retraction happens after this move, not before it by starting a new move path.
            forceNewPathStart();
        }
    }
}

bool LayerPlan::getPrimeTowerIsPlanned(unsigned int extruder_nr) const
{
    return has_prime_tower_planned_per_extruder[extruder_nr];
}

void LayerPlan::setPrimeTowerIsPlanned(unsigned int extruder_nr)
{
    has_prime_tower_planned_per_extruder[extruder_nr] = true;
}

std::optional<std::pair<Point, bool>> LayerPlan::getFirstTravelDestinationState() const
{
    std::optional<std::pair<Point, bool>> ret;
    if (first_travel_destination)
    {
        ret = std::make_pair(*first_travel_destination, first_travel_destination_is_inside);
    }
    return ret;
}

<<<<<<< HEAD
GCodePath& LayerPlan::addTravel(Point p, bool force_comb_retract, coord_t min_comb_distance)
=======
GCodePath& LayerPlan::addTravel(const Point p, const bool force_retract)
>>>>>>> 71c1db64
{
    const GCodePathConfig& travel_config = configs_storage.travel_config_per_extruder[getExtruder()];
    const RetractionConfig& retraction_config = storage.retraction_config_per_extruder[getExtruder()];

    GCodePath* path = getLatestPathWithConfig(travel_config, SpaceFillType::None);

    bool combed = false;

    const ExtruderTrain* extruder = getLastPlannedExtruderTrain();

<<<<<<< HEAD
    const coord_t maximum_travel_resolution = extruder->settings.get<coord_t>("meshfix_maximum_travel_resolution");

    const bool retraction_hop_enabled = extruder->settings.get<bool>("retraction_hop_enabled") || (layer_nr == 0 && extruder->settings.get<bool>("retraction_hop_only_on_initial_layer"));

=======
>>>>>>> 71c1db64
    const bool is_first_travel_of_extruder_after_switch = extruder_plans.back().paths.size() == 1 && (extruder_plans.size() > 1 || last_extruder_previous_layer != getExtruder());
    bool bypass_combing = is_first_travel_of_extruder_after_switch && extruder->settings.get<bool>("retraction_hop_after_extruder_switch");

    const bool is_first_travel_of_layer = !static_cast<bool>(last_planned_position);
    const bool retraction_enable = extruder->settings.get<bool>("retraction_enable");
    if (is_first_travel_of_layer)
    {
        bypass_combing = true; // first travel move is bogus; it is added after this and the previous layer have been planned in LayerPlanBuffer::addConnectingTravelMove
        first_travel_destination = p;
        first_travel_destination_is_inside = is_inside;
<<<<<<< HEAD
        if (layer_nr == 0 && extruder->settings.get<bool>("retraction_enable") && retraction_hop_enabled)
=======
        if (layer_nr == 0 && retraction_enable && extruder->settings.get<bool>("retraction_hop_enabled"))
>>>>>>> 71c1db64
        {
            path->retract = true;
            path->perform_z_hop = true;
        }
        forceNewPathStart(); // force a new travel path after this first bogus move
    }
    else if (force_retract && last_planned_position && !shorterThen(*last_planned_position - p, retraction_config.retraction_min_travel_distance))
    {
        // path is not shorter than min travel distance, force a retraction
        path->retract = true;
        if (comb == nullptr)
        {
            path->perform_z_hop = retraction_hop_enabled;
        }
    }

    if (layer_nr == 0 && comb != nullptr && extruder->settings.get<bool>("travel_no_combing_on_initial_layer"))
    {
        bypass_combing = true;
    }

    if (comb != nullptr && !bypass_combing)
    {
        CombPaths combPaths;

        // Divide by 2 to get the radius
        // Multiply by 2 because if two lines start and end points places very close then will be applied combing with retractions. (Ex: for brim)
        const coord_t max_distance_ignored = extruder->settings.get<coord_t>("machine_nozzle_tip_outer_diameter") / 2 * 2;

        combed = comb->calc(*extruder, *last_planned_position, p, combPaths, was_inside, is_inside, std::max(min_comb_distance, max_distance_ignored));
        if (combed)
        {
            bool retract = path->retract || (combPaths.size() > 1 && retraction_enable);
            if (!retract)
            { // check whether we want to retract
                if (combPaths.throughAir)
                {
                    retract = retraction_enable;
                }
                else
                {
                    for (CombPath& combPath : combPaths)
                    { // retract when path moves through a boundary
                        if (combPath.cross_boundary)
                        {
                            retract = retraction_enable;
                            break;
                        }
                    }
                }
                if (combPaths.size() == 1)
                {
                    CombPath comb_path = combPaths[0];
                    if (extruder->settings.get<bool>("limit_support_retractions") &&
                        combPaths.throughAir && !comb_path.cross_boundary && comb_path.size() == 2 && comb_path[0] == *last_planned_position && comb_path[1] == p)
                    { // limit the retractions from support to support, which didn't cross anything
                        retract = false;
                    }
                }
            }

            const coord_t maximum_travel_resolution = extruder->settings.get<coord_t>("meshfix_maximum_travel_resolution");
            coord_t distance = 0;
            Point last_point((last_planned_position) ? *last_planned_position : Point(0, 0));
            const Point start_point(last_point);
            for (CombPath& combPath : combPaths)
            { // add all comb paths (don't do anything special for paths which are moving through air)
                if (combPath.size() == 0)
                {
                    continue;
                }
                for (Point& comb_point : combPath)
                {
                    if (path->points.empty() || vSize2(path->points.back() - comb_point) > maximum_travel_resolution * maximum_travel_resolution)
                    {
                        path->points.push_back(comb_point);
                        distance += vSize(last_point - comb_point);
                        last_point = comb_point;
                    }
                }
                distance += vSize(last_point - p);
                const coord_t retract_threshold = extruder->settings.get<coord_t>("retraction_combing_max_distance");
                path->retract = retract || (retract_threshold > 0 && distance > retract_threshold && retraction_enable);
                // don't perform a z-hop

                const coord_t max_extra_distance = extruder->settings.get<coord_t>("retraction_combing_max_extra_distance");
                if (max_extra_distance > 0)
                {
                    const coord_t direct_distance = vSize(start_point - p);
                    if (distance > (direct_distance + max_extra_distance))
                    {
                        // the combed travel distance is too long, use a direct line travel move instead
                        path->points.clear();
                        // retract and z-hop as per a normal non-combed travel move
                        path->retract = (direct_distance >= retraction_config.retraction_min_travel_distance);
                        if (path->retract)
                        {
                            path->perform_z_hop = retraction_hop_enabled;
                        }
                    }
                }
            }
        }
    }

    // CURA-6675:
    // Retraction Minimal Travel Distance should work for all travel moves. If the travel move is shorter than the
    // Retraction Minimal Travel Distance, retraction should be disabled.
    if (!is_first_travel_of_layer && last_planned_position && shorterThen(*last_planned_position - p, retraction_config.retraction_min_travel_distance))
    {
        path->retract = false;
        path->perform_z_hop = false;
    }

    // no combing? retract only when path is not shorter than minimum travel distance
    if (!combed && !is_first_travel_of_layer && last_planned_position && !shorterThen(*last_planned_position - p, retraction_config.retraction_min_travel_distance))
    {
        if (was_inside) // when the previous location was from printing something which is considered inside (not support or prime tower etc)
        {               // then move inside the printed part, so that we don't ooze on the outer wall while retraction, but on the inside of the print.
            assert (extruder != nullptr);
            coord_t innermost_wall_line_width = extruder->settings.get<coord_t>((extruder->settings.get<size_t>("wall_line_count") > 1) ? "wall_line_width_x" : "wall_line_width_0");
            if (layer_nr == 0)
            {
                innermost_wall_line_width *= extruder->settings.get<Ratio>("initial_layer_line_width_factor");
            }
            moveInsideCombBoundary(innermost_wall_line_width);
        }
<<<<<<< HEAD
        path->retract = true;
        path->perform_z_hop = retraction_hop_enabled;
=======
        path->retract = retraction_enable;
        path->perform_z_hop = retraction_enable && extruder->settings.get<bool>("retraction_hop_enabled");
>>>>>>> 71c1db64
    }

    // must start new travel path as retraction can be enabled or not depending on path length, etc.
    forceNewPathStart();

    GCodePath& ret = addTravel_simple(p, path);
    was_inside = is_inside;
    return ret;
}

GCodePath& LayerPlan::addTravel_simple(Point p, GCodePath* path)
{
    bool is_first_travel_of_layer = !static_cast<bool>(last_planned_position);
    if (is_first_travel_of_layer)
    { // spiralize calls addTravel_simple directly as the first travel move in a layer
        first_travel_destination = p;
        first_travel_destination_is_inside = is_inside;
    }
    if (path == nullptr)
    {
        path = getLatestPathWithConfig(configs_storage.travel_config_per_extruder[getExtruder()], SpaceFillType::None);
    }
    path->points.push_back(p);
    last_planned_position = p;
    return *path;
}

void LayerPlan::planPrime(const float& prime_blob_wipe_length)
{
    forceNewPathStart();
    GCodePath& prime_travel = addTravel_simple(getLastPlannedPositionOrStartingPosition() + Point(0, MM2INT(prime_blob_wipe_length)));
    prime_travel.retract = false;
    prime_travel.perform_z_hop = false;
    prime_travel.perform_prime = true;
    forceNewPathStart();
}

void LayerPlan::addExtrusionMove(Point p, const GCodePathConfig& config, SpaceFillType space_fill_type, const Ratio& flow, bool spiralize, Ratio speed_factor, double fan_speed)
{
    // ignore extrusions less than 5uM long
    if(vSize2(p - *last_planned_position) >= 25)
    {
        GCodePath* path = getLatestPathWithConfig(config, space_fill_type, flow, spiralize, speed_factor, fan_speed);
        path->points.push_back(p);
        if (max_path_time > 0)
        {
            // start a new path if the current path print time is at least max_path_time
            path->length += vSize(p - *last_planned_position);
            if (INT2MM(path->length) >= max_path_time * config.getSpeed() * speed_factor)
            {
                forceNewPathStart();
            }
        }
        last_planned_position = p;
    }
}

void LayerPlan::addPolygon(ConstPolygonRef polygon, int start_idx, const GCodePathConfig& config, WallOverlapComputation* wall_overlap_computation, coord_t wall_0_wipe_dist, bool spiralize, const Ratio& flow_ratio, bool always_retract)
{
    Point p0 = polygon[start_idx];
    addTravel(p0, always_retract);
    for (unsigned int point_idx = 1; point_idx < polygon.size(); point_idx++)
    {
        Point p1 = polygon[(start_idx + point_idx) % polygon.size()];
        const Ratio flow = (wall_overlap_computation) ? flow_ratio * wall_overlap_computation->getFlow(p0, p1) : flow_ratio;
        addExtrusionMove(p1, config, SpaceFillType::Polygons, flow, spiralize);
        p0 = p1;
    }
    if (polygon.size() > 2)
    {
        const Point& p1 = polygon[start_idx];
        const Ratio flow = (wall_overlap_computation) ? flow_ratio * wall_overlap_computation->getFlow(p0, p1) : flow_ratio;
        addExtrusionMove(p1, config, SpaceFillType::Polygons, flow, spiralize);

        if (wall_0_wipe_dist > 0)
        { // apply outer wall wipe
            p0 = polygon[start_idx];
            int distance_traversed = 0;
            for (unsigned int point_idx = 1; ; point_idx++)
            {
                Point p1 = polygon[(start_idx + point_idx) % polygon.size()];
                int p0p1_dist = vSize(p1 - p0);
                if (distance_traversed + p0p1_dist >= wall_0_wipe_dist)
                {
                    Point vector = p1 - p0;
                    Point half_way = p0 + normal(vector, wall_0_wipe_dist - distance_traversed);
                    addTravel_simple(half_way);
                    break;
                }
                else
                {
                    addTravel_simple(p1);
                    distance_traversed += p0p1_dist;
                }
                p0 = p1;
            }
            forceNewPathStart();
        }
    }
    else 
    {
        logWarning("WARNING: line added as polygon! (LayerPlan)\n");
    }
}

void LayerPlan::addPolygonsByOptimizer(const Polygons& polygons, const GCodePathConfig& config, WallOverlapComputation* wall_overlap_computation, const ZSeamConfig& z_seam_config, coord_t wall_0_wipe_dist, bool spiralize, const Ratio flow_ratio, bool always_retract, bool reverse_order)
{
    if (polygons.size() == 0)
    {
        return;
    }
    PathOrderOptimizer orderOptimizer(getLastPlannedPositionOrStartingPosition(), z_seam_config);
    for (unsigned int poly_idx = 0; poly_idx < polygons.size(); poly_idx++)
    {
        orderOptimizer.addPolygon(polygons[poly_idx]);
    }
    orderOptimizer.optimize();
    
    if(reverse_order == false)
    {
        for (unsigned int poly_idx : orderOptimizer.polyOrder)
        {
            addPolygon(polygons[poly_idx], orderOptimizer.polyStart[poly_idx], config, wall_overlap_computation, wall_0_wipe_dist, spiralize, flow_ratio, always_retract);
        }
    }
    else
    {
        for(int index = orderOptimizer.polyOrder.size() - 1; index >= 0; --index)
        {
            int poly_idx = orderOptimizer.polyOrder[index];
            addPolygon(polygons[poly_idx], orderOptimizer.polyStart[poly_idx], config, wall_overlap_computation, wall_0_wipe_dist, spiralize, flow_ratio, always_retract);
        }
    }
}

static const float max_non_bridge_line_volume = 100000.0f; // limit to accumulated "volume" of non-bridge lines which is proportional to distance x extrusion rate

void LayerPlan::addWallLine(const Point& p0, const Point& p1, const SliceMeshStorage& mesh, const GCodePathConfig& non_bridge_config, const GCodePathConfig& bridge_config, float flow, float& non_bridge_line_volume, Ratio speed_factor, coord_t& distance_to_bridge_start)
{
    const coord_t min_line_len = 5; // we ignore lines less than 5um long
    const double acceleration_segment_len = 1000; // accelerate using segments of this length
    const double acceleration_factor = 0.75; // must be < 1, the larger the value, the slower the acceleration
    const bool spiralize = false;

    const coord_t min_bridge_line_len = mesh.settings.get<coord_t>("bridge_wall_min_length");
    const Ratio bridge_wall_coast = mesh.settings.get<Ratio>("bridge_wall_coast");
    Ratio overhang_speed_factor = mesh.settings.get<Ratio>("wall_overhang_speed_factor");
    const Point mid(p0 + (p1 - p0)/2);
    const bool is_overhang = (!overhang_mask.empty() && overhang_mask.inside(p0, true) && overhang_mask.inside(p1, true) && overhang_mask.inside(mid, true));
    double fan_speed = GCodePathConfig::FAN_SPEED_DEFAULT;

    if (is_overhang)
    {
        if (layer_nr > 1)
        {
            fan_speed = (double)mesh.settings.get<Ratio>("wall_overhang_fan_speed") * 100.0;
        }
        // use the distance from the mid point of the line segment to the inside edge of the overhang mask to modify the overhang speed factor
        // the closer the line segment is to the inside edge of the overhang mask, the closer the overhang speed factor is to 1.0
        // the effect of this is to smooth the speed transition
        const coord_t wall_line_width_0 = mesh.settings.get<coord_t>("wall_line_width_0");
        // end is normal to the line mid point spaced a wall line width to the inside of the polygon
        const Point end(mid + normal(turn90CCW(p1 - mid), wall_line_width_0));
        if (!overhang_mask.inside(end, true))
        {
            // end is not inside the overhang mask area so unless the outline polygon is a very weird shape end must be
            // located nearer to the inside edge of the mask than the outer edge
            ClosestPolygonPoint cpp = PolygonUtils::findClosest(end, overhang_mask);
            if (cpp.isValid())
            {
                // cpp.location is now the point on the inside edge of the overhang mask that is nearest to mid
                const coord_t overhang_width = layer_thickness * std::tan(mesh.settings.get<AngleDegrees>("wall_overhang_angle") / (180 / M_PI));
                const coord_t dist = vSize(cpp.location - mid);
                if (dist < overhang_width)
                {
                    overhang_speed_factor = 1.0 + (overhang_speed_factor - 1.0) * dist / overhang_width;
                }
            }
        }
        // ensure the speed factor does not produce a speed less than the minimum speed allowed
        const Velocity min_speed = fan_speed_layer_time_settings_per_extruder[getExtruder()].cool_min_speed;
        overhang_speed_factor = std::max((double)overhang_speed_factor, (double)(min_speed / non_bridge_config.getSpeed()));
    }

    Point cur_point = p0;

    // helper function to add a single non-bridge line

    // If the line precedes a bridge line, it may be coasted to reduce the nozzle pressure before the bridge is reached

    // alternatively, if the line follows a bridge line, it may be segmented and the print speed gradually increased to reduce under-extrusion

    auto addNonBridgeLine = [&](const Point& line_end)
    {
        coord_t distance_to_line_end = vSize(cur_point - line_end);

        while (distance_to_line_end > min_line_len)
        {
            // if we are accelerating after a bridge line, the segment length is less than the whole line length
            Point segment_end = (speed_factor == 1 || distance_to_line_end < acceleration_segment_len) ? line_end : cur_point + (line_end - cur_point) * acceleration_segment_len / distance_to_line_end;

            // flow required for the next line segment - when accelerating after a bridge segment, the flow is increased in inverse proportion to the speed_factor
            // so the slower the feedrate, the greater the flow - the idea is to get the extruder back to normal pressure as quickly as possible
            const float segment_flow = (speed_factor < 1) ? flow * (1 / speed_factor) : flow;

            // if a bridge is present in this wall, this particular segment may need to be partially or wholely coasted
            if (distance_to_bridge_start > 0)
            {
                // speed_flow_factor approximates how the extrusion rate alters between the non-bridge wall line and the following bridge wall line
                // if the extrusion rates are the same, its value will be 1, if the bridge config extrusion rate is < the non-bridge config extrusion rate, the value is < 1

                const Ratio speed_flow_factor((bridge_config.getSpeed() * bridge_config.getFlowRatio()) / (non_bridge_config.getSpeed() * non_bridge_config.getFlowRatio()));

                // coast distance is proportional to distance, speed and flow of non-bridge segments just printed and is throttled by speed_flow_factor
                const double coast_dist = std::min(non_bridge_line_volume, max_non_bridge_line_volume) * (1 - speed_flow_factor) * bridge_wall_coast / 40;
                const double distance_to_coast_start = std::max(distance_to_bridge_start - coast_dist, 0.0);

                if (coast_dist > 0 && distance_to_coast_start <= distance_to_line_end)
                {
                    segment_end = line_end;
                    if ((distance_to_line_end - distance_to_coast_start) > min_line_len)
                    {
                        // segment is longer than coast distance so extrude using non-bridge config to start of coast
                        addExtrusionMove(cur_point + (line_end - cur_point) * distance_to_coast_start / distance_to_line_end, non_bridge_config, SpaceFillType::Polygons, segment_flow, spiralize, speed_factor);
                    }
                    // then coast to end of line
                    addExtrusionMove(line_end, non_bridge_config, SpaceFillType::Polygons, 0, spiralize, speed_factor);
                    distance_to_bridge_start -= distance_to_line_end;
                    if (distance_to_bridge_start < 0)
                    {
                        distance_to_bridge_start = 0;
                    }
                }
                else
                {
                    // no coasting required, just normal segment using non-bridge config
                    addExtrusionMove(segment_end, non_bridge_config, SpaceFillType::Polygons, segment_flow, spiralize, (is_overhang) ? overhang_speed_factor : speed_factor, fan_speed);
                    distance_to_bridge_start -= vSize(cur_point - segment_end);
                    if (distance_to_bridge_start < 0)
                    {
                        distance_to_bridge_start = 0;
                    }
                }
            }
            else
            {
                // no coasting required, just normal segment using non-bridge config
                addExtrusionMove(segment_end, non_bridge_config, SpaceFillType::Polygons, segment_flow, spiralize, (is_overhang) ? overhang_speed_factor : speed_factor, fan_speed);
            }
            non_bridge_line_volume += vSize(cur_point - segment_end) * segment_flow * speed_factor * non_bridge_config.getSpeed();
            cur_point = segment_end;
            speed_factor = 1 - (1 - speed_factor) * acceleration_factor;
            if (speed_factor >= 0.9)
            {
                speed_factor = 1;
            }
            distance_to_line_end = vSize(cur_point - line_end);
        }
    };

    if (bridge_wall_mask.empty())
    {
        // no bridges required
        addExtrusionMove(p1, non_bridge_config, SpaceFillType::Polygons, flow, spiralize, (is_overhang) ? overhang_speed_factor : 1.0_r, fan_speed);
    }
    else
    {
        // bridges may be required
        if (PolygonUtils::polygonCollidesWithLineSegment(bridge_wall_mask, p0, p1))
        {
            // the line crosses the boundary between supported and non-supported regions so one or more bridges are required

            // determine which segments of the line are bridges

            Polygon line_poly;
            line_poly.add(p0);
            line_poly.add(p1);
            Polygons line_polys;
            line_polys.add(line_poly);
            line_polys = bridge_wall_mask.intersectionPolyLines(line_polys);

            // line_polys now contains the wall lines that need to be printed using bridge_config

            while (line_polys.size() > 0)
            {
                // find the bridge line segment that's nearest to the current point
                int nearest = 0;
                float smallest_dist2 = vSize2f(cur_point - line_polys[0][0]);
                for(unsigned i = 1; i < line_polys.size(); ++i)
                {
                    float dist2 = vSize2f(cur_point - line_polys[i][0]);
                    if (dist2 < smallest_dist2)
                    {
                        nearest = i;
                        smallest_dist2 = dist2;
                    }
                }
                ConstPolygonRef bridge = line_polys[nearest];

                // set b0 to the nearest vertex and b1 the furthest
                Point b0 = bridge[0];
                Point b1 = bridge[1];

                if (vSize2f(cur_point - b1) < vSize2f(cur_point - b0))
                {
                    // swap vertex order
                    b0 = bridge[1];
                    b1 = bridge[0];
                }

                const double bridge_line_len = vSize(b1 - b0);

                if (bridge_line_len >= min_bridge_line_len)
                {
                    // extrude using non_bridge_config to the start of the next bridge segment

                    distance_to_bridge_start = vSize(cur_point - b0);
                    addNonBridgeLine(b0);

                    // extrude using bridge_config to the end of the next bridge segment

                    if (bridge_line_len > min_line_len)
                    {
                        addExtrusionMove(b1, bridge_config, SpaceFillType::Polygons, flow);
                        non_bridge_line_volume = 0;
                        cur_point = b1;
                        // after a bridge segment, start slow and accelerate to avoid under-extrusion due to extruder lag
                        speed_factor = std::max(std::min(Ratio(bridge_config.getSpeed() / non_bridge_config.getSpeed()), 1.0_r), 0.5_r);
                    }
                    distance_to_bridge_start = 0;
                }
                else
                {
                    // treat the short bridge line just like a normal line

                    addNonBridgeLine(b1);
                }

                // finished with this segment
                line_polys.remove(nearest);
            }

            // if we haven't yet reached p1, fill the gap with non_bridge_config line
            addNonBridgeLine(p1);
        }
        else if (bridge_wall_mask.inside(p0, true) && vSize(p0 - p1) >= min_bridge_line_len)
        {
            // both p0 and p1 must be above air (the result will be ugly!)
            addExtrusionMove(p1, bridge_config, SpaceFillType::Polygons, flow);
            non_bridge_line_volume = 0;
        }
        else
        {
            // no part of the line is above air or the line is too short to print as a bridge line
            addNonBridgeLine(p1);
        }
    }
}

void LayerPlan::addWall(ConstPolygonRef wall, int start_idx, const SliceMeshStorage& mesh, const GCodePathConfig& non_bridge_config, const GCodePathConfig& bridge_config, WallOverlapComputation* wall_overlap_computation, coord_t wall_0_wipe_dist, float flow_ratio, bool always_retract)
{
    Point z_seam_point = wall[start_idx];

    // when the z-seam location is user-specified and no corner preference has been specified, calculate an "exact" z-seam point that does not have to
    // be located at a wall vertex, i.e. it can fall between vertices. This should eliminate the z-seam wobble that occurs due to the non-alignment of vertices
    // between layers.

    if (mesh.settings.get<EZSeamType>("z_seam_type") == EZSeamType::USER_SPECIFIED && mesh.settings.get<EZSeamCornerPrefType>("z_seam_corner") == EZSeamCornerPrefType::Z_SEAM_CORNER_PREF_NONE)
    {
        // create a "hint line" that extends all the way across the mesh and passes through the z-seam hint point and the middle of the mesh
        // then find the point on the wall outline that lies on the hint line and is closest to the z-seam hint point and use that for the wall's z_seam_point
        // if no such point can be found, just use the point that has been previously calculated to be nearest the z-seam hint as the wall's z_seam_point
        const Point abs_z_seam_hint = mesh.getZSeamHint();
        const Point mesh_middle = mesh.bounding_box.flatten().getMiddle();
        // we need the z-seam hint point to be at least a little distance from the middle of the mesh to be able to create a reliable hint line
        if (vSize(abs_z_seam_hint - mesh_middle) > 1000)
        {
            const coord_t approx_max_len = std::max(mesh.settings.get<coord_t>("machine_width"), mesh.settings.get<coord_t>("machine_depth")) * 1.414;
            // hint_vec needs to be long enough so that its end points are further away from abs_z_seam_hint than approx_max_len
            const Point hint_vec = normal(abs_z_seam_hint - mesh_middle, approx_max_len * 4);
            // intersect that line with the wall polygon and find the resulting line end point that is closest to the z-seam hint point
            Polygons lines;
            lines.addLine(mesh_middle - hint_vec, mesh_middle + hint_vec);
            Polygons wall_polys;
            wall_polys.add(wall);
            lines = wall_polys.intersectionPolyLines(lines);
            Point closest = z_seam_point;
            coord_t min_dist2 = approx_max_len * approx_max_len;
            for (ConstPolygonRef line : lines)
            {
                for (unsigned i = 0; i < 2; ++i)
                {
                    coord_t dist2 = vSize2(abs_z_seam_hint - line[i]);
                    if (dist2 < min_dist2)
                    {
                        min_dist2 = dist2;
                        closest = line[i];
                    }
                }
            }
            if (vSize2(closest - z_seam_point) > 25)
            {
                // find the wall line that closest lies on and set start_idx to the first point on that line
                // the line is likely to be close to wall[start_idx] so test the nearest lines first
                for (unsigned i = 0; i < (wall.size() + 1) / 2; ++i)
                {
                    // test lines forwards of wall[start_idx]
                    int16_t beyond = 0;
                    if (LinearAlg2D::getDist2FromLineSegment(wall[(start_idx + i) % wall.size()], closest, wall[(start_idx + i + 1) % wall.size()], &beyond) < 25 && !beyond)
                    {
                        z_seam_point = closest;
                        start_idx = (start_idx + i) % wall.size();
                        break;
                    }
                    // test lines backwards of wall[start_idx]
                    beyond = 0;
                    if (LinearAlg2D::getDist2FromLineSegment(wall[(start_idx + wall.size() - i - 1) % wall.size()], closest, wall[(start_idx + wall.size() - i) % wall.size()], &beyond) < 25 && !beyond)
                    {
                        z_seam_point = closest;
                        start_idx = (start_idx + wall.size() - i - 1) % wall.size();
                        break;
                    }
                }
            }
        }
    }

    // make sure wall start point is not above air!
    int supported_start_idx = locateFirstSupportedVertex(wall, start_idx);

    if (supported_start_idx != start_idx)
    {
        start_idx = supported_start_idx;
        z_seam_point = wall[supported_start_idx];
    }

    float non_bridge_line_volume = max_non_bridge_line_volume; // assume extruder is fully pressurised before first non-bridge line is output
    double speed_factor = 1.0; // start first line at normal speed
    coord_t distance_to_bridge_start = 0; // will be updated before each line is processed

    const coord_t min_bridge_line_len = mesh.settings.get<coord_t>("bridge_wall_min_length");
    const Ratio wall_min_flow = mesh.settings.get<Ratio>("wall_min_flow");
    const bool wall_min_flow_retract = mesh.settings.get<bool>("wall_min_flow_retract");
    const coord_t small_feature_max_length = mesh.settings.get<coord_t>("small_feature_max_length");
    const bool is_small_feature = (small_feature_max_length > 0) && wall.shorterThan(small_feature_max_length);
    Ratio small_feature_speed_factor = mesh.settings.get<Ratio>((layer_nr == 0) ? "small_feature_speed_factor_0" : "small_feature_speed_factor");
    const Velocity min_speed = fan_speed_layer_time_settings_per_extruder[getLastPlannedExtruderTrain()->extruder_nr].cool_min_speed;
    small_feature_speed_factor = std::max((double)small_feature_speed_factor, (double)(min_speed / non_bridge_config.getSpeed()));

    // helper function to calculate the distance from the start of the current wall line to the first bridge segment

    auto computeDistanceToBridgeStart = [&](const unsigned current_line_index, const unsigned num_lines)
    {
        if (!bridge_wall_mask.empty())
        {
            // there is air below the part so iterate through the lines that have not yet been output accumulating the total distance to the first bridge segment
            for (unsigned line_idx = 0; line_idx < num_lines; ++line_idx)
            {
                const Point& p0 = wall[(current_line_index + line_idx) % wall.size()];
                const Point& p1 = wall[(current_line_index + line_idx + 1) % wall.size()];

                if (PolygonUtils::polygonCollidesWithLineSegment(bridge_wall_mask, p0, p1))
                {
                    // the line crosses the boundary between supported and non-supported regions so it will contain one or more bridge segments

                    // determine which segments of the line are bridges

                    Polygon line_poly;
                    line_poly.add(p0);
                    line_poly.add(p1);
                    Polygons line_polys;
                    line_polys.add(line_poly);
                    line_polys = bridge_wall_mask.intersectionPolyLines(line_polys);

                    while (line_polys.size() > 0)
                    {
                        // find the bridge line segment that's nearest to p0
                        int nearest = 0;
                        float smallest_dist2 = vSize2f(p0 - line_polys[0][0]);
                        for(unsigned i = 1; i < line_polys.size(); ++i)
                        {
                            float dist2 = vSize2f(p0 - line_polys[i][0]);
                            if (dist2 < smallest_dist2)
                            {
                                nearest = i;
                                smallest_dist2 = dist2;
                            }
                        }
                        ConstPolygonRef bridge = line_polys[nearest];

                        // set b0 to the nearest vertex and b1 the furthest
                        Point b0 = bridge[0];
                        Point b1 = bridge[1];

                        if (vSize2f(p0 - b1) < vSize2f(p0 - b0))
                        {
                            // swap vertex order
                            b0 = bridge[1];
                            b1 = bridge[0];
                        }

                        if (vSize(b1 - b0) >= min_bridge_line_len)
                        {
                            // job done, we have found the first bridge line
                            distance_to_bridge_start += vSize(b0 - p0);
                            return;
                        }

                        // finished with this segment
                        line_polys.remove(nearest);
                    }
                    // none of the unsupported line segments were long enough to bridge
                    distance_to_bridge_start += vSize(p1 - p0);
                }
                else if (!bridge_wall_mask.inside(p0, true))
                {
                    // none of the line is over air
                    distance_to_bridge_start += vSize(p1 - p0);
                }
            }

            // we have got all the way to the end of the wall without finding a bridge segment so disable coasting by setting distance_to_bridge_start to -1

            distance_to_bridge_start = -1;
        }
    };

    bool travel_required = false; // true when a wall has been omitted due to its flow being less than the minimum required

    bool first_line = true;

    Point p0 = z_seam_point;

    for (unsigned int point_idx = 1; point_idx <= wall.size(); point_idx++)
    {
        const Point& p1 = wall[(start_idx + point_idx) % wall.size()];
        const float flow = (wall_overlap_computation) ? flow_ratio * wall_overlap_computation->getFlow(p0, p1) : flow_ratio;

        if (!bridge_wall_mask.empty() && distance_to_bridge_start == 0)
        {
            computeDistanceToBridgeStart((start_idx + point_idx - 1) % wall.size(), wall.size() - point_idx + 1);
        }

        // HACK ALERT
        // the overlap compensation is not perfect, it can produce short non-flow reduced line segments within a sequence of flow reduced
        // line segments and so to try and avoid printing the spurious fat line segments we require that their lengths are above a threshold

        const coord_t max_spurious_fat_segment_length2 = 2500; // 50 microns

        if (flow >= wall_min_flow && (first_line || !travel_required || vSize2f(p0 - p1) > max_spurious_fat_segment_length2))
        {
            if (first_line || travel_required)
            {
                addTravel(p0, (first_line) ? always_retract : wall_min_flow_retract);
                first_line = false;
                travel_required = false;
            }
            if (is_small_feature)
            {
                constexpr bool spiralize = false;
                addExtrusionMove(p1, non_bridge_config, SpaceFillType::Polygons, flow, spiralize, small_feature_speed_factor);
            }
            else
            {
                addWallLine(p0, p1, mesh, non_bridge_config, bridge_config, flow, non_bridge_line_volume, speed_factor, distance_to_bridge_start);
            }
        }
        else
        {
            travel_required = true;
        }

        p0 = p1;
    }

    if (z_seam_point != wall[start_idx])
    {
        // add final line from wall[start_idx] to z_seam_point
        const float flow = (wall_overlap_computation) ? flow_ratio * wall_overlap_computation->getFlow(wall[start_idx], z_seam_point) : flow_ratio;

        if (flow >= wall_min_flow)
        {
            if (travel_required)
            {
                addTravel(wall[start_idx], wall_min_flow_retract);
                travel_required = false;
            }
            if (is_small_feature)
            {
                constexpr bool spiralize = false;
                addExtrusionMove(z_seam_point, non_bridge_config, SpaceFillType::Polygons, flow, spiralize, small_feature_speed_factor);
            }
            else
            {
                addWallLine(wall[start_idx], z_seam_point, mesh, non_bridge_config, bridge_config, flow, non_bridge_line_volume, speed_factor, distance_to_bridge_start);
            }
        }
        else
        {
            travel_required = true;
        }
    }

    if (travel_required)
    {
        addTravel(z_seam_point, wall_min_flow_retract);
    }

    if (wall_0_wipe_dist > 0)
    { // apply outer wall wipe
        p0 = z_seam_point;
        int distance_traversed = 0;
        for (unsigned int point_idx = 1; ; point_idx++)
        {
            Point p1 = wall[(start_idx + point_idx) % wall.size()];
            int p0p1_dist = vSize(p1 - p0);
            if (distance_traversed + p0p1_dist >= wall_0_wipe_dist)
            {
                Point vector = p1 - p0;
                Point half_way = p0 + normal(vector, wall_0_wipe_dist - distance_traversed);
                addTravel_simple(half_way);
                break;
            }
            else
            {
                addTravel_simple(p1);
                distance_traversed += p0p1_dist;
            }
            p0 = p1;
        }
        forceNewPathStart();
    }
}

void LayerPlan::addWalls(const Polygons& walls, const SliceMeshStorage& mesh, const GCodePathConfig& non_bridge_config, const GCodePathConfig& bridge_config, WallOverlapComputation* wall_overlap_computation, const ZSeamConfig& z_seam_config, coord_t wall_0_wipe_dist, float flow_ratio, bool always_retract)
{
    PathOrderOptimizer orderOptimizer(getLastPlannedPositionOrStartingPosition(), z_seam_config);
    for (unsigned int poly_idx = 0; poly_idx < walls.size(); poly_idx++)
    {
        orderOptimizer.addPolygon(walls[poly_idx]);
    }
    orderOptimizer.optimize();
    for (unsigned int poly_idx : orderOptimizer.polyOrder)
    {
        addWall(walls[poly_idx], orderOptimizer.polyStart[poly_idx], mesh, non_bridge_config, bridge_config, wall_overlap_computation, wall_0_wipe_dist, flow_ratio, always_retract);
    }
}

unsigned LayerPlan::locateFirstSupportedVertex(ConstPolygonRef wall, const unsigned start_idx) const
{
    if (bridge_wall_mask.empty() && overhang_mask.empty())
    {
        return start_idx;
    }

    Polygons air_below(bridge_wall_mask.unionPolygons(overhang_mask));

    unsigned curr_idx = start_idx;

    while(true)
    {
        const Point& vertex = wall[curr_idx];
        if (!air_below.inside(vertex, true))
        {
            // vertex isn't above air so it's OK to use
            return curr_idx;
        }

        if (++curr_idx >= wall.size())
        {
            curr_idx = 0;
        }

        if (curr_idx == start_idx)
        {
            // no vertices are supported so just return the original index
            return start_idx;
        }
    }
}

void LayerPlan::addLinesByOptimizer(const Polygons& polygons, const GCodePathConfig& config, SpaceFillType space_fill_type, bool enable_travel_optimization, int wipe_dist, float flow_ratio, std::optional<Point> near_start_location, double fan_speed, const float avoid_freq)
{
    Polygons boundary;
    if (enable_travel_optimization && comb_boundary_inside2.size() > 0)
    {
        // use the combing boundary inflated so that all infill lines are inside the boundary
        int dist = 0;
        if (layer_nr >= 0)
        {
            // determine how much the skin/infill lines overlap the combing boundary
            for (const SliceMeshStorage& mesh : storage.meshes)
            {
                const coord_t overlap = std::max(mesh.settings.get<coord_t>("skin_overlap_mm"), mesh.settings.get<coord_t>("infill_overlap_mm"));
                if (overlap > dist)
                {
                    dist = overlap;
                }
            }
            dist += 100; // ensure boundary is slightly outside all skin/infill lines
        }
        boundary.add(comb_boundary_inside2.offset(dist));
        // simplify boundary to cut down processing time
        boundary.simplify(100, 100);
    }
    LineOrderOptimizer orderOptimizer(near_start_location.value_or(getLastPlannedPositionOrStartingPosition()), &boundary);
    for (unsigned int line_idx = 0; line_idx < polygons.size(); line_idx++)
    {
        orderOptimizer.addPolygon(polygons[line_idx]);
    }
    orderOptimizer.optimize();

    coord_t min_avoid_len = 0;
    coord_t max_avoid_len = 0;
    if (avoid_freq != 0)
    {
        // to avoid resonance, all lines whose length is between min_avoid_len and max_avoid_len are printed slower
        const float avoid_len = MM2INT(config.getSpeed()) / avoid_freq / 2;
        min_avoid_len = avoid_len / 1.2f;
        max_avoid_len = avoid_len * 1.2f;
    }

    Point last_position;
    for (unsigned int order_idx = 0; order_idx < orderOptimizer.polyOrder.size(); order_idx++)
    {
        const unsigned int poly_idx = orderOptimizer.polyOrder[order_idx];
        ConstPolygonRef polygon = polygons[poly_idx];
        const size_t start = orderOptimizer.polyStart[poly_idx];
        const size_t end = 1 - start;
        const Point& p0 = polygon[start];
        const Point& p1 = polygon[end];
        // ignore line segments that are less than 5uM long
        if(vSize2(p1 - p0) < MINIMUM_SQUARED_LINE_LENGTH)
        {
            continue;
        }
        coord_t travel_len = 0;
        if (order_idx == 0 || p0 != last_position)
        {
            // try to avoid using combing when printing lines skin pattern
            const coord_t min_comb_distance = (config.type == PrintFeatureType::Skin) ?  config.getLineWidth() * 3 : 0;
            addTravel(p0, false, min_comb_distance);
            if (avoid_freq != 0)
            {
                travel_len = vSize(p0 - last_position);
            }
        }
        double speed_factor = 1.0;
        if (avoid_freq != 0)
        {
            // use the combined length of the line and the preceding travel move (if any)
            // I don't think it matters that the travel speed is going to be greater than the
            // print speed because the distances of interest are short and so it is unlikely that the
            // travel speed (or even the print speed) will be achieved
            coord_t len = vSize(p1 - p0) + travel_len;
            if (len >= min_avoid_len && len <= max_avoid_len)
            {
                // ensure the speed factor does not produce a speed less than the minimum speed allowed
                const Velocity min_speed = fan_speed_layer_time_settings_per_extruder[getExtruder()].cool_min_speed;
                speed_factor = std::max((double)min_avoid_len / len, (double)(min_speed / config.getSpeed()));
            }
        }
        addExtrusionMove(p1, config, space_fill_type, flow_ratio, false, speed_factor, fan_speed);
        last_position = p1;

        // Wipe
        if (wipe_dist != 0)
        {
            bool wipe = true;
            int line_width = config.getLineWidth();

            // Don't wipe is current extrusion is too small
            if (vSize2(p1 - p0) <= line_width * line_width * 4)
            {
                wipe = false;
            }

            // Don't wipe if next starting point is very near
            if (wipe && (order_idx < orderOptimizer.polyOrder.size() - 1))
            {
                const unsigned int next_poly_idx = orderOptimizer.polyOrder[order_idx + 1];
                ConstPolygonRef next_polygon = polygons[next_poly_idx];
                const size_t next_start = orderOptimizer.polyStart[next_poly_idx];
                const Point& next_p0 = next_polygon[next_start];
                if (vSize2(next_p0 - p1) <= line_width * line_width * 4)
                {
                    wipe = false;
                }
            }

            if (wipe)
            {
                addExtrusionMove(p1 + normal(p1-p0, wipe_dist), config, space_fill_type, 0.0, false, speed_factor, fan_speed);
            }
        }
    }
}

void LayerPlan::spiralizeWallSlice(const GCodePathConfig& config, ConstPolygonRef wall, ConstPolygonRef last_wall, const int seam_vertex_idx, const int last_seam_vertex_idx, const bool is_top_layer, const bool is_bottom_layer, const std::vector<float>& flows, const std::vector<Point>& shifts)
{
    const bool smooth_contours = Application::getInstance().current_slice->scene.current_mesh_group->settings.get<bool>("smooth_spiralized_contours");

    // once we are into the spiral we always start at the end point of the last layer (if any)
    // NOTE: this travel move is now ignored when the g-code is being generated but we can't actually remove it
    const Point origin = (last_seam_vertex_idx >= 0 && !is_bottom_layer) ? last_wall[last_seam_vertex_idx] : wall[seam_vertex_idx];
    addTravel_simple(origin);

    if (!smooth_contours && last_seam_vertex_idx >= 0) {
        // when not smoothing, we get to the (unchanged) outline for this layer as quickly as possible so that the remainder of the
        // outline wall has the correct direction - although this creates a little step, the end result is generally better because when the first
        // outline wall has the wrong direction (due to it starting from the finish point of the last layer) the visual effect is very noticeable
        const Point p0 = wall[seam_vertex_idx] + shifts[seam_vertex_idx];
        const Point p1 = wall[(seam_vertex_idx + 1) % wall.size()] + shifts[(seam_vertex_idx + 1) % wall.size()];
        const Point join_first_wall_at = LinearAlg2D::getClosestOnLineSegment(origin + shifts[seam_vertex_idx], p0, p1);
        if (vSize(join_first_wall_at - (origin + shifts[seam_vertex_idx])) > 10)
        {
            addExtrusionMove(join_first_wall_at, config, SpaceFillType::Polygons, flows[seam_vertex_idx], true);
        }
    }

    const int n_points = wall.size();
    Polygons last_wall_polygons;
    last_wall_polygons.add(last_wall);
    const int max_dist2 = config.getLineWidth() * config.getLineWidth() * 4; // (2 * lineWidth)^2;

    double total_length = 0.0; // determine the length of the complete wall
    Point p0 = origin;
    for (int wall_point_idx = 1; wall_point_idx <= n_points; ++wall_point_idx)
    {
        const Point& p1 = wall[(seam_vertex_idx + wall_point_idx) % n_points];
        total_length += vSizeMM(p1 - p0);
        p0 = p1;
    }

    if (total_length == 0.0)
    {
        // nothing to do
        return;
    }

    // if this is the bottom layer, avoid creating a big elephants foot by starting with a reduced flow and increasing the flow
    // so that by the time the end of the first spiral is complete the flow is 100% - note that immediately before the spiral
    // is output, the extruder will be printing a normal wall line and so will be fully pressurised so that will tend to keep the
    // flow going

    // if this is the top layer, avoid an abrupt end by printing the same outline again but this time taper the spiral by reducing
    // the flow whilst keeping the same height - once the flow is down to a minimum allowed value, coast a little further

    const double min_bottom_layer_flow = 0.25; // start the bottom spiral at this flow rate
    const double min_top_layer_flow = 0.25; // lowest allowed flow while tapering the last spiral

    double speed_factor = 1; // may be reduced when printing the top layer so as to avoid a jump in extrusion rate as the layer starts

    if (is_top_layer)
    {
        // HACK ALERT - the last layer is approx 50% longer than the previous layer so it should take longer to print but the
        // normal slow down for quick layers mechanism can kick in and speed this layer up (because it is longer) but we prefer
        // the layer to be printed at a similar speed to the previous layer to avoid abrupt changes in extrusion rate so we slow it down

        const FanSpeedLayerTimeSettings& layer_time_settings = extruder_plans.back().fan_speed_layer_time_settings;
        const double min_time = layer_time_settings.cool_min_layer_time;
        const double normal_layer_time = total_length / config.getSpeed();

        // would this layer's speed normally get reduced to satisfy the min layer time?
        if (normal_layer_time < min_time)
        {
            // yes, so the extended version will not get slowed down so much and we want to compensate for that
            const double extended_layer_time = (total_length * (2 - min_top_layer_flow)) / config.getSpeed();

            // modify the speed factor to cancel out the speed increase that would normally happen due to the longer layer time
            speed_factor = normal_layer_time / std::min(extended_layer_time, min_time);
        }
    }

    // extrude to the points following the seam vertex
    // the last point is the seam vertex as the polygon is a loop
    double wall_length = 0.0;
    p0 = origin;
    for (int wall_point_idx = 1; wall_point_idx <= n_points; ++wall_point_idx)
    {
        // p is a point from the current wall polygon
        const size_t idx = (seam_vertex_idx + wall_point_idx) % n_points;
        const Point& p = wall[idx];
        wall_length += vSizeMM(p - p0);
        p0 = p;

        const double flow = (is_bottom_layer) ? (min_bottom_layer_flow + ((std::max((double)flows[idx], min_bottom_layer_flow) - min_bottom_layer_flow) * wall_length / total_length)) : flows[idx];

        // if required, use interpolation to smooth the x/y coordinates between layers but not for the first spiralized layer
        // as that lies directly on top of a non-spiralized wall with exactly the same outline and not for the last point in each layer
        // because we want that to be numerically exactly the same as the starting point on the next layer (not subject to any rounding)
        if (smooth_contours && !is_bottom_layer && wall_point_idx < n_points)
        {
            // now find the point on the last wall that is closest to p
            ClosestPolygonPoint cpp = PolygonUtils::findClosest(p, last_wall_polygons);

            // if we found a point and it's not further away than max_dist2, use it
            if (cpp.isValid() && vSize2(cpp.location - p) <= max_dist2)
            {
                // interpolate between cpp.location and p depending on how far we have progressed along wall
                addExtrusionMove(shifts[idx] + cpp.location + (p - cpp.location) * (wall_length / total_length), config, SpaceFillType::Polygons, flow, true, speed_factor);
            }
            else
            {
                // no point in the last wall was found close enough to the current wall point so don't interpolate
                addExtrusionMove(shifts[idx] + p, config, SpaceFillType::Polygons, flow, true, speed_factor);
            }
        }
        else
        {
            // no smoothing, use point verbatim
            addExtrusionMove(shifts[idx] + p, config, SpaceFillType::Polygons, flow, true, speed_factor);
        }
    }

    if (is_top_layer)
    {
        // add the tapering spiral
        const double min_spiral_coast_dist = 10; // mm
        double distance_coasted = 0;
        wall_length = 0;
        for (int wall_point_idx = 1; wall_point_idx <= n_points && distance_coasted < min_spiral_coast_dist; wall_point_idx++)
        {
            const size_t idx = (seam_vertex_idx + wall_point_idx) % n_points;
            const Point& p = wall[idx];
            const double seg_length = vSizeMM(p - p0);
            wall_length += seg_length;
            p0 = p;
            // flow is reduced in step with the distance travelled so the wall width should remain roughly constant
            double flow = flows[idx] * (1 - (wall_length / total_length));
            if (flow < min_top_layer_flow)
            {
                flow = 0;
                distance_coasted += seg_length;
            }
            // reduce number of paths created when polygon has many points by limiting precision of flow
            addExtrusionMove(shifts[idx] + p, config, SpaceFillType::Polygons, ((int)(flow * 20)) / 20.0, false, speed_factor);
        }
    }
}

void ExtruderPlan::forceMinimalLayerTime(double minTime, double minimalSpeed, double travelTime, double extrudeTime)
{
    double totalTime = travelTime + extrudeTime; 
    if (totalTime < minTime && extrudeTime > 0.0)
    {
        double minExtrudeTime = minTime - travelTime;
        if (minExtrudeTime < 1)
            minExtrudeTime = 1;
        double factor = extrudeTime / minExtrudeTime;
        for (GCodePath& path : paths)
        {
            if (path.isTravelPath())
                continue;
            double speed = path.config->getSpeed() * path.speed_factor * factor;
            if (speed < minimalSpeed)
                factor = minimalSpeed / (path.config->getSpeed() * path.speed_factor);
        }

        //Only slow down for the minimal time if that will be slower.
        assert(getExtrudeSpeedFactor() == 1.0); // The extrude speed factor is assumed not to be changed yet
        if (factor < 1.0)
        {
            setExtrudeSpeedFactor(factor);
        }
        else 
        {
            factor = 1.0;
        }
        
        double inv_factor = 1.0 / factor; // cause multiplication is faster than division
        
        // Adjust stored naive time estimates
        estimates.extrude_time *= inv_factor;
        for (GCodePath& path : paths)
        {
            path.estimates.extrude_time *= inv_factor;
        }

        if (minTime - (extrudeTime * inv_factor) - travelTime > 0.1)
        {
            extraTime = minTime - (extrudeTime * inv_factor) - travelTime;
        }
        totalPrintTime = (extrudeTime * inv_factor) + travelTime;
    }
}
TimeMaterialEstimates ExtruderPlan::computeNaiveTimeEstimates(Point starting_position)
{
    Point p0 = starting_position;

    bool was_retracted = false; // wrong assumption; won't matter that much. (TODO)
    for (GCodePath& path : paths)
    {
        bool is_extrusion_path = false;
        double* path_time_estimate;
        double& material_estimate = path.estimates.material;
        if (!path.isTravelPath())
        {
            is_extrusion_path = true;
            path_time_estimate = &path.estimates.extrude_time;
        }
        else 
        {
            if (path.retract)
            {
                path_time_estimate = &path.estimates.retracted_travel_time;
            }
            else 
            {
                path_time_estimate = &path.estimates.unretracted_travel_time;
            }
            if (path.retract != was_retracted)
            { // handle retraction times
                double retract_unretract_time;
                if (path.retract)
                {
                    retract_unretract_time = retraction_config.distance / retraction_config.speed;
                }
                else 
                {
                    retract_unretract_time = retraction_config.distance / retraction_config.primeSpeed;
                }
                path.estimates.retracted_travel_time += 0.5 * retract_unretract_time;
                path.estimates.unretracted_travel_time += 0.5 * retract_unretract_time;
            }
        }
        for(Point& p1 : path.points)
        {
            double length = vSizeMM(p0 - p1);
            if (is_extrusion_path)
            {
                material_estimate += length * INT2MM(layer_thickness) * INT2MM(path.config->getLineWidth());
            }
            double thisTime = length / (path.config->getSpeed() * path.speed_factor);
            *path_time_estimate += thisTime;
            p0 = p1;
        }
        estimates += path.estimates;
    }
    return estimates;
}

void ExtruderPlan::processFanSpeedAndMinimalLayerTime(bool force_minimal_layer_time, Point starting_position)
{
    computeNaiveTimeEstimates(starting_position);
    totalPrintTime = estimates.getTotalTime();
    if (force_minimal_layer_time)
    {
        forceMinimalLayerTime(fan_speed_layer_time_settings.cool_min_layer_time, fan_speed_layer_time_settings.cool_min_speed, estimates.getTravelTime(), estimates.getExtrudeTime());
    }

    /*
                   min layer time
                   :
                   :  min layer time fan speed min
                |  :  :
      ^    max..|__:  :
                |  \  :
     fan        |   \ :
    speed  min..|... \:___________
                |________________
                  layer time >


    */
    // interpolate fan speed (for cool_fan_full_layer and for cool_min_layer_time_fan_speed_max)
    if (layer_nr < fan_speed_layer_time_settings.cool_fan_min_layer)
    {
        // fan is normally off for layers below cool_fan_min_layer
        fan_speed = 0;
    }
    else
    {
        // once cool_fan_min_layer has been reached, the fan runs no slower than cool_fan_speed_min
        fan_speed = fan_speed_layer_time_settings.cool_fan_speed_min;
    }
    const double totalLayerTime = totalPrintTime;
    if (force_minimal_layer_time && totalLayerTime < fan_speed_layer_time_settings.cool_min_layer_time)
    {
        fan_speed = fan_speed_layer_time_settings.cool_fan_speed_max;
    }
    else if (fan_speed_layer_time_settings.cool_min_layer_time >= fan_speed_layer_time_settings.cool_min_layer_time_fan_speed_max)
    {
        fan_speed = fan_speed_layer_time_settings.cool_fan_speed_min;
    }
    else if (force_minimal_layer_time && totalLayerTime < fan_speed_layer_time_settings.cool_min_layer_time_fan_speed_max &&
             fan_speed_layer_time_settings.cool_min_layer_time_fan_speed_max > fan_speed_layer_time_settings.cool_min_layer_time)
    { 
        // when forceMinimalLayerTime didn't change the extrusionSpeedFactor, we adjust the fan speed
        double fan_speed_diff = fan_speed_layer_time_settings.cool_fan_speed_max - fan_speed_layer_time_settings.cool_fan_speed_min;
        double layer_time_diff = fan_speed_layer_time_settings.cool_min_layer_time_fan_speed_max - fan_speed_layer_time_settings.cool_min_layer_time;
        double fraction_of_slope = (totalLayerTime - fan_speed_layer_time_settings.cool_min_layer_time) / layer_time_diff;
        fan_speed = fan_speed_layer_time_settings.cool_fan_speed_max - fan_speed_diff * fraction_of_slope;
    }
    /*
    Supposing no influence of minimal layer time;
    i.e. layer time > min layer time fan speed min:


              max..       fan 'full' on layer
                   |      :
                   |      :
      ^       min..|    ..:________________
     fan           |      /
    speed          |     /
          speed_0..|    /
                   |    |
                0__|____|_________________
                        :         layer nr >
                  fan 'min' layer
    */
    if (layer_nr < fan_speed_layer_time_settings.cool_fan_full_layer
        && layer_nr >= fan_speed_layer_time_settings.cool_fan_min_layer
        && (!force_minimal_layer_time || totalLayerTime > fan_speed_layer_time_settings.cool_min_layer_time_fan_speed_max)
        && fan_speed_layer_time_settings.cool_fan_full_layer > 0 // don't apply initial layer fan speed speedup if disabled.
        && !is_raft_layer // don't apply initial layer fan speed speedup to raft, but to model layers
    )
    {
        // Slow down the fan on the layers below the [cool_fan_full_layer], where layer cool_fan_min_layer is speed cool_fan_speed_0.
        fan_speed = fan_speed_layer_time_settings.cool_fan_speed_0 + (fan_speed - fan_speed_layer_time_settings.cool_fan_speed_0) * std::max(LayerIndex(0), layer_nr - fan_speed_layer_time_settings.cool_fan_min_layer) / (fan_speed_layer_time_settings.cool_fan_full_layer - fan_speed_layer_time_settings.cool_fan_min_layer);
    }
}

void LayerPlan::processFanSpeedAndMinimalLayerTime(Point starting_position)
{
    for (unsigned int extr_plan_idx = 0; extr_plan_idx < extruder_plans.size(); extr_plan_idx++)
    {
        ExtruderPlan& extruder_plan = extruder_plans[extr_plan_idx];
        bool force_minimal_layer_time = extr_plan_idx == extruder_plans.size() - 1;
        extruder_plan.processFanSpeedAndMinimalLayerTime(force_minimal_layer_time, starting_position);
        if (!extruder_plan.paths.empty() && !extruder_plan.paths.back().points.empty())
        {
            starting_position = extruder_plan.paths.back().points.back();
        }
    }
}



void LayerPlan::writeGCode(GCodeExport& gcode)
{
    Communication* communication = Application::getInstance().communication;
    communication->setLayerForSend(layer_nr);
    communication->sendCurrentPosition(gcode.getPositionXY());
    gcode.setLayerNr(layer_nr);
    
    gcode.writeLayerComment(layer_nr);

    // flow-rate compensation
    const Settings& mesh_group_settings = Application::getInstance().current_slice->scene.current_mesh_group->settings;
    gcode.setFlowRateExtrusionSettings(mesh_group_settings.get<double>("flow_rate_max_extrusion_offset"), mesh_group_settings.get<Ratio>("flow_rate_extrusion_offset_factor")); //Offset is in mm.

    if (layer_nr == 1 - static_cast<LayerIndex>(Raft::getTotalExtraLayers()) && mesh_group_settings.get<bool>("machine_heated_bed") && mesh_group_settings.get<Temperature>("material_bed_temperature") != 0)
    {
        constexpr bool wait = false;
        gcode.writeBedTemperatureCommand(mesh_group_settings.get<Temperature>("material_bed_temperature"), wait);
    }

    gcode.setZ(z);

    const GCodePathConfig* last_extrusion_config = nullptr; // used to check whether we need to insert a TYPE comment in the gcode.

    size_t extruder_nr = gcode.getExtruderNr();
    const bool acceleration_enabled = mesh_group_settings.get<bool>("acceleration_enabled");
    const bool jerk_enabled = mesh_group_settings.get<bool>("jerk_enabled");
    std::string current_mesh = "NONMESH";
    size_t next_prime_tower_path = 0;

    for(size_t extruder_plan_idx = 0; extruder_plan_idx < extruder_plans.size(); extruder_plan_idx++)
    {
        ExtruderPlan& extruder_plan = extruder_plans[extruder_plan_idx];
        const RetractionConfig& retraction_config = storage.retraction_config_per_extruder[extruder_plan.extruder_nr];
        coord_t z_hop_height = retraction_config.zHop;
        const bool extruder_switched = (extruder_nr != extruder_plan.extruder_nr);

        if (extruder_switched)
        {
            int prev_extruder = extruder_nr;
            extruder_nr = extruder_plan.extruder_nr;

            last_extrusion_config = nullptr;

            gcode.ResetLastEValueAfterWipe(prev_extruder);

            const ExtruderTrain& prev_extruder_train = Application::getInstance().current_slice->scene.extruders[prev_extruder];
            if (prev_extruder_train.settings.get<bool>("retraction_hop_after_extruder_switch"))
            {
                z_hop_height = storage.extruder_switch_retraction_config_per_extruder[prev_extruder].zHop;
                gcode.switchExtruder(extruder_nr, storage.extruder_switch_retraction_config_per_extruder[prev_extruder], z_hop_height);
            }
            else
            {
                gcode.switchExtruder(extruder_nr, storage.extruder_switch_retraction_config_per_extruder[prev_extruder]);
            }

            const ExtruderTrain& extruder = Application::getInstance().current_slice->scene.extruders[extruder_nr];

            { // require printing temperature to be met
                constexpr bool wait = true;
                gcode.writeTemperatureCommand(extruder_nr, extruder_plan.required_start_temperature, wait);
            }

            if (extruder_plan.prev_extruder_standby_temp)
            { // turn off previous extruder
                constexpr bool wait = false;
                Temperature prev_extruder_temp = *extruder_plan.prev_extruder_standby_temp;
                const LayerIndex prev_layer_nr = (extruder_plan_idx == 0) ? layer_nr - 1 : layer_nr;
                if (prev_layer_nr == storage.max_print_height_per_extruder[prev_extruder])
                {
                    prev_extruder_temp = 0; // TODO ? should there be a setting for extruder_off_temperature ?
                }
                gcode.writeTemperatureCommand(prev_extruder, prev_extruder_temp, wait);
            }

            const double extra_prime_amount = extruder.settings.get<bool>("retraction_enable") ? extruder.settings.get<double>("switch_extruder_extra_prime_amount") : 0;
            gcode.addExtraPrimeAmount(extra_prime_amount);
        }
        else if (extruder_plan_idx == 0)
        {
            const WipeScriptConfig& wipe_config = storage.wipe_config_per_extruder[extruder_plan.extruder_nr];
            if (wipe_config.clean_between_layers && gcode.getExtrudedVolumeAfterLastWipe(extruder_nr) > wipe_config.max_extrusion_mm3)
            {
                gcode.insertWipeScript(wipe_config);
                gcode.ResetLastEValueAfterWipe(extruder_nr);
            }
            else if (layer_nr != 0 && Application::getInstance().current_slice->scene.extruders[extruder_nr].settings.get<bool>("retract_at_layer_change"))
            {
                // only do the retract if the paths are not spiralized
                if (!mesh_group_settings.get<bool>("magic_spiralize"))
                {
                    gcode.writeRetraction(retraction_config);
                }
            }
        }
        gcode.writeFanCommand(extruder_plan.getFanSpeed());
        std::vector<GCodePath>& paths = extruder_plan.paths;

        extruder_plan.inserts.sort([](const NozzleTempInsert& a, const NozzleTempInsert& b) -> bool
            {
                return  a.path_idx < b.path_idx; 
            });

        const ExtruderTrain& extruder = Application::getInstance().current_slice->scene.extruders[extruder_nr];

        bool update_extrusion_offset = true;

        std::vector<std::pair<double, double>> fan_override_events;

        const Duration max_cool_fan_lag = extruder.settings.get<Duration>("cool_fan_lag"); // time taken for fan speed to change from 0 to 100%

        const double plan_fan_speed = extruder_plan.getFanSpeed();

        if (max_cool_fan_lag > 0)
        {
            double elapsed_time = 0;

            double current_fan_speed = plan_fan_speed;

            for (const GCodePath& path : extruder_plan.paths)
            {
                if (!path.config->isTravelPath())
                {
                    const double path_fan_speed = path.getFanSpeed();

                    if (path_fan_speed != GCodePathConfig::FAN_SPEED_DEFAULT)
                    {
                        if (path_fan_speed != current_fan_speed)
                        {
                            double lag = max_cool_fan_lag * std::abs(path_fan_speed - current_fan_speed) / 100;
                            if (lag >= 0.1)
                            {
                                fan_override_events.emplace_back(elapsed_time, path_fan_speed);
                                current_fan_speed = path_fan_speed;
                            }
                        }
                    }
                    else
                    {
                        // add event to revert fan speed to default
                        if (current_fan_speed != plan_fan_speed)
                        {
                            fan_override_events.emplace_back(elapsed_time, plan_fan_speed);
                        }
                        current_fan_speed = plan_fan_speed;
                    }
                }
                double path_time = path.estimates.getTotalTime() / path.speed_factor;
                if(!path.config->isTravelPath())
                {
                    path_time /= extruder_plan.getExtrudeSpeedFactor();
                }
                elapsed_time += path_time;
            }
            // if last path overrode fan speed, add event to revert speed back to default
            // so that next layer will start with the right fan speed
            if (current_fan_speed != plan_fan_speed)
            {
                fan_override_events.emplace_back(elapsed_time, plan_fan_speed);
            }
        }

        double current_fan_speed = plan_fan_speed;

        bool fan_speed_hold = false; // when true, supress normal fan speed updates

        double elapsed_time = 0;

        double prime_tower_total_volume = 0; // the volume of all of the prime tower paths
        double prime_tower_used_volume = 0;  // the volume of the prime tower paths used so far
        double prime_tower_min_volume = extruder.settings.get<double>("prime_tower_min_volume");
        double prime_tower_max_volume = extruder.settings.get<double>("extruder_min_volume");
        bool prime_tower_compact = extruder.settings.get<bool>("prime_tower_compact");
        bool prime_tower_coasting = false; // true when ignoring prime tower lines
        bool suppress_accel_jerk = false;
        size_t prime_tower_paths_seen = 0;

        for(unsigned int path_idx = 0; path_idx < paths.size(); path_idx++)
        {
            extruder_plan.handleInserts(path_idx, gcode);
            
            GCodePath& path = paths[path_idx];

            if (fan_override_events.size() && elapsed_time > fan_override_events[0].first)
            {
                // now past the fan event time, remove the event and allow fan speed updates
                fan_override_events.erase(fan_override_events.begin());
                fan_speed_hold = false;
            }

            double fan_speed_override_at = -1; // when >= 0, this is the time offset within path when fan speed override should occur

            if (fan_override_events.size())
            {
                double path_time = path.estimates.getTotalTime() / path.speed_factor;
                if(!path.config->isTravelPath())
                {
                    path_time /= extruder_plan.getExtrudeSpeedFactor();
                }

                double fan_lag = max_cool_fan_lag * std::abs(fan_override_events[0].second - current_fan_speed) / 100;

                const double fan_speed_override_time = fan_override_events[0].first - fan_lag;

                const double path_end_time = elapsed_time + path_time;

                if (!path.config->isTravelPath() && path_end_time >= fan_speed_override_time)
                {
                    // path ends within the spool up/down period of the next fan event so schedule fan speed override
                    fan_speed_override_at = std::max(fan_speed_override_time - elapsed_time, 0.0);
                }

                elapsed_time = path_end_time;
            }

            if (path.perform_prime)
            {
                gcode.writePrimeTrain(extruder.settings.get<Velocity>("speed_travel"));
                gcode.writeRetraction(retraction_config);
            }

            if (!path.retract && path.config->isTravelPath() && path.points.size() == 1 && path.points[0] == gcode.getPositionXY() && z == gcode.getPositionZ())
            {
                // ignore travel moves to the current location to avoid needless change of acceleration/jerk
                continue;
            }

            if (prime_tower_coasting && path.config->isTravelPath())
            {
                // ignore unwanted travel between prime tower lines that won't be printed
                continue;
            }

            if (acceleration_enabled && !suppress_accel_jerk)
            {
                if (path.config->isTravelPath())
                {
                    gcode.writeTravelAcceleration(path.config->getAcceleration());
                }
                else
                {
                    gcode.writePrintAcceleration(path.config->getAcceleration());
                }
            }
            if (jerk_enabled && !suppress_accel_jerk)
            {
                gcode.writeJerk(path.config->getJerk());
            }

            if (path.retract)
            {
                gcode.writeRetraction(retraction_config);
                if (path.perform_z_hop)
                {
                    gcode.writeZhopStart(z_hop_height);
                    z_hop_height = retraction_config.zHop; // back to normal z hop
                }
                else
                {
                    gcode.writeZhopEnd();
                }
            }
            if (!path.config->isTravelPath() && last_extrusion_config != path.config)
            {
                if (path.config->type == PrintFeatureType::PrimeTower)
                {
                    if (layer_nr == 0)
                    {
                        // need to fill prime tower inside using the last extruder to be primed
                        if (extruder_plan_idx == (extruder_plans.size() - 1) || !extruder.settings.get<bool>("prime_all_extruders_on_layer_0"))
                        {
                            prime_tower_min_volume = std::numeric_limits<double>::max();
                        }
                    }
                    // if extruder_min_volume is greater than prime_tower_min_volume, see if prime_tower_min_volume needs to be increased
                    const double extruder_min_volume = extruder.settings.get<double>("extruder_min_volume");
                    std::vector<double> amounts;
                    double total_volume = extruder_plan.getMaterial(&amounts);
                    prime_tower_max_volume = amounts[(unsigned)PrintFeatureType::PrimeTower]; // volume required for all the lines in the prime tower for this extruder
                    if (extruder_min_volume > prime_tower_min_volume)
                    {
                        double model_volume = total_volume - prime_tower_max_volume; // volume required for everything other than the prime tower
                        // if extruder_min_volume is > (model_volume + prime_tower_min_volume), the prime tower will need to soak up the extra
                        prime_tower_min_volume = std::max(extruder_min_volume - model_volume, prime_tower_min_volume);
                    }
                }
                gcode.writeTypeComment(path.config->type);
                if (path.config->isBridgePath())
                {
                    gcode.writeComment("BRIDGE");
                }
                last_extrusion_config = path.config;
                update_extrusion_offset = true;
            }
            else
            {
                update_extrusion_offset = false;
            }

            double speed = path.config->getSpeed();

            // for some movements such as prime tower purge, the speed may get changed by this factor
            speed *= path.speed_factor;

            //Apply the extrusion speed factor if it's an extrusion move.
            if (!path.config->isTravelPath())
            {
                speed *= extruder_plan.getExtrudeSpeedFactor();
            }
            //This seems to be the best location to place this, but still not ideal.
            if (path.mesh_id != current_mesh)
            {
                current_mesh = path.mesh_id;
                std::stringstream ss;
                ss << "MESH:" << current_mesh;
                gcode.writeComment(ss.str());
            }
            if (path.config->isTravelPath())
            { // early comp for travel paths, which are handled more simply
                const bool is_final_travel = (extruder_plan_idx == (extruder_plans.size() - 1) && path_idx == (paths.size() - 1));
                if (is_final_travel)
                {
                    if (path_idx > 0 && paths[path_idx - 1].spiralize)
                    {
                        // this is a final travel following a spiralized wall, ignore it
                        continue;
                    }
                    if (!path.perform_z_hop && final_travel_z != z)
                    {
                        // Before the final travel, move up to the next layer height, on the current spot, with a sensible speed.
                        Point3 current_position = gcode.getPosition();
                        current_position.z = final_travel_z;
                        gcode.writeTravel(current_position, extruder.settings.get<Velocity>("speed_z_hop"));

                        // Prevent the final travel(s) from resetting to the 'previous' layer height.
                        gcode.setZ(final_travel_z);
                    }
                }
                else if (extruder_plan_idx == 0 && path_idx == 0 && paths.size() > 1 && paths[1].spiralize)
                {
                    // this is the first travel on the layer and it precedes a spiralized wall, ignore it
                    continue;
                }
                for(unsigned int point_idx = 0; point_idx < path.points.size(); point_idx++)
                {
                    gcode.writeTravel(path.points[point_idx], speed);
                }
                continue;
            }

            bool spiralize = path.spiralize;
            if (!spiralize) // normal (extrusion) move (with coasting
            {
                bool coasting = extruder.settings.get<bool>("coasting_enable") && path.config->type != PrintFeatureType::PrimeTower;
                // if path provides a valid (in range 0-100) fan speed, use it
                const double path_fan_speed = path.getFanSpeed();
                if (coasting)
                {
                    if (fan_speed_override_at >= 0)
                    {
                        // start the override now
                        current_fan_speed = fan_override_events[0].second;
                        gcode.writeFanCommand(current_fan_speed);
                        fan_speed_override_at = -1;
                        fan_speed_hold = true;
                    }
                    if (!fan_speed_hold)
                    {
                        current_fan_speed = (path_fan_speed != GCodePathConfig::FAN_SPEED_DEFAULT) ? path_fan_speed : plan_fan_speed;
                        gcode.writeFanCommand(current_fan_speed);
                    }
                    coasting = writePathWithCoasting(gcode, extruder_plan_idx, path_idx, layer_thickness);
                }
                if (!coasting) // not same as 'else', cause we might have changed [coasting] in the line above...
                { // normal path to gcode algorithm
                    double path_time = 0;
                    Point last_point = gcode.getPositionXY();
                    if (!fan_speed_hold)
                    {
                        current_fan_speed = (path_fan_speed != GCodePathConfig::FAN_SPEED_DEFAULT) ? path_fan_speed : plan_fan_speed;
                        gcode.writeFanCommand(current_fan_speed);
                    }
                    if (path.config->type == PrintFeatureType::PrimeTower)
                    {
                        prime_tower_total_volume += path.estimates.getMaterial();
                        if (next_prime_tower_path > 0)
                        {
                            if (prime_tower_paths_seen < next_prime_tower_path)
                            {
                                ++prime_tower_paths_seen;
                                suppress_accel_jerk = true;
                                continue;
                            }
                            else if(prime_tower_paths_seen == next_prime_tower_path)
                            {
                                suppress_accel_jerk = false;
                            }
                        }

                        if ((layer_nr > 0 || extruder.settings.get<bool>("prime_all_extruders_on_layer_0")) && prime_tower_used_volume >= prime_tower_min_volume)
                        {
                            if (prime_tower_coasting)
                            {
                                if (prime_tower_total_volume >= prime_tower_max_volume)
                                {
                                    // no longer coasting
                                    prime_tower_coasting = false;

                                    // reset flag that suppresses travel + accel/jerk changes
                                    suppress_accel_jerk = false;
                                }
                            }
                            else
                            {
                                if (prime_tower_total_volume < prime_tower_max_volume)
                                {
                                    // now coasting through the remainder of the prime tower
                                    prime_tower_coasting = true;

                                    // set flag so that the travel moves and accel/jerk changes that would be output
                                    // for the remaining prime tower lines are suppressed
                                    suppress_accel_jerk = true;
                                }

                                if (prime_tower_compact || extruder.settings.get<bool>("prime_all_extruders_on_layer_0"))
                                {
                                    next_prime_tower_path = prime_tower_paths_seen;
                                }
                            }

                            ++prime_tower_paths_seen;

                            // don't need any more prime tower so ignore this path
                            continue;
                        }

                        ++prime_tower_paths_seen;
                        prime_tower_used_volume += path.estimates.getMaterial();
                    }
                    for(unsigned int point_idx = 0; point_idx < path.points.size(); point_idx++)
                    {
                        if (fan_speed_override_at >= 0)
                        {
                            path_time += vSizeMM(path.points[point_idx] - last_point) / speed;
                            last_point = path.points[point_idx];
                            if (path_time >= fan_speed_override_at)
                            {
                                // time for the fan override to kick in
                                current_fan_speed = fan_override_events[0].second;
                                gcode.writeFanCommand(current_fan_speed);
                                fan_speed_override_at = -1;
                                fan_speed_hold = true;
                            }
                        }
                        communication->sendLineTo(path.config->type, path.points[point_idx], path.getLineWidthForLayerView(), path.config->getLayerThickness(), speed);
                        gcode.writeExtrusion(path.points[point_idx], speed, path.getExtrusionMM3perMM(), path.config->type, update_extrusion_offset);
                    }
                }
            }
            else
            { // SPIRALIZE
                //If we need to spiralize then raise the head slowly by 1 layer as this path progresses.
                float totalLength = 0.0;
                Point p0 = gcode.getPositionXY();
                for (unsigned int _path_idx = path_idx; _path_idx < paths.size() && paths[_path_idx].spiralize; _path_idx++)
                {
                    GCodePath& _path = paths[_path_idx];
                    for (unsigned int point_idx = 0; point_idx < _path.points.size(); point_idx++)
                    {
                        Point p1 = _path.points[point_idx];
                        totalLength += vSizeMM(p0 - p1);
                        p0 = p1;
                    }
                }

                float length = 0.0;
                p0 = gcode.getPositionXY();
                Point spiral_start = p0;
                for (; path_idx < paths.size() && paths[path_idx].spiralize; path_idx++)
                { // handle all consecutive spiralized paths > CHANGES path_idx!
                    GCodePath& path = paths[path_idx];

                    for (unsigned int point_idx = 0; point_idx < path.points.size(); point_idx++)
                    {
                        Point p1 = path.points[point_idx];
                        length += vSizeMM(p0 - p1);
                        p0 = p1;
                        gcode.setZ(std::round(z + layer_thickness * length / totalLength));
                        communication->sendLineTo(path.config->type, path.points[point_idx], path.getLineWidthForLayerView(), path.config->getLayerThickness(), speed);
                        gcode.writeExtrusion(path.points[point_idx], speed, path.getExtrusionMM3perMM(), path.config->type, update_extrusion_offset);
                    }
                    // for layer display only - the loop finished at the seam vertex but as we started from
                    // the location of the previous layer's seam vertex the loop may have a gap if this layer's
                    // seam vertex is "behind" the previous layer's seam vertex. So output another line segment
                    // that joins this layer's seam vertex to the following vertex. If the layers have been blended
                    // then this can cause a visible ridge (on the screen, not on the print) because the first vertex
                    // would have been shifted in x/y to make it nearer to the previous layer outline but the seam
                    // vertex would not be shifted (as it's the last vertex in the sequence). The smoother the model,
                    // the less the vertices are shifted and the less obvious is the ridge. If the layer display
                    // really displayed a spiral rather than slices of a spiral, this would not be required.
                    if (path_idx + 1 >= paths.size() || !paths[path_idx + 1].spiralize)
                    {
                        communication->sendLineTo(path.config->type, spiral_start, path.getLineWidthForLayerView(), path.config->getLayerThickness(), speed);
                    }
                }
                path_idx--; // the last path_idx didnt spiralize, so it's not part of the current spiralize path
            }
        } // paths for this extruder /\  .

        if (extruder.settings.get<bool>("cool_lift_head") && extruder_plan.extraTime > 0.0)
        {
            gcode.writeComment("Small layer, adding delay");
            const RetractionConfig& retraction_config = storage.retraction_config_per_extruder[gcode.getExtruderNr()];
            gcode.writeRetraction(retraction_config);
            if (extruder_plan_idx == extruder_plans.size() - 1 || !extruder.settings.get<bool>("machine_extruder_end_pos_abs"))
            { // only move the head if it's the last extruder plan; otherwise it's already at the switching bay area 
                // or do it anyway when we switch extruder in-place
                gcode.setZ(gcode.getPositionZ() + MM2INT(3.0));
                gcode.writeTravel(gcode.getPositionXY(), configs_storage.travel_config_per_extruder[extruder_nr].getSpeed());

                const Point current_pos = gcode.getPositionXY();
                const Point machine_middle = storage.machine_size.flatten().getMiddle();
                const Point toward_middle_of_bed = current_pos - normal(current_pos - machine_middle, MM2INT(20.0));
                gcode.writeTravel(toward_middle_of_bed, configs_storage.travel_config_per_extruder[extruder_nr].getSpeed());
            }
            gcode.writeDelay(extruder_plan.extraTime);
        }

        extruder_plan.handleAllRemainingInserts(gcode);
    } // extruder plans /\  .
    
    gcode.updateTotalPrintTime();
}

void LayerPlan::overrideFanSpeeds(double speed)
{
    for (ExtruderPlan& extruder_plan : extruder_plans)
    {
        extruder_plan.setFanSpeed(speed);
    }
}


bool LayerPlan::makeRetractSwitchRetract(unsigned int extruder_plan_idx, unsigned int path_idx)
{
    std::vector<GCodePath>& paths = extruder_plans[extruder_plan_idx].paths;
    for (unsigned int path_idx2 = path_idx + 1; path_idx2 < paths.size(); path_idx2++)
    {
        if (paths[path_idx2].getExtrusionMM3perMM() > 0) 
        {
            return false; 
        }
    }
    
    if (extruder_plans.size() <= extruder_plan_idx+1)
    {
        return false; // TODO: check first extruder of the next layer! (generally only on the last layer of the second extruder)
    }
        
    if (extruder_plans[extruder_plan_idx + 1].extruder_nr != extruder_plans[extruder_plan_idx].extruder_nr)
    {
        return true;
    }
    else 
    {
        return false;
    }
}
    
bool LayerPlan::writePathWithCoasting(GCodeExport& gcode, const size_t extruder_plan_idx, const size_t path_idx, const coord_t layer_thickness)
{
    ExtruderPlan& extruder_plan = extruder_plans[extruder_plan_idx];
    const ExtruderTrain& extruder = Application::getInstance().current_slice->scene.extruders[extruder_plan.extruder_nr];
    const double coasting_volume = extruder.settings.get<double>("coasting_volume");
    if (coasting_volume <= 0)
    { 
        return false; 
    }
    const std::vector<GCodePath>& paths = extruder_plan.paths;
    const GCodePath& path = paths[path_idx];
    if (path_idx + 1 >= paths.size()
        || (path.isTravelPath() || !paths[path_idx + 1].config->isTravelPath()) 
        || path.points.size() < 2)
    {
        return false;
    }

    coord_t coasting_min_dist_considered = 100; // hardcoded setting for when to not perform coasting

    
    double extrude_speed = path.config->getSpeed() * extruder_plan.getExtrudeSpeedFactor() * path.speed_factor; // travel speed
    
    const coord_t coasting_dist = MM2INT(MM2_2INT(coasting_volume) / layer_thickness) / path.config->getLineWidth(); // closing brackets of MM2INT at weird places for precision issues
    const double coasting_min_volume = extruder.settings.get<double>("coasting_min_volume");
    const coord_t coasting_min_dist = MM2INT(MM2_2INT(coasting_min_volume + coasting_volume) / layer_thickness) / path.config->getLineWidth(); // closing brackets of MM2INT at weird places for precision issues
    //           /\ the minimal distance when coasting will coast the full coasting volume instead of linearly less with linearly smaller paths


    std::vector<coord_t> accumulated_dist_per_point; // the first accumulated dist is that of the last point! (that of the last point is always zero...)
    accumulated_dist_per_point.push_back(0);

    coord_t accumulated_dist = 0;

    bool length_is_less_than_min_dist = true;

    unsigned int acc_dist_idx_gt_coast_dist = NO_INDEX; // the index of the first point with accumulated_dist more than coasting_dist (= index into accumulated_dist_per_point)
     // == the point printed BEFORE the start point for coasting


    const Point* last = &path.points[path.points.size() - 1];
    for (unsigned int backward_point_idx = 1; backward_point_idx < path.points.size(); backward_point_idx++)
    {
        const Point& point = path.points[path.points.size() - 1 - backward_point_idx];
        const coord_t distance = vSize(point - *last);
        accumulated_dist += distance;
        accumulated_dist_per_point.push_back(accumulated_dist);
        
        if (acc_dist_idx_gt_coast_dist == NO_INDEX && accumulated_dist >= coasting_dist)
        {
            acc_dist_idx_gt_coast_dist = backward_point_idx; // the newly added point
        }
        
        if (accumulated_dist >= coasting_min_dist)
        {
            length_is_less_than_min_dist = false;
            break;
        }
        
        last = &point;
    }
    
    if (accumulated_dist < coasting_min_dist_considered)
    {
        return false;
    }
    coord_t actual_coasting_dist = coasting_dist;
    if (length_is_less_than_min_dist)
    {
        // in this case accumulated_dist is the length of the whole path
        actual_coasting_dist = accumulated_dist * coasting_dist / coasting_min_dist;
        for (acc_dist_idx_gt_coast_dist = 0 ; acc_dist_idx_gt_coast_dist < accumulated_dist_per_point.size() ; acc_dist_idx_gt_coast_dist++)
        { // search for the correct coast_dist_idx
            if (accumulated_dist_per_point[acc_dist_idx_gt_coast_dist] > actual_coasting_dist)
            {
                break;
            }
        }
    }

    assert(acc_dist_idx_gt_coast_dist < accumulated_dist_per_point.size()); // something has gone wrong; coasting_min_dist < coasting_dist ?

    const size_t point_idx_before_start = path.points.size() - 1 - acc_dist_idx_gt_coast_dist;

    Point start;
    { // computation of begin point of coasting
        const coord_t residual_dist = actual_coasting_dist - accumulated_dist_per_point[acc_dist_idx_gt_coast_dist - 1];
        const Point& a = path.points[point_idx_before_start];
        const Point& b = path.points[point_idx_before_start + 1];
        start = b + normal(a - b, residual_dist);
    }

    { // write normal extrude path:
        Communication* communication = Application::getInstance().communication;
        for(size_t point_idx = 0; point_idx <= point_idx_before_start; point_idx++)
        {
            communication->sendLineTo(path.config->type, path.points[point_idx], path.getLineWidthForLayerView(), path.config->getLayerThickness(), extrude_speed);
            gcode.writeExtrusion(path.points[point_idx], extrude_speed, path.getExtrusionMM3perMM(), path.config->type);
        }
        communication->sendLineTo(path.config->type, start, path.getLineWidthForLayerView(), path.config->getLayerThickness(), extrude_speed);
        gcode.writeExtrusion(start, extrude_speed, path.getExtrusionMM3perMM(), path.config->type);
    }

    // write coasting path
    for (size_t point_idx = point_idx_before_start + 1; point_idx < path.points.size(); point_idx++)
    {
        const Ratio coasting_speed_modifier = extruder.settings.get<Ratio>("coasting_speed");
        const Velocity speed = Velocity(coasting_speed_modifier * path.config->getSpeed() * extruder_plan.getExtrudeSpeedFactor());
        gcode.writeTravel(path.points[point_idx], speed);
    }
    return true;
}

void LayerPlan::optimizePaths(const Point& starting_position)
{
    for (ExtruderPlan& extr_plan : extruder_plans)
    {
        //Merge paths whose endpoints are very close together into one line.
        MergeInfillLines merger(extr_plan);
        merger.mergeInfillLines(extr_plan.paths, starting_position);
    }
}

void LayerPlan::handleMeshTemperatureOverride(const SliceMeshStorage& mesh)
{
    // asumes that this mesh was the last mesh sliced and so its paths are the last ones in the current extruder plan
    ExtruderPlan& plan = extruder_plans.back();
    const ExtruderTrain& extruder = Application::getInstance().current_slice->scene.extruders[plan.extruder_nr];

    if (plan.paths.size() > 1)
    {
        const Temperature plan_temperature = extruder.settings.get<Temperature>("material_print_temperature");
        double mesh_temperature_dawdle_time = mesh.settings.get<double>("mesh_temperature_dawdle_time");
        Velocity mesh_temperature_dawdle_speed = mesh.settings.get<Velocity>("mesh_temperature_dawdle_speed");

        double time_to_end = 0;
        int revert_temp_idx = -1;
        int path_idx;
        for (path_idx = plan.paths.size() - 1; path_idx >= 0; --path_idx)
        {
            GCodePath& path = plan.paths[path_idx];
            if (path.mesh_id != mesh.mesh_name)
            {
                break;
            }
            Velocity path_speed = path.config->getSpeed() * path.speed_factor;
            double path_time = INT2MM(path.length) / path_speed;
            if ((time_to_end + path_time) < mesh_temperature_dawdle_time)
            {
                if (!path.isTravelPath())
                {
                    path_time = INT2MM(path.length) / mesh_temperature_dawdle_speed;
                }
            }
            else if (revert_temp_idx < 0)
            {
                revert_temp_idx = path_idx;
            }
            time_to_end += path_time;
        }
        if (revert_temp_idx >= 0)
        {
            // path_idx is currently indexing the last path in the previous mesh
            // insert temperature override at the first path of this mesh
            plan.insertCommand(++path_idx, plan.extruder_nr, plan_temperature + mesh.settings.get<Temperature>("mesh_temperature_delta"), false);

            // modify the speed factors for the paths that follow the override command and the paths that precede the command to revert back to plan temperature
            double time_from_start = 0;
            while (path_idx < (int)plan.paths.size())
            {
                GCodePath& path = plan.paths[path_idx++];
                Velocity path_speed = path.config->getSpeed() * path.speed_factor;
                double path_time = INT2MM(path.length) / path_speed;
                if ((time_from_start + path_time) < mesh_temperature_dawdle_time || path_idx > revert_temp_idx)
                {
                    if (!path.isTravelPath())
                    {
                        path.speed_factor *= mesh_temperature_dawdle_speed / path_speed;
                        path_time = INT2MM(path.length) / mesh_temperature_dawdle_speed;
                    }
                }
                time_from_start += path_time;
            }

            // insert command to revert temperature to the normal plan temperature
            plan.insertCommand(revert_temp_idx, plan.extruder_nr, plan_temperature, false);
        }
    }
}

}//namespace cura<|MERGE_RESOLUTION|>--- conflicted
+++ resolved
@@ -406,11 +406,7 @@
     return ret;
 }
 
-<<<<<<< HEAD
-GCodePath& LayerPlan::addTravel(Point p, bool force_comb_retract, coord_t min_comb_distance)
-=======
-GCodePath& LayerPlan::addTravel(const Point p, const bool force_retract)
->>>>>>> 71c1db64
+GCodePath& LayerPlan::addTravel(const Point p, const bool force_retract, const coord_t min_comb_distance)
 {
     const GCodePathConfig& travel_config = configs_storage.travel_config_per_extruder[getExtruder()];
     const RetractionConfig& retraction_config = storage.retraction_config_per_extruder[getExtruder()];
@@ -421,13 +417,8 @@
 
     const ExtruderTrain* extruder = getLastPlannedExtruderTrain();
 
-<<<<<<< HEAD
-    const coord_t maximum_travel_resolution = extruder->settings.get<coord_t>("meshfix_maximum_travel_resolution");
-
     const bool retraction_hop_enabled = extruder->settings.get<bool>("retraction_hop_enabled") || (layer_nr == 0 && extruder->settings.get<bool>("retraction_hop_only_on_initial_layer"));
 
-=======
->>>>>>> 71c1db64
     const bool is_first_travel_of_extruder_after_switch = extruder_plans.back().paths.size() == 1 && (extruder_plans.size() > 1 || last_extruder_previous_layer != getExtruder());
     bool bypass_combing = is_first_travel_of_extruder_after_switch && extruder->settings.get<bool>("retraction_hop_after_extruder_switch");
 
@@ -438,11 +429,7 @@
         bypass_combing = true; // first travel move is bogus; it is added after this and the previous layer have been planned in LayerPlanBuffer::addConnectingTravelMove
         first_travel_destination = p;
         first_travel_destination_is_inside = is_inside;
-<<<<<<< HEAD
-        if (layer_nr == 0 && extruder->settings.get<bool>("retraction_enable") && retraction_hop_enabled)
-=======
-        if (layer_nr == 0 && retraction_enable && extruder->settings.get<bool>("retraction_hop_enabled"))
->>>>>>> 71c1db64
+        if (layer_nr == 0 && retraction_enable && retraction_hop_enabled)
         {
             path->retract = true;
             path->perform_z_hop = true;
@@ -570,13 +557,8 @@
             }
             moveInsideCombBoundary(innermost_wall_line_width);
         }
-<<<<<<< HEAD
-        path->retract = true;
-        path->perform_z_hop = retraction_hop_enabled;
-=======
         path->retract = retraction_enable;
         path->perform_z_hop = retraction_enable && extruder->settings.get<bool>("retraction_hop_enabled");
->>>>>>> 71c1db64
     }
 
     // must start new travel path as retraction can be enabled or not depending on path length, etc.
