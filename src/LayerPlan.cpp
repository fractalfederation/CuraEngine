//Copyright (c) 2019 Ultimaker B.V.
//CuraEngine is released under the terms of the AGPLv3 or higher.

#include <cstring>

#include "Application.h" //To communicate layer view data.
#include "ExtruderTrain.h"
#include "LayerPlan.h"
#include "MergeInfillLines.h"
#include "raft.h" // getTotalExtraLayers
#include "Slice.h"
#include "sliceDataStorage.h"
#include "wallOverlap.h"
#include "communication/Communication.h"
#include "pathPlanning/Comb.h"
#include "pathPlanning/CombPaths.h"
#include "settings/types/Ratio.h"
#include "utils/logoutput.h"
#include "utils/polygonUtils.h"
#include "WipeScriptConfig.h"

namespace cura {


ExtruderPlan::ExtruderPlan(const size_t extruder, const LayerIndex layer_nr, const bool is_initial_layer, const bool is_raft_layer, const coord_t layer_thickness, const FanSpeedLayerTimeSettings& fan_speed_layer_time_settings, const RetractionConfig& retraction_config)
: heated_pre_travel_time(0)
, required_start_temperature(-1)
, extruder_nr(extruder)
, layer_nr(layer_nr)
, is_initial_layer(is_initial_layer)
, is_raft_layer(is_raft_layer)
, layer_thickness(layer_thickness)
, fan_speed_layer_time_settings(fan_speed_layer_time_settings)
, retraction_config(retraction_config)
, extrudeSpeedFactor(1.0)
, extraTime(0.0)
, totalPrintTime(0)
{
}

void ExtruderPlan::setExtrudeSpeedFactor(const Ratio speed_factor)
{
    extrudeSpeedFactor = speed_factor;
}

double ExtruderPlan::getExtrudeSpeedFactor()
{
    return extrudeSpeedFactor;
}

void ExtruderPlan::setFanSpeed(double _fan_speed)
{
    fan_speed = _fan_speed;
}
double ExtruderPlan::getFanSpeed()
{
    return fan_speed;
}

double ExtruderPlan::getMaterial(std::vector<double>* amounts) const
{
    double total = 0;

    if (amounts)
    {
        amounts->resize((unsigned)PrintFeatureType::NumPrintFeatureTypes, 0.0);
    }

    for (const GCodePath& path : paths)
    {
        double amount = path.estimates.getMaterial();
        total +=  amount;
        if (amounts)
        {
            unsigned feature_type = (unsigned)path.config->type;
            if (feature_type < (unsigned)PrintFeatureType::NumPrintFeatureTypes)
            {
                (*amounts)[feature_type] += amount;
            }
        }
    }

    return total;
}

GCodePath* LayerPlan::getLatestPathWithConfig(const GCodePathConfig& config, SpaceFillType space_fill_type, const Ratio flow, bool spiralize, const Ratio speed_factor)
{
    std::vector<GCodePath>& paths = extruder_plans.back().paths;
    if (paths.size() > 0 && paths.back().config == &config && !paths.back().done && paths.back().flow == flow && paths.back().speed_factor == speed_factor && paths.back().mesh_id == current_mesh) // spiralize can only change when a travel path is in between
    {
        return &paths.back();
    }
    paths.emplace_back(config, current_mesh, space_fill_type, flow, spiralize, speed_factor);
    GCodePath* ret = &paths.back();
    ret->skip_agressive_merge_hint = mode_skip_agressive_merge;
    return ret;
}

void LayerPlan::forceNewPathStart()
{
    std::vector<GCodePath>& paths = extruder_plans.back().paths;
    if (paths.size() > 0)
        paths[paths.size()-1].done = true;
}

LayerPlan::LayerPlan(const SliceDataStorage& storage, LayerIndex layer_nr, coord_t z, coord_t layer_thickness, size_t start_extruder, const std::vector<FanSpeedLayerTimeSettings>& fan_speed_layer_time_settings_per_extruder, coord_t comb_boundary_offset, coord_t comb_move_inside_distance, coord_t travel_avoid_distance)
: storage(storage)
, configs_storage(storage, layer_nr, layer_thickness)
, z(z)
, final_travel_z(z)
, mode_skip_agressive_merge(false)
, layer_nr(layer_nr)
, is_initial_layer(layer_nr == 0 - static_cast<LayerIndex>(Raft::getTotalExtraLayers()))
, is_raft_layer(layer_nr < 0 - static_cast<LayerIndex>(Raft::getFillerLayerCount()))
, layer_thickness(layer_thickness)
, has_prime_tower_planned_per_extruder(Application::getInstance().current_slice->scene.extruders.size(), false)
, current_mesh("NONMESH")
, last_extruder_previous_layer(start_extruder)
, last_planned_extruder(&Application::getInstance().current_slice->scene.extruders[start_extruder])
, first_travel_destination_is_inside(false) // set properly when addTravel is called for the first time (otherwise not set properly)
, comb_boundary_inside1(computeCombBoundaryInside(1))
, comb_boundary_inside2(computeCombBoundaryInside(2))
, comb_move_inside_distance(comb_move_inside_distance)
, fan_speed_layer_time_settings_per_extruder(fan_speed_layer_time_settings_per_extruder)
{
    size_t current_extruder = start_extruder;
    was_inside = true; // not used, because the first travel move is bogus
    is_inside = false; // assumes the next move will not be to inside a layer part (overwritten just before going into a layer part)
    if (Application::getInstance().current_slice->scene.current_mesh_group->settings.get<CombingMode>("retraction_combing") != CombingMode::OFF)
    {
        comb = new Comb(storage, layer_nr, comb_boundary_inside1, comb_boundary_inside2, comb_boundary_offset, travel_avoid_distance, comb_move_inside_distance);
    }
    else
    {
        comb = nullptr;
    }
    for (const ExtruderTrain& extruder : Application::getInstance().current_slice->scene.extruders)
    {
        layer_start_pos_per_extruder.emplace_back(extruder.settings.get<coord_t>("layer_start_x"), extruder.settings.get<coord_t>("layer_start_y"));
    }
    extruder_plans.reserve(Application::getInstance().current_slice->scene.extruders.size());
    extruder_plans.emplace_back(current_extruder, layer_nr, is_initial_layer, is_raft_layer, layer_thickness, fan_speed_layer_time_settings_per_extruder[current_extruder], storage.retraction_config_per_extruder[current_extruder]);

    for (size_t extruder_nr = 0; extruder_nr < Application::getInstance().current_slice->scene.extruders.size(); extruder_nr++)
    { //Skirt and brim.
        skirt_brim_is_processed[extruder_nr] = false;
    }
}

LayerPlan::~LayerPlan()
{
    if (comb)
        delete comb;
}

ExtruderTrain* LayerPlan::getLastPlannedExtruderTrain()
{
    return last_planned_extruder;
}


Polygons LayerPlan::computeCombBoundaryInside(const size_t max_inset)
{
    const CombingMode combing_mode = Application::getInstance().current_slice->scene.current_mesh_group->settings.get<CombingMode>("retraction_combing");
    if (combing_mode == CombingMode::OFF)
    {
        return Polygons();
    }
    if (layer_nr < 0)
    { // when a raft is present
        if (combing_mode == CombingMode::NO_SKIN)
        {
            return Polygons();
        }
        else
        {
            return storage.raftOutline.offset(MM2INT(0.1));
        }
    }
    else 
    {
        Polygons comb_boundary;
        for (const SliceMeshStorage& mesh : storage.meshes)
        {
            const SliceLayer& layer = mesh.layers[layer_nr];
            if (mesh.settings.get<bool>("infill_mesh")) {
                continue;
            }
            const coord_t skin_avoid_distance = mesh.settings.get<coord_t>("machine_nozzle_tip_outer_diameter") * 0.75;
            const CombingMode combing_mode = mesh.settings.get<CombingMode>("retraction_combing");
            if (combing_mode == CombingMode::NO_SKIN)
            {
                // we need to include the walls in the comb boundary otherwise it's not possible to tell if a travel move crosses a skin region

                const coord_t line_width_0 = mesh.settings.get<coord_t>("wall_line_width_0");

                for (const SliceLayerPart& part : layer.parts)
                {
                    const size_t num_insets = part.insets.size();
                    Polygons outer = part.outline; // outer boundary of wall combing region
                    coord_t outer_to_outline_dist = 0; // distance from outer to the part's outline

                    if (num_insets > 1 && part.insets[1].size() == part.outline.size())
                    {
                        // part's wall has multiple lines and the 2nd wall line is complete
                        // set the outer boundary to the inside edge of the outer wall

                        outer = part.insets[0].offset(-line_width_0/2);
                        outer_to_outline_dist = line_width_0;
                    }
                    else if (num_insets > 0)
                    {
                        // set the outer boundary to be 1/4 line width inside the centre line of the outer wall

                        outer = part.insets[0].offset(-line_width_0/4);
                        outer_to_outline_dist = line_width_0*3/4;
                    }

                    // finally, check that outer actually has the same number of polygons as the part's outline
                    // if it doesn't it means that the outer wall is missing where the part narrows so in those
                    // regions we need to use the part outline for the outer boundary of the combing region
                    // (expect poor results due to the nozzle being allowed to go right to the part's edge)

                    if (outer.size() != part.outline.size())
                    {
                        // first we calculate the part outline for those portions of the part where outer is missing
                        // this is done by shrinking the part outline so that it is very slightly smaller than outer, then expanding it again so it is very
                        // slightly larger than its original size and subtracting that from the original part outline
                        // NOTE - the additional small shrink/expands are required to ensure that the polygons overlap a little so we do not rely on exact results

                        Polygons outline_where_outer_is_missing(part.outline.difference(part.outline.offset(-(outer_to_outline_dist+5)).offset(outer_to_outline_dist+10)));

                        // merge outer with the portions of the part outline we just calculated
                        // the trick here is to expand the outlines sufficiently so that they overlap when unioned and then the result is shrunk back to the correct size

                        outer = outer.offset(outer_to_outline_dist/2+10).unionPolygons(outline_where_outer_is_missing.offset(outer_to_outline_dist/2+10)).offset(-(outer_to_outline_dist/2+10)).intersection(part.outline);
                    }

                    if (num_insets == 0)
                    {
                        comb_boundary.add(outer);
                    }
                    else
                    {
                        Polygons inner; // inner boundary of wall combing region

                        // the inside of the wall combing region is just inside the wall's inner edge so it can meet up with the infill (if any)

                        if (num_insets == 1)
                        {
                            inner = part.insets[0].offset(-10-line_width_0/2);
                        }
                        else
                        {
                            inner = part.insets[num_insets - 1].offset(-10 - mesh.settings.get<coord_t>("wall_line_width_x") / 2);
                        }

                        Polygons infill(part.infill_area);
                        Polygons skin_parts;
                        for (const SkinPart& skin_part : part.skin_parts)
                        {
                            skin_parts.add(skin_part.outline);
                        }
                        infill = infill.difference(skin_parts.unionPolygons().offset(skin_avoid_distance));

                        if (part.perimeter_gaps.size() > 0)
                        {
                            infill = infill.unionPolygons(part.perimeter_gaps.offset(10)); // ensure polygons overlap slightly
                        }

                        // combine the wall combing region (outer - inner) with the infill (if any)
                        comb_boundary.add(infill.unionPolygons(outer.difference(inner)));
                    }
                }
            }
            else if (combing_mode == CombingMode::INFILL)
            {
                for (const SliceLayerPart& part : layer.parts)
                {
                    Polygons skin_parts;
                    for (const SkinPart& skin_part : part.skin_parts)
                    {
                        skin_parts.add(skin_part.outline);
                    }
                    comb_boundary.add(part.infill_area.difference(skin_parts.unionPolygons().offset(skin_avoid_distance)));
                }
            }
            else
            {
                layer.getInnermostWalls(comb_boundary, max_inset, mesh);
            }
        }
        return comb_boundary;
    }
}

void LayerPlan::setIsInside(bool _is_inside)
{
    is_inside = _is_inside;
}

bool LayerPlan::setExtruder(const size_t extruder_nr)
{
    if (extruder_nr == getExtruder())
    {
        return false;
    }
    setIsInside(false);
    { // handle end position of the prev extruder
        ExtruderTrain* extruder = getLastPlannedExtruderTrain();
        const bool end_pos_absolute = extruder->settings.get<bool>("machine_extruder_end_pos_abs");
        Point end_pos(extruder->settings.get<coord_t>("machine_extruder_end_pos_x"), extruder->settings.get<coord_t>("machine_extruder_end_pos_y"));
        if (!end_pos_absolute)
        {
            end_pos += getLastPlannedPositionOrStartingPosition();
        }
        else 
        {
            const Point extruder_offset(extruder->settings.get<coord_t>("machine_nozzle_offset_x"), extruder->settings.get<coord_t>("machine_nozzle_offset_y"));
            end_pos += extruder_offset; // absolute end pos is given as a head position
        }
        if (end_pos_absolute || last_planned_position)
        {
            addTravel(end_pos); //  + extruder_offset cause it
        }
    }
    if (extruder_plans.back().paths.empty() && extruder_plans.back().inserts.empty())
    { // first extruder plan in a layer might be empty, cause it is made with the last extruder planned in the previous layer
        extruder_plans.back().extruder_nr = extruder_nr;
    }
    else 
    {
        extruder_plans.emplace_back(extruder_nr, layer_nr, is_initial_layer, is_raft_layer, layer_thickness, fan_speed_layer_time_settings_per_extruder[extruder_nr], storage.retraction_config_per_extruder[extruder_nr]);
        assert(extruder_plans.size() <= Application::getInstance().current_slice->scene.extruders.size() && "Never use the same extruder twice on one layer!");
    }
    last_planned_extruder = &Application::getInstance().current_slice->scene.extruders[extruder_nr];

    { // handle starting pos of the new extruder
        ExtruderTrain* extruder = getLastPlannedExtruderTrain();
        const bool start_pos_absolute = extruder->settings.get<bool>("machine_extruder_start_pos_abs");
        Point start_pos(extruder->settings.get<coord_t>("machine_extruder_start_pos_x"), extruder->settings.get<coord_t>("machine_extruder_start_pos_y"));
        if (!start_pos_absolute)
        {
            start_pos += getLastPlannedPositionOrStartingPosition();
        }
        else 
        {
            Point extruder_offset(extruder->settings.get<coord_t>("machine_nozzle_offset_x"), extruder->settings.get<coord_t>("machine_nozzle_offset_y"));
            start_pos += extruder_offset; // absolute start pos is given as a head position
        }
        if (start_pos_absolute || last_planned_position)
        {
            last_planned_position = start_pos;
        }
    }
    return true;
}
void LayerPlan::setMesh(const std::string mesh_id)
{
    current_mesh = mesh_id;
}

void LayerPlan::moveInsideCombBoundary(const coord_t distance)
{
    constexpr coord_t max_dist2 = MM2INT(2.0) * MM2INT(2.0); // if we are further than this distance, we conclude we are not inside even though we thought we were.
    // this function is to be used to move from the boudary of a part to inside the part
    Point p = getLastPlannedPositionOrStartingPosition(); // copy, since we are going to move p
    if (PolygonUtils::moveInside(comb_boundary_inside2, p, distance, max_dist2) != NO_INDEX)
    {
        //Move inside again, so we move out of tight 90deg corners
        PolygonUtils::moveInside(comb_boundary_inside2, p, distance, max_dist2);
        if (comb_boundary_inside2.inside(p))
        {
            addTravel_simple(p);
            //Make sure the that any retraction happens after this move, not before it by starting a new move path.
            forceNewPathStart();
        }
    }
}

bool LayerPlan::getPrimeTowerIsPlanned(unsigned int extruder_nr) const
{
    return has_prime_tower_planned_per_extruder[extruder_nr];
}

void LayerPlan::setPrimeTowerIsPlanned(unsigned int extruder_nr)
{
    has_prime_tower_planned_per_extruder[extruder_nr] = true;
}

std::optional<std::pair<Point, bool>> LayerPlan::getFirstTravelDestinationState() const
{
    std::optional<std::pair<Point, bool>> ret;
    if (first_travel_destination)
    {
        ret = std::make_pair(*first_travel_destination, first_travel_destination_is_inside);
    }
    return ret;
}

GCodePath& LayerPlan::addTravel(Point p, bool force_comb_retract, coord_t min_comb_distance)
{
    const GCodePathConfig& travel_config = configs_storage.travel_config_per_extruder[getExtruder()];
    const RetractionConfig& retraction_config = storage.retraction_config_per_extruder[getExtruder()];

    GCodePath* path = getLatestPathWithConfig(travel_config, SpaceFillType::None);

    bool combed = false;

    const ExtruderTrain* extruder = getLastPlannedExtruderTrain();

    const coord_t maximum_travel_resolution = extruder->settings.get<coord_t>("meshfix_maximum_travel_resolution");

    const bool is_first_travel_of_extruder_after_switch = extruder_plans.back().paths.size() == 1 && (extruder_plans.size() > 1 || last_extruder_previous_layer != getExtruder());
    bool bypass_combing = is_first_travel_of_extruder_after_switch && extruder->settings.get<bool>("retraction_hop_after_extruder_switch");

    const bool is_first_travel_of_layer = !static_cast<bool>(last_planned_position);
    if (is_first_travel_of_layer)
    {
        bypass_combing = true; // first travel move is bogus; it is added after this and the previous layer have been planned in LayerPlanBuffer::addConnectingTravelMove
        first_travel_destination = p;
        first_travel_destination_is_inside = is_inside;
        forceNewPathStart(); // force a new travel path after this first bogus move
    }
    else if (force_comb_retract && last_planned_position && !shorterThen(*last_planned_position - p, retraction_config.retraction_min_travel_distance))
    {
        // path is not shorter than min travel distance, force a retraction
        path->retract = true;
        if (comb == nullptr)
        {
            path->perform_z_hop = extruder->settings.get<bool>("retraction_hop_enabled");
        }
    }

    if (comb != nullptr && !bypass_combing)
    {
        CombPaths combPaths;

        // Divide by 2 to get the radius
        // Multiply by 2 because if two lines start and end points places very close then will be applied combing with retractions. (Ex: for brim)
        const coord_t max_distance_ignored = extruder->settings.get<coord_t>("machine_nozzle_tip_outer_diameter") / 2 * 2;

        combed = comb->calc(*extruder, *last_planned_position, p, combPaths, was_inside, is_inside, std::max(min_comb_distance, max_distance_ignored));
        if (combed)
        {
            bool retract = path->retract || combPaths.size() > 1;
            if (!retract)
            { // check whether we want to retract
                if (combPaths.throughAir)
                {
                    retract = true;
                }
                else
                {
                    for (CombPath& combPath : combPaths)
                    { // retract when path moves through a boundary
                        if (combPath.cross_boundary)
                        {
                            retract = true;
                            break;
                        }
                    }
                }
                if (combPaths.size() == 1)
                {
                    CombPath comb_path = combPaths[0];
                    if (extruder->settings.get<bool>("limit_support_retractions") &&
                        combPaths.throughAir && !comb_path.cross_boundary && comb_path.size() == 2 && comb_path[0] == *last_planned_position && comb_path[1] == p)
                    { // limit the retractions from support to support, which didn't cross anything
                        retract = false;
                    }
                }
            }

            coord_t distance = 0;
            Point last_point((last_planned_position) ? *last_planned_position : Point(0, 0));
            const Point start_point(last_point);
            for (CombPath& combPath : combPaths)
            { // add all comb paths (don't do anything special for paths which are moving through air)
                if (combPath.size() == 0)
                {
                    continue;
                }
                for (Point& comb_point : combPath)
                {
                    if (path->points.empty() || vSize2(path->points.back() - comb_point) > maximum_travel_resolution * maximum_travel_resolution)
                    {
                        path->points.push_back(comb_point);
                        distance += vSize(last_point - comb_point);
                        last_point = comb_point;
                    }
                }
                last_planned_position = combPath.back();
                distance += vSize(last_point - p);
                const coord_t retract_threshold = extruder->settings.get<coord_t>("retraction_combing_max_distance");
                path->retract = retract || (retract_threshold > 0 && distance > retract_threshold);
                // don't perform a z-hop

                const coord_t max_extra_distance = extruder->settings.get<coord_t>("retraction_combing_max_extra_distance");
                if (max_extra_distance > 0)
                {
                    const coord_t direct_distance = vSize(start_point - p);
                    if (distance > (direct_distance + max_extra_distance))
                    {
                        // the combed travel distance is too long, use a direct line travel move instead
                        path->points.clear();
                        // retract and z-hop as per a normal non-combed travel move
                        path->retract = (direct_distance >= retraction_config.retraction_min_travel_distance);
                        if (path->retract)
                        {
                            path->perform_z_hop = extruder->settings.get<bool>("retraction_hop_enabled");
                        }
                    }
                }
            }
        }
    }
    
    // no combing? retract only when path is not shorter than minimum travel distance
    if (!combed && !is_first_travel_of_layer && last_planned_position && !shorterThen(*last_planned_position - p, retraction_config.retraction_min_travel_distance))
    {
        if (was_inside) // when the previous location was from printing something which is considered inside (not support or prime tower etc)
        {               // then move inside the printed part, so that we don't ooze on the outer wall while retraction, but on the inside of the print.
            assert (extruder != nullptr);
            coord_t innermost_wall_line_width = extruder->settings.get<coord_t>((extruder->settings.get<size_t>("wall_line_count") > 1) ? "wall_line_width_x" : "wall_line_width_0");
            if (layer_nr == 0)
            {
                innermost_wall_line_width *= extruder->settings.get<Ratio>("initial_layer_line_width_factor");
            }
            moveInsideCombBoundary(innermost_wall_line_width);
        }
        path->retract = true;
        path->perform_z_hop = extruder->settings.get<bool>("retraction_hop_enabled");
    }

    GCodePath& ret = addTravel_simple(p, path);
    was_inside = is_inside;
    return ret;
}

GCodePath& LayerPlan::addTravel_simple(Point p, GCodePath* path)
{
    bool is_first_travel_of_layer = !static_cast<bool>(last_planned_position);
    if (is_first_travel_of_layer)
    { // spiralize calls addTravel_simple directly as the first travel move in a layer
        first_travel_destination = p;
        first_travel_destination_is_inside = is_inside;
    }
    if (path == nullptr)
    {
        path = getLatestPathWithConfig(configs_storage.travel_config_per_extruder[getExtruder()], SpaceFillType::None);
    }
    path->points.push_back(p);
    last_planned_position = p;
    return *path;
}

void LayerPlan::planPrime()
{
    forceNewPathStart();
    constexpr float prime_blob_wipe_length = 10.0;
    GCodePath& prime_travel = addTravel_simple(getLastPlannedPositionOrStartingPosition() + Point(0, MM2INT(prime_blob_wipe_length)));
    prime_travel.retract = false;
    prime_travel.perform_z_hop = false;
    prime_travel.perform_prime = true;
    forceNewPathStart();
}

void LayerPlan::addExtrusionMove(Point p, const GCodePathConfig& config, SpaceFillType space_fill_type, const Ratio& flow, bool spiralize, Ratio speed_factor, double fan_speed)
{
    // ignore extrusions less than 5uM long
    if(vSize2(p - *last_planned_position) >= 25)
    {
        GCodePath* path = getLatestPathWithConfig(config, space_fill_type, flow, spiralize, speed_factor);
        path->points.push_back(p);
        path->setFanSpeed(fan_speed);
        last_planned_position = p;
    }
}

void LayerPlan::addPolygon(ConstPolygonRef polygon, int start_idx, const GCodePathConfig& config, WallOverlapComputation* wall_overlap_computation, coord_t wall_0_wipe_dist, bool spiralize, const Ratio& flow_ratio, bool always_retract)
{
    Point p0 = polygon[start_idx];
    addTravel(p0, always_retract);
    for (unsigned int point_idx = 1; point_idx < polygon.size(); point_idx++)
    {
        Point p1 = polygon[(start_idx + point_idx) % polygon.size()];
        const Ratio flow = (wall_overlap_computation) ? flow_ratio * wall_overlap_computation->getFlow(p0, p1) : flow_ratio;
        addExtrusionMove(p1, config, SpaceFillType::Polygons, flow, spiralize);
        p0 = p1;
    }
    if (polygon.size() > 2)
    {
        const Point& p1 = polygon[start_idx];
        const Ratio flow = (wall_overlap_computation) ? flow_ratio * wall_overlap_computation->getFlow(p0, p1) : flow_ratio;
        addExtrusionMove(p1, config, SpaceFillType::Polygons, flow, spiralize);

        if (wall_0_wipe_dist > 0)
        { // apply outer wall wipe
            p0 = polygon[start_idx];
            int distance_traversed = 0;
            for (unsigned int point_idx = 1; ; point_idx++)
            {
                Point p1 = polygon[(start_idx + point_idx) % polygon.size()];
                int p0p1_dist = vSize(p1 - p0);
                if (distance_traversed + p0p1_dist >= wall_0_wipe_dist)
                {
                    Point vector = p1 - p0;
                    Point half_way = p0 + normal(vector, wall_0_wipe_dist - distance_traversed);
                    addTravel_simple(half_way);
                    break;
                }
                else
                {
                    addTravel_simple(p1);
                    distance_traversed += p0p1_dist;
                }
                p0 = p1;
            }
            forceNewPathStart();
        }
    }
    else 
    {
        logWarning("WARNING: line added as polygon! (LayerPlan)\n");
    }
}

void LayerPlan::addPolygonsByOptimizer(const Polygons& polygons, const GCodePathConfig& config, WallOverlapComputation* wall_overlap_computation, const ZSeamConfig& z_seam_config, coord_t wall_0_wipe_dist, bool spiralize, const Ratio flow_ratio, bool always_retract, bool reverse_order)
{
    if (polygons.size() == 0)
    {
        return;
    }
    PathOrderOptimizer orderOptimizer(getLastPlannedPositionOrStartingPosition(), z_seam_config);
    for (unsigned int poly_idx = 0; poly_idx < polygons.size(); poly_idx++)
    {
        orderOptimizer.addPolygon(polygons[poly_idx]);
    }
    orderOptimizer.optimize();
    
    if(reverse_order == false)
    {
        for (unsigned int poly_idx : orderOptimizer.polyOrder)
        {
            addPolygon(polygons[poly_idx], orderOptimizer.polyStart[poly_idx], config, wall_overlap_computation, wall_0_wipe_dist, spiralize, flow_ratio, always_retract);
        }
    }
    else
    {
        for(int index = orderOptimizer.polyOrder.size() - 1; index >= 0; --index)
        {
            int poly_idx = orderOptimizer.polyOrder[index];
            addPolygon(polygons[poly_idx], orderOptimizer.polyStart[poly_idx], config, wall_overlap_computation, wall_0_wipe_dist, spiralize, flow_ratio, always_retract);
        }
    }
}

static const float max_non_bridge_line_volume = 100000.0f; // limit to accumulated "volume" of non-bridge lines which is proportional to distance x extrusion rate

void LayerPlan::addWallLine(const Point& p0, const Point& p1, const SliceMeshStorage& mesh, const GCodePathConfig& non_bridge_config, const GCodePathConfig& bridge_config, float flow, float& non_bridge_line_volume, Ratio speed_factor, coord_t& distance_to_bridge_start)
{
    const coord_t min_line_len = 5; // we ignore lines less than 5um long
    const double acceleration_segment_len = 1000; // accelerate using segments of this length
    const double acceleration_factor = 0.75; // must be < 1, the larger the value, the slower the acceleration
    const bool spiralize = false;

    const coord_t min_bridge_line_len = mesh.settings.get<coord_t>("bridge_wall_min_length");
    const Ratio bridge_wall_coast = mesh.settings.get<Ratio>("bridge_wall_coast");
    const Ratio overhang_speed_factor = mesh.settings.get<Ratio>("wall_overhang_speed_factor");
    const bool is_overhang = (!overhang_mask.empty() && (overhang_mask.inside(p0, true) || overhang_mask.inside(p1, true)));
    const double fan_speed = (is_overhang) ? (double)mesh.settings.get<Ratio>("wall_overhang_fan_speed") * 100.0 : GCodePathConfig::FAN_SPEED_DEFAULT;

    Point cur_point = p0;

    // helper function to add a single non-bridge line

    // If the line precedes a bridge line, it may be coasted to reduce the nozzle pressure before the bridge is reached

    // alternatively, if the line follows a bridge line, it may be segmented and the print speed gradually increased to reduce under-extrusion

    auto addNonBridgeLine = [&](const Point& line_end)
    {
        coord_t distance_to_line_end = vSize(cur_point - line_end);

        while (distance_to_line_end > min_line_len)
        {
            // if we are accelerating after a bridge line, the segment length is less than the whole line length
            Point segment_end = (speed_factor == 1 || distance_to_line_end < acceleration_segment_len) ? line_end : cur_point + (line_end - cur_point) * acceleration_segment_len / distance_to_line_end;

            // flow required for the next line segment - when accelerating after a bridge segment, the flow is increased in inverse proportion to the speed_factor
            // so the slower the feedrate, the greater the flow - the idea is to get the extruder back to normal pressure as quickly as possible
            const float segment_flow = (speed_factor < 1) ? flow * (1 / speed_factor) : flow;

            // if a bridge is present in this wall, this particular segment may need to be partially or wholely coasted
            if (distance_to_bridge_start > 0)
            {
                // speed_flow_factor approximates how the extrusion rate alters between the non-bridge wall line and the following bridge wall line
                // if the extrusion rates are the same, its value will be 1, if the bridge config extrusion rate is < the non-bridge config extrusion rate, the value is < 1

                const Ratio speed_flow_factor((bridge_config.getSpeed() * bridge_config.getFlowRatio()) / (non_bridge_config.getSpeed() * non_bridge_config.getFlowRatio()));

                // coast distance is proportional to distance, speed and flow of non-bridge segments just printed and is throttled by speed_flow_factor
                const double coast_dist = std::min(non_bridge_line_volume, max_non_bridge_line_volume) * (1 - speed_flow_factor) * bridge_wall_coast / 40;
                const double distance_to_coast_start = std::max(distance_to_bridge_start - coast_dist, 0.0);

                if (coast_dist > 0 && distance_to_coast_start <= distance_to_line_end)
                {
                    segment_end = line_end;
                    if ((distance_to_line_end - distance_to_coast_start) > min_line_len)
                    {
                        // segment is longer than coast distance so extrude using non-bridge config to start of coast
                        addExtrusionMove(cur_point + (line_end - cur_point) * distance_to_coast_start / distance_to_line_end, non_bridge_config, SpaceFillType::Polygons, segment_flow, spiralize, speed_factor);
                    }
                    // then coast to end of line
                    addExtrusionMove(line_end, non_bridge_config, SpaceFillType::Polygons, 0, spiralize, speed_factor);
                    distance_to_bridge_start -= distance_to_line_end;
                    if (distance_to_bridge_start < 0)
                    {
                        distance_to_bridge_start = 0;
                    }
                }
                else
                {
                    // no coasting required, just normal segment using non-bridge config
                    addExtrusionMove(segment_end, non_bridge_config, SpaceFillType::Polygons, segment_flow, spiralize, (is_overhang) ? overhang_speed_factor : speed_factor, fan_speed);
                    distance_to_bridge_start -= vSize(cur_point - segment_end);
                    if (distance_to_bridge_start < 0)
                    {
                        distance_to_bridge_start = 0;
                    }
                }
            }
            else
            {
                // no coasting required, just normal segment using non-bridge config
                addExtrusionMove(segment_end, non_bridge_config, SpaceFillType::Polygons, segment_flow, spiralize, (is_overhang) ? overhang_speed_factor : speed_factor, fan_speed);
            }
            non_bridge_line_volume += vSize(cur_point - segment_end) * segment_flow * speed_factor * non_bridge_config.getSpeed();
            cur_point = segment_end;
            speed_factor = 1 - (1 - speed_factor) * acceleration_factor;
            if (speed_factor >= 0.9)
            {
                speed_factor = 1;
            }
            distance_to_line_end = vSize(cur_point - line_end);
        }
    };

    if (bridge_wall_mask.empty())
    {
        // no bridges required
        addExtrusionMove(p1, non_bridge_config, SpaceFillType::Polygons, flow, spiralize, (is_overhang) ? overhang_speed_factor : 1.0_r, fan_speed);
    }
    else
    {
        // bridges may be required
        if (PolygonUtils::polygonCollidesWithLineSegment(bridge_wall_mask, p0, p1))
        {
            // the line crosses the boundary between supported and non-supported regions so one or more bridges are required

            // determine which segments of the line are bridges

            Polygon line_poly;
            line_poly.add(p0);
            line_poly.add(p1);
            Polygons line_polys;
            line_polys.add(line_poly);
            line_polys = bridge_wall_mask.intersectionPolyLines(line_polys);

            // line_polys now contains the wall lines that need to be printed using bridge_config

            while (line_polys.size() > 0)
            {
                // find the bridge line segment that's nearest to the current point
                int nearest = 0;
                float smallest_dist2 = vSize2f(cur_point - line_polys[0][0]);
                for(unsigned i = 1; i < line_polys.size(); ++i)
                {
                    float dist2 = vSize2f(cur_point - line_polys[i][0]);
                    if (dist2 < smallest_dist2)
                    {
                        nearest = i;
                        smallest_dist2 = dist2;
                    }
                }
                ConstPolygonRef bridge = line_polys[nearest];

                // set b0 to the nearest vertex and b1 the furthest
                Point b0 = bridge[0];
                Point b1 = bridge[1];

                if (vSize2f(cur_point - b1) < vSize2f(cur_point - b0))
                {
                    // swap vertex order
                    b0 = bridge[1];
                    b1 = bridge[0];
                }

                const double bridge_line_len = vSize(b1 - b0);

                if (bridge_line_len >= min_bridge_line_len)
                {
                    // extrude using non_bridge_config to the start of the next bridge segment

                    distance_to_bridge_start = vSize(cur_point - b0);
                    addNonBridgeLine(b0);

                    // extrude using bridge_config to the end of the next bridge segment

                    if (bridge_line_len > min_line_len)
                    {
                        addExtrusionMove(b1, bridge_config, SpaceFillType::Polygons, flow);
                        non_bridge_line_volume = 0;
                        cur_point = b1;
                        // after a bridge segment, start slow and accelerate to avoid under-extrusion due to extruder lag
                        speed_factor = std::max(std::min(Ratio(bridge_config.getSpeed() / non_bridge_config.getSpeed()), 1.0_r), 0.5_r);
                    }
                    distance_to_bridge_start = 0;
                }
                else
                {
                    // treat the short bridge line just like a normal line

                    addNonBridgeLine(b1);
                }

                // finished with this segment
                line_polys.remove(nearest);
            }

            // if we haven't yet reached p1, fill the gap with non_bridge_config line
            addNonBridgeLine(p1);
        }
        else if (bridge_wall_mask.inside(p0, true) && vSize(p0 - p1) >= min_bridge_line_len)
        {
            // both p0 and p1 must be above air (the result will be ugly!)
            addExtrusionMove(p1, bridge_config, SpaceFillType::Polygons, flow);
            non_bridge_line_volume = 0;
        }
        else
        {
            // no part of the line is above air or the line is too short to print as a bridge line
            addNonBridgeLine(p1);
        }
    }
}

void LayerPlan::addWall(ConstPolygonRef wall, int start_idx, const SliceMeshStorage& mesh, const GCodePathConfig& non_bridge_config, const GCodePathConfig& bridge_config, WallOverlapComputation* wall_overlap_computation, coord_t wall_0_wipe_dist, float flow_ratio, bool always_retract)
{
    // make sure wall start point is not above air!
    start_idx = locateFirstSupportedVertex(wall, start_idx);

    float non_bridge_line_volume = max_non_bridge_line_volume; // assume extruder is fully pressurised before first non-bridge line is output
    double speed_factor = 1.0; // start first line at normal speed
    coord_t distance_to_bridge_start = 0; // will be updated before each line is processed

    const coord_t min_bridge_line_len = mesh.settings.get<coord_t>("bridge_wall_min_length");
    const Ratio wall_min_flow = mesh.settings.get<Ratio>("wall_min_flow");
    const bool wall_min_flow_retract = mesh.settings.get<bool>("wall_min_flow_retract");
    const coord_t small_feature_max_length = mesh.settings.get<coord_t>("small_feature_max_length");
    const bool is_small_feature = (small_feature_max_length > 0) && wall.shorterThan(small_feature_max_length);
    const Ratio small_feature_speed_factor = mesh.settings.get<Ratio>((layer_nr == 0) ? "small_feature_speed_factor_0" : "small_feature_speed_factor");

    // helper function to calculate the distance from the start of the current wall line to the first bridge segment

    auto computeDistanceToBridgeStart = [&](const unsigned current_line_index, const unsigned num_lines)
    {
        if (!bridge_wall_mask.empty())
        {
            // there is air below the part so iterate through the lines that have not yet been output accumulating the total distance to the first bridge segment
            for (unsigned line_idx = 0; line_idx < num_lines; ++line_idx)
            {
                const Point& p0 = wall[(current_line_index + line_idx) % wall.size()];
                const Point& p1 = wall[(current_line_index + line_idx + 1) % wall.size()];

                if (PolygonUtils::polygonCollidesWithLineSegment(bridge_wall_mask, p0, p1))
                {
                    // the line crosses the boundary between supported and non-supported regions so it will contain one or more bridge segments

                    // determine which segments of the line are bridges

                    Polygon line_poly;
                    line_poly.add(p0);
                    line_poly.add(p1);
                    Polygons line_polys;
                    line_polys.add(line_poly);
                    line_polys = bridge_wall_mask.intersectionPolyLines(line_polys);

                    while (line_polys.size() > 0)
                    {
                        // find the bridge line segment that's nearest to p0
                        int nearest = 0;
                        float smallest_dist2 = vSize2f(p0 - line_polys[0][0]);
                        for(unsigned i = 1; i < line_polys.size(); ++i)
                        {
                            float dist2 = vSize2f(p0 - line_polys[i][0]);
                            if (dist2 < smallest_dist2)
                            {
                                nearest = i;
                                smallest_dist2 = dist2;
                            }
                        }
                        ConstPolygonRef bridge = line_polys[nearest];

                        // set b0 to the nearest vertex and b1 the furthest
                        Point b0 = bridge[0];
                        Point b1 = bridge[1];

                        if (vSize2f(p0 - b1) < vSize2f(p0 - b0))
                        {
                            // swap vertex order
                            b0 = bridge[1];
                            b1 = bridge[0];
                        }

                        if (vSize(b1 - b0) >= min_bridge_line_len)
                        {
                            // job done, we have found the first bridge line
                            distance_to_bridge_start += vSize(b0 - p0);
                            return;
                        }

                        // finished with this segment
                        line_polys.remove(nearest);
                    }
                    // none of the unsupported line segments were long enough to bridge
                    distance_to_bridge_start += vSize(p1 - p0);
                }
                else if (!bridge_wall_mask.inside(p0, true))
                {
                    // none of the line is over air
                    distance_to_bridge_start += vSize(p1 - p0);
                }
            }

            // we have got all the way to the end of the wall without finding a bridge segment so disable coasting by setting distance_to_bridge_start to -1

            distance_to_bridge_start = -1;
        }
    };

    bool travel_required = false; // true when a wall has been omitted due to its flow being less than the minimum required

    bool first_line = true;

    Point p0 = wall[start_idx];

    for (unsigned int point_idx = 1; point_idx < wall.size(); point_idx++)
    {
        const Point& p1 = wall[(start_idx + point_idx) % wall.size()];
        const float flow = (wall_overlap_computation) ? flow_ratio * wall_overlap_computation->getFlow(p0, p1) : flow_ratio;

        if (!bridge_wall_mask.empty() && distance_to_bridge_start == 0)
        {
            computeDistanceToBridgeStart((start_idx + point_idx - 1) % wall.size(), wall.size() - point_idx + 1);
        }

        // HACK ALERT
        // the overlap compensation is not perfect, it can produce short non-flow reduced line segments within a sequence of flow reduced
        // line segments and so to try and avoid printing the spurious fat line segments we require that their lengths are above a threshold

        const coord_t max_spurious_fat_segment_length2 = 2500; // 50 microns

        if (flow >= wall_min_flow && (first_line || !travel_required || vSize2f(p0 - p1) > max_spurious_fat_segment_length2))
        {
            if (first_line || travel_required)
            {
                addTravel(p0, (first_line) ? always_retract : wall_min_flow_retract);
                first_line = false;
                travel_required = false;
            }
            if (is_small_feature)
            {
                const bool spiralize = false;
                addExtrusionMove(p1, non_bridge_config, SpaceFillType::Polygons, flow, spiralize, small_feature_speed_factor);
            }
            else
            {
                addWallLine(p0, p1, mesh, non_bridge_config, bridge_config, flow, non_bridge_line_volume, speed_factor, distance_to_bridge_start);
            }
        }
        else
        {
            travel_required = true;
        }

        p0 = p1;
    }

    if (wall.size() > 2)
    {
        const Point& p1 = wall[start_idx];
        const float flow = (wall_overlap_computation) ? flow_ratio * wall_overlap_computation->getFlow(p0, p1) : flow_ratio;

        if (!bridge_wall_mask.empty() && distance_to_bridge_start == 0)
        {
            computeDistanceToBridgeStart((start_idx + wall.size() - 1) % wall.size(), 1);
        }

        if (flow >= wall_min_flow)
        {
            if (travel_required)
            {
                addTravel(p0, wall_min_flow_retract);
            }
            if (is_small_feature)
            {
                const bool spiralize = false;
                addExtrusionMove(p1, non_bridge_config, SpaceFillType::Polygons, flow, spiralize, small_feature_speed_factor);
            }
            else
            {
                addWallLine(p0, p1, mesh, non_bridge_config, bridge_config, flow, non_bridge_line_volume, speed_factor, distance_to_bridge_start);
            }

            if (wall_0_wipe_dist > 0)
            { // apply outer wall wipe
                p0 = wall[start_idx];
                int distance_traversed = 0;
                for (unsigned int point_idx = 1; ; point_idx++)
                {
                    Point p1 = wall[(start_idx + point_idx) % wall.size()];
                    int p0p1_dist = vSize(p1 - p0);
                    if (distance_traversed + p0p1_dist >= wall_0_wipe_dist)
                    {
                        Point vector = p1 - p0;
                        Point half_way = p0 + normal(vector, wall_0_wipe_dist - distance_traversed);
                        addTravel_simple(half_way);
                        break;
                    }
                    else
                    {
                        addTravel_simple(p1);
                        distance_traversed += p0p1_dist;
                    }
                    p0 = p1;
                }
                forceNewPathStart();
            }
        }
    }
    else
    {
        logWarning("WARNING: line added as polygon! (LayerPlan)\n");
    }
}

void LayerPlan::addWalls(const Polygons& walls, const SliceMeshStorage& mesh, const GCodePathConfig& non_bridge_config, const GCodePathConfig& bridge_config, WallOverlapComputation* wall_overlap_computation, const ZSeamConfig& z_seam_config, coord_t wall_0_wipe_dist, float flow_ratio, bool always_retract)
{
    PathOrderOptimizer orderOptimizer(getLastPlannedPositionOrStartingPosition(), z_seam_config);
    for (unsigned int poly_idx = 0; poly_idx < walls.size(); poly_idx++)
    {
        orderOptimizer.addPolygon(walls[poly_idx]);
    }
    orderOptimizer.optimize();
    for (unsigned int poly_idx : orderOptimizer.polyOrder)
    {
        addWall(walls[poly_idx], orderOptimizer.polyStart[poly_idx], mesh, non_bridge_config, bridge_config, wall_overlap_computation, wall_0_wipe_dist, flow_ratio, always_retract);
    }
}

unsigned LayerPlan::locateFirstSupportedVertex(ConstPolygonRef wall, const unsigned start_idx) const
{
    if (bridge_wall_mask.empty() && overhang_mask.empty())
    {
        return start_idx;
    }

    Polygons air_below(bridge_wall_mask.unionPolygons(overhang_mask));

    unsigned curr_idx = start_idx;

    while(true)
    {
        const Point& vertex = wall[curr_idx];
        if (!air_below.inside(vertex, true))
        {
            // vertex isn't above air so it's OK to use
            return curr_idx;
        }

        if (++curr_idx >= wall.size())
        {
            curr_idx = 0;
        }

        if (curr_idx == start_idx)
        {
            // no vertices are supported so just return the original index
            return start_idx;
        }
    }
}

void LayerPlan::addLinesByOptimizer(const Polygons& polygons, const GCodePathConfig& config, SpaceFillType space_fill_type, bool enable_travel_optimization, int wipe_dist, float flow_ratio, std::optional<Point> near_start_location, double fan_speed)
{
    Polygons boundary;
    if (enable_travel_optimization && comb_boundary_inside2.size() > 0)
    {
        // use the combing boundary inflated so that all infill lines are inside the boundary
        int dist = 0;
        if (layer_nr >= 0)
        {
            // determine how much the skin/infill lines overlap the combing boundary
            for (const SliceMeshStorage& mesh : storage.meshes)
            {
                const coord_t overlap = std::max(mesh.settings.get<coord_t>("skin_overlap_mm"), mesh.settings.get<coord_t>("infill_overlap_mm"));
                if (overlap > dist)
                {
                    dist = overlap;
                }
            }
            dist += 100; // ensure boundary is slightly outside all skin/infill lines
        }
        boundary.add(comb_boundary_inside2.offset(dist));
        // simplify boundary to cut down processing time
        boundary.simplify(100, 100);
    }
    LineOrderOptimizer orderOptimizer(near_start_location.value_or(getLastPlannedPositionOrStartingPosition()), &boundary);
    for (unsigned int line_idx = 0; line_idx < polygons.size(); line_idx++)
    {
        orderOptimizer.addPolygon(polygons[line_idx]);
    }
    orderOptimizer.optimize();

    for (unsigned int order_idx = 0; order_idx < orderOptimizer.polyOrder.size(); order_idx++)
    {
        const unsigned int poly_idx = orderOptimizer.polyOrder[order_idx];
        ConstPolygonRef polygon = polygons[poly_idx];
        const size_t start = orderOptimizer.polyStart[poly_idx];
        const size_t end = 1 - start;
        const Point& p0 = polygon[start];
        // try to avoid using combing when printing lines skin pattern
        const coord_t min_comb_distance = (config.type == PrintFeatureType::Skin) ?  config.getLineWidth() * 3 : 0;
        addTravel(p0, false, min_comb_distance);
        const Point& p1 = polygon[end];
        addExtrusionMove(p1, config, space_fill_type, flow_ratio, false, 1.0, fan_speed);

        // Wipe
        if (wipe_dist != 0)
        {
            bool wipe = true;
            int line_width = config.getLineWidth();

            // Don't wipe is current extrusion is too small
            if (vSize2(p1 - p0) <= line_width * line_width * 4)
            {
                wipe = false;
            }

            // Don't wipe if next starting point is very near
            if (wipe && (order_idx < orderOptimizer.polyOrder.size() - 1))
            {
                const unsigned int next_poly_idx = orderOptimizer.polyOrder[order_idx + 1];
                ConstPolygonRef next_polygon = polygons[next_poly_idx];
                const size_t next_start = orderOptimizer.polyStart[next_poly_idx];
                const Point& next_p0 = next_polygon[next_start];
                if (vSize2(next_p0 - p1) <= line_width * line_width * 4)
                {
                    wipe = false;
                }
            }

            if (wipe)
            {
                addExtrusionMove(p1 + normal(p1-p0, wipe_dist), config, space_fill_type, 0.0, false, 1.0, fan_speed);
            }
        }
    }
}

void LayerPlan::spiralizeWallSlice(const GCodePathConfig& config, ConstPolygonRef wall, ConstPolygonRef last_wall, const int seam_vertex_idx, const int last_seam_vertex_idx, const bool is_top_layer, const bool is_bottom_layer, const std::vector<float>& flows)
{
    const bool smooth_contours = Application::getInstance().current_slice->scene.current_mesh_group->settings.get<bool>("smooth_spiralized_contours");

    // once we are into the spiral we always start at the end point of the last layer (if any)
    const Point origin = (last_seam_vertex_idx >= 0 && !is_bottom_layer) ? last_wall[last_seam_vertex_idx] : wall[seam_vertex_idx];
    addTravel_simple(origin);

    if (!smooth_contours && last_seam_vertex_idx >= 0) {
        // when not smoothing, we get to the (unchanged) outline for this layer as quickly as possible so that the remainder of the
        // outline wall has the correct direction - although this creates a little step, the end result is generally better because when the first
        // outline wall has the wrong direction (due to it starting from the finish point of the last layer) the visual effect is very noticeable
        Point join_first_wall_at = LinearAlg2D::getClosestOnLineSegment(origin, wall[seam_vertex_idx], wall[(seam_vertex_idx + 1) % wall.size()]);
        if (vSize(join_first_wall_at - origin) > 10)
        {
            addExtrusionMove(join_first_wall_at, config, SpaceFillType::Polygons, flows[seam_vertex_idx], true);
        }
    }

    const int n_points = wall.size();
    Polygons last_wall_polygons;
    last_wall_polygons.add(last_wall);
    const int max_dist2 = config.getLineWidth() * config.getLineWidth() * 4; // (2 * lineWidth)^2;

    double total_length = 0.0; // determine the length of the complete wall
    Point p0 = origin;
    for (int wall_point_idx = 1; wall_point_idx <= n_points; ++wall_point_idx)
    {
        const Point& p1 = wall[(seam_vertex_idx + wall_point_idx) % n_points];
        total_length += vSizeMM(p1 - p0);
        p0 = p1;
    }

    if (total_length == 0.0)
    {
        // nothing to do
        return;
    }

    // if this is the bottom layer, avoid creating a big elephants foot by starting with a reduced flow and increasing the flow
    // so that by the time the end of the first spiral is complete the flow is 100% - note that immediately before the spiral
    // is output, the extruder will be printing a normal wall line and so will be fully pressurised so that will tend to keep the
    // flow going

    // if this is the top layer, avoid an abrupt end by printing the same outline again but this time taper the spiral by reducing
    // the flow whilst keeping the same height - once the flow is down to a minimum allowed value, coast a little further

    const double min_bottom_layer_flow = 0.25; // start the bottom spiral at this flow rate
    const double min_top_layer_flow = 0.25; // lowest allowed flow while tapering the last spiral

    double speed_factor = 1; // may be reduced when printing the top layer so as to avoid a jump in extrusion rate as the layer starts

    if (is_top_layer)
    {
        // HACK ALERT - the last layer is approx 50% longer than the previous layer so it should take longer to print but the
        // normal slow down for quick layers mechanism can kick in and speed this layer up (because it is longer) but we prefer
        // the layer to be printed at a similar speed to the previous layer to avoid abrupt changes in extrusion rate so we slow it down

        const FanSpeedLayerTimeSettings& layer_time_settings = extruder_plans.back().fan_speed_layer_time_settings;
        const double min_time = layer_time_settings.cool_min_layer_time;
        const double normal_layer_time = total_length / config.getSpeed();

        // would this layer's speed normally get reduced to satisfy the min layer time?
        if (normal_layer_time < min_time)
        {
            // yes, so the extended version will not get slowed down so much and we want to compensate for that
            const double extended_layer_time = (total_length * (2 - min_top_layer_flow)) / config.getSpeed();

            // modify the speed factor to cancel out the speed increase that would normally happen due to the longer layer time
            speed_factor = normal_layer_time / std::min(extended_layer_time, min_time);
        }
    }

    // extrude to the points following the seam vertex
    // the last point is the seam vertex as the polygon is a loop
    double wall_length = 0.0;
    p0 = origin;
    for (int wall_point_idx = 1; wall_point_idx <= n_points; ++wall_point_idx)
    {
        // p is a point from the current wall polygon
        const size_t idx = (seam_vertex_idx + wall_point_idx) % n_points;
        const Point& p = wall[idx];
        wall_length += vSizeMM(p - p0);
        p0 = p;

        const double flow = (is_bottom_layer) ? (min_bottom_layer_flow + ((1 - min_bottom_layer_flow) * wall_length / total_length)) : flows[idx];

        // if required, use interpolation to smooth the x/y coordinates between layers but not for the first spiralized layer
        // as that lies directly on top of a non-spiralized wall with exactly the same outline and not for the last point in each layer
        // because we want that to be numerically exactly the same as the starting point on the next layer (not subject to any rounding)
        if (smooth_contours && !is_bottom_layer && wall_point_idx < n_points)
        {
            // now find the point on the last wall that is closest to p
            ClosestPolygonPoint cpp = PolygonUtils::findClosest(p, last_wall_polygons);

            // if we found a point and it's not further away than max_dist2, use it
            if (cpp.isValid() && vSize2(cpp.location - p) <= max_dist2)
            {
                // interpolate between cpp.location and p depending on how far we have progressed along wall
                addExtrusionMove(cpp.location + (p - cpp.location) * (wall_length / total_length), config, SpaceFillType::Polygons, flow, true, speed_factor);
            }
            else
            {
                // no point in the last wall was found close enough to the current wall point so don't interpolate
                addExtrusionMove(p, config, SpaceFillType::Polygons, flow, true, speed_factor);
            }
        }
        else
        {
            // no smoothing, use point verbatim
            addExtrusionMove(p, config, SpaceFillType::Polygons, flow, true, speed_factor);
        }
    }

    if (is_top_layer)
    {
        // add the tapering spiral
        const double min_spiral_coast_dist = 10; // mm
        double distance_coasted = 0;
        wall_length = 0;
        for (int wall_point_idx = 1; wall_point_idx <= n_points && distance_coasted < min_spiral_coast_dist; wall_point_idx++)
        {
            const Point& p = wall[(seam_vertex_idx + wall_point_idx) % n_points];
            const double seg_length = vSizeMM(p - p0);
            wall_length += seg_length;
            p0 = p;
            // flow is reduced in step with the distance travelled so the wall width should remain roughly constant
            double flow = flows[(seam_vertex_idx + wall_point_idx) % n_points] - (wall_length / total_length);
            if (flow < min_top_layer_flow)
            {
                flow = 0;
                distance_coasted += seg_length;
            }
            // reduce number of paths created when polygon has many points by limiting precision of flow
            addExtrusionMove(p, config, SpaceFillType::Polygons, ((int)(flow * 20)) / 20.0, false, speed_factor);
        }
    }
}

void ExtruderPlan::forceMinimalLayerTime(double minTime, double minimalSpeed, double travelTime, double extrudeTime)
{
    double totalTime = travelTime + extrudeTime; 
    if (totalTime < minTime && extrudeTime > 0.0)
    {
        double minExtrudeTime = minTime - travelTime;
        if (minExtrudeTime < 1)
            minExtrudeTime = 1;
        double factor = extrudeTime / minExtrudeTime;
        for (GCodePath& path : paths)
        {
            if (path.isTravelPath())
                continue;
            double speed = path.config->getSpeed() * factor;
            if (speed < minimalSpeed)
                factor = minimalSpeed / path.config->getSpeed();
        }

        //Only slow down for the minimal time if that will be slower.
        assert(getExtrudeSpeedFactor() == 1.0); // The extrude speed factor is assumed not to be changed yet
        if (factor < 1.0)
        {
            setExtrudeSpeedFactor(factor);
        }
        else 
        {
            factor = 1.0;
        }
        
        double inv_factor = 1.0 / factor; // cause multiplication is faster than division
        
        // Adjust stored naive time estimates
        estimates.extrude_time *= inv_factor;
        for (GCodePath& path : paths)
        {
            path.estimates.extrude_time *= inv_factor;
        }

        if (minTime - (extrudeTime * inv_factor) - travelTime > 0.1)
        {
            extraTime = minTime - (extrudeTime * inv_factor) - travelTime;
        }
        totalPrintTime = (extrudeTime * inv_factor) + travelTime;
    }
}
TimeMaterialEstimates ExtruderPlan::computeNaiveTimeEstimates(Point starting_position)
{
    Point p0 = starting_position;

    bool was_retracted = false; // wrong assumption; won't matter that much. (TODO)
    for (GCodePath& path : paths)
    {
        bool is_extrusion_path = false;
        double* path_time_estimate;
        double& material_estimate = path.estimates.material;
        if (!path.isTravelPath())
        {
            is_extrusion_path = true;
            path_time_estimate = &path.estimates.extrude_time;
        }
        else 
        {
            if (path.retract)
            {
                path_time_estimate = &path.estimates.retracted_travel_time;
            }
            else 
            {
                path_time_estimate = &path.estimates.unretracted_travel_time;
            }
            if (path.retract != was_retracted)
            { // handle retraction times
                double retract_unretract_time;
                if (path.retract)
                {
                    retract_unretract_time = retraction_config.distance / retraction_config.speed;
                }
                else 
                {
                    retract_unretract_time = retraction_config.distance / retraction_config.primeSpeed;
                }
                path.estimates.retracted_travel_time += 0.5 * retract_unretract_time;
                path.estimates.unretracted_travel_time += 0.5 * retract_unretract_time;
            }
        }
        for(Point& p1 : path.points)
        {
            double length = vSizeMM(p0 - p1);
            if (is_extrusion_path)
            {
                material_estimate += length * INT2MM(layer_thickness) * INT2MM(path.config->getLineWidth());
            }
            double thisTime = length / path.config->getSpeed();
            *path_time_estimate += thisTime;
            p0 = p1;
        }
        estimates += path.estimates;
    }
    return estimates;
}

void ExtruderPlan::processFanSpeedAndMinimalLayerTime(bool force_minimal_layer_time, Point starting_position)
{
    computeNaiveTimeEstimates(starting_position);
    totalPrintTime = estimates.getTotalTime();
    if (force_minimal_layer_time)
    {
        forceMinimalLayerTime(fan_speed_layer_time_settings.cool_min_layer_time, fan_speed_layer_time_settings.cool_min_speed, estimates.getTravelTime(), estimates.getExtrudeTime());
    }

    /*
                   min layer time
                   :
                   :  min layer time fan speed min
                |  :  :
      ^    max..|__:  :
                |  \  :
     fan        |   \ :
    speed  min..|... \:___________
                |________________
                  layer time >


    */
    // interpolate fan speed (for cool_fan_full_layer and for cool_min_layer_time_fan_speed_max)
    if (layer_nr < fan_speed_layer_time_settings.cool_fan_min_layer)
    {
        // fan is normally off for layers below cool_fan_min_layer
        fan_speed = 0;
    }
    else
    {
        // once cool_fan_min_layer has been reached, the fan runs no slower than cool_fan_speed_min
        fan_speed = fan_speed_layer_time_settings.cool_fan_speed_min;
    }
    double totalLayerTime = estimates.unretracted_travel_time + estimates.extrude_time;
    if (force_minimal_layer_time && totalLayerTime < fan_speed_layer_time_settings.cool_min_layer_time)
    {
        fan_speed = fan_speed_layer_time_settings.cool_fan_speed_max;
    }
    else if (fan_speed_layer_time_settings.cool_min_layer_time >= fan_speed_layer_time_settings.cool_min_layer_time_fan_speed_max)
    {
        fan_speed = fan_speed_layer_time_settings.cool_fan_speed_min;
    }
    else if (force_minimal_layer_time && totalLayerTime < fan_speed_layer_time_settings.cool_min_layer_time_fan_speed_max &&
             fan_speed_layer_time_settings.cool_min_layer_time_fan_speed_max > fan_speed_layer_time_settings.cool_min_layer_time)
    { 
        // when forceMinimalLayerTime didn't change the extrusionSpeedFactor, we adjust the fan speed
        double fan_speed_diff = fan_speed_layer_time_settings.cool_fan_speed_max - fan_speed_layer_time_settings.cool_fan_speed_min;
        double layer_time_diff = fan_speed_layer_time_settings.cool_min_layer_time_fan_speed_max - fan_speed_layer_time_settings.cool_min_layer_time;
        double fraction_of_slope = (totalLayerTime - fan_speed_layer_time_settings.cool_min_layer_time) / layer_time_diff;
        fan_speed = fan_speed_layer_time_settings.cool_fan_speed_max - fan_speed_diff * fraction_of_slope;
    }
    /*
    Supposing no influence of minimal layer time;
    i.e. layer time > min layer time fan speed min:


              max..       fan 'full' on layer
                   |      :
                   |      :
      ^       min..|    ..:________________
     fan           |      /
    speed          |     /
          speed_0..|    /
                   |    |
                0__|____|_________________
                        :         layer nr >
                  fan 'min' layer
    */
    if (layer_nr < fan_speed_layer_time_settings.cool_fan_full_layer
        && layer_nr >= fan_speed_layer_time_settings.cool_fan_min_layer
        && (!force_minimal_layer_time || totalLayerTime > fan_speed_layer_time_settings.cool_min_layer_time_fan_speed_max)
        && fan_speed_layer_time_settings.cool_fan_full_layer > 0 // don't apply initial layer fan speed speedup if disabled.
        && !is_raft_layer // don't apply initial layer fan speed speedup to raft, but to model layers
    )
    {
        // Slow down the fan on the layers below the [cool_fan_full_layer], where layer cool_fan_min_layer is speed cool_fan_speed_0.
        fan_speed = fan_speed_layer_time_settings.cool_fan_speed_0 + (fan_speed - fan_speed_layer_time_settings.cool_fan_speed_0) * std::max(LayerIndex(0), layer_nr - fan_speed_layer_time_settings.cool_fan_min_layer) / (fan_speed_layer_time_settings.cool_fan_full_layer - fan_speed_layer_time_settings.cool_fan_min_layer);
    }
}

void LayerPlan::processFanSpeedAndMinimalLayerTime(Point starting_position)
{
    for (unsigned int extr_plan_idx = 0; extr_plan_idx < extruder_plans.size(); extr_plan_idx++)
    {
        ExtruderPlan& extruder_plan = extruder_plans[extr_plan_idx];
        bool force_minimal_layer_time = extr_plan_idx == extruder_plans.size() - 1;
        extruder_plan.processFanSpeedAndMinimalLayerTime(force_minimal_layer_time, starting_position);
        if (!extruder_plan.paths.empty() && !extruder_plan.paths.back().points.empty())
        {
            starting_position = extruder_plan.paths.back().points.back();
        }
    }
}



void LayerPlan::writeGCode(GCodeExport& gcode)
{
    Communication* communication = Application::getInstance().communication;
    communication->setLayerForSend(layer_nr);
    communication->sendCurrentPosition(gcode.getPositionXY());
    gcode.setLayerNr(layer_nr);
    
    gcode.writeLayerComment(layer_nr);

    // flow-rate compensation
    const Settings& mesh_group_settings = Application::getInstance().current_slice->scene.current_mesh_group->settings;
    gcode.setFlowRateExtrusionSettings(mesh_group_settings.get<double>("flow_rate_max_extrusion_offset"), mesh_group_settings.get<Ratio>("flow_rate_extrusion_offset_factor")); //Offset is in mm.

    if (layer_nr == 1 - static_cast<LayerIndex>(Raft::getTotalExtraLayers()) && mesh_group_settings.get<bool>("machine_heated_bed") && mesh_group_settings.get<Temperature>("material_bed_temperature") != 0)
    {
        constexpr bool wait = false;
        gcode.writeBedTemperatureCommand(mesh_group_settings.get<Temperature>("material_bed_temperature"), wait);
    }

    gcode.setZ(z);

    const GCodePathConfig* last_extrusion_config = nullptr; // used to check whether we need to insert a TYPE comment in the gcode.

    size_t extruder_nr = gcode.getExtruderNr();
    const bool acceleration_enabled = mesh_group_settings.get<bool>("acceleration_enabled");
    const bool jerk_enabled = mesh_group_settings.get<bool>("jerk_enabled");
    std::string current_mesh = "NONMESH";

    for(size_t extruder_plan_idx = 0; extruder_plan_idx < extruder_plans.size(); extruder_plan_idx++)
    {
        ExtruderPlan& extruder_plan = extruder_plans[extruder_plan_idx];
        const RetractionConfig& retraction_config = storage.retraction_config_per_extruder[extruder_plan.extruder_nr];
        coord_t z_hop_height = retraction_config.zHop;

        if (extruder_nr != extruder_plan.extruder_nr)
        {
            int prev_extruder = extruder_nr;
            extruder_nr = extruder_plan.extruder_nr;

            gcode.ResetLastEValueAfterWipe(prev_extruder);

            const ExtruderTrain& prev_extruder_train = Application::getInstance().current_slice->scene.extruders[prev_extruder];
            if (prev_extruder_train.settings.get<bool>("retraction_hop_after_extruder_switch"))
            {
                z_hop_height = storage.extruder_switch_retraction_config_per_extruder[prev_extruder].zHop;
                gcode.switchExtruder(extruder_nr, storage.extruder_switch_retraction_config_per_extruder[prev_extruder], z_hop_height);
            }
            else
            {
                gcode.switchExtruder(extruder_nr, storage.extruder_switch_retraction_config_per_extruder[prev_extruder]);
            }

            const ExtruderTrain& extruder = Application::getInstance().current_slice->scene.extruders[extruder_nr];

            { // require printing temperature to be met
                constexpr bool wait = true;
                gcode.writeTemperatureCommand(extruder_nr, extruder_plan.required_start_temperature, wait);
            }

            if (extruder_plan.prev_extruder_standby_temp)
            { // turn off previous extruder
                constexpr bool wait = false;
                Temperature prev_extruder_temp = *extruder_plan.prev_extruder_standby_temp;
                const LayerIndex prev_layer_nr = (extruder_plan_idx == 0) ? layer_nr - 1 : layer_nr;
                if (prev_layer_nr == storage.max_print_height_per_extruder[prev_extruder])
                {
                    prev_extruder_temp = 0; // TODO ? should there be a setting for extruder_off_temperature ?
                }
                gcode.writeTemperatureCommand(prev_extruder, prev_extruder_temp, wait);
            }

            const double extra_prime_amount = extruder.settings.get<bool>("retraction_enable") ? extruder.settings.get<double>("switch_extruder_extra_prime_amount") : 0;
            gcode.addExtraPrimeAmount(extra_prime_amount);
        }
        else if (extruder_plan_idx == 0)
        {
            const WipeScriptConfig& wipe_config = storage.wipe_config_per_extruder[extruder_plan.extruder_nr];
            if (wipe_config.clean_between_layers && gcode.getExtrudedVolumeAfterLastWipe(extruder_nr) > wipe_config.max_extrusion_mm3)
            {
                gcode.insertWipeScript(wipe_config);
                gcode.ResetLastEValueAfterWipe(extruder_nr);
            }
            else if (layer_nr != 0 && Application::getInstance().current_slice->scene.extruders[extruder_nr].settings.get<bool>("retract_at_layer_change"))
            {
                // only do the retract if the paths are not spiralized
                if (!mesh_group_settings.get<bool>("magic_spiralize"))
                {
                    gcode.writeRetraction(retraction_config);
                }
            }
        }
        gcode.writeFanCommand(extruder_plan.getFanSpeed());
        std::vector<GCodePath>& paths = extruder_plan.paths;

        extruder_plan.inserts.sort([](const NozzleTempInsert& a, const NozzleTempInsert& b) -> bool
            {
                return  a.path_idx < b.path_idx; 
            });

        const ExtruderTrain& extruder = Application::getInstance().current_slice->scene.extruders[extruder_nr];

        bool update_extrusion_offset = true;

<<<<<<< HEAD
        std::vector<std::pair<double, double>> fan_override_events;

        const Duration max_cool_fan_lag = extruder.settings.get<Duration>("cool_fan_lag"); // time taken for fan speed to change from 0 to 100%

        if (max_cool_fan_lag > 0)
        {
            double elapsed_time = 0;

            double current_fan_speed = extruder_plan.getFanSpeed();

            for (const GCodePath& path : extruder_plan.paths)
            {
                if (!path.config->isTravelPath())
                {
                    const double path_fan_speed = path.getFanSpeed();

                    if (path_fan_speed != GCodePathConfig::FAN_SPEED_DEFAULT)
                    {
                        if (path_fan_speed != current_fan_speed)
                        {
                            double lag = max_cool_fan_lag * std::abs(path_fan_speed - current_fan_speed) / 100;
                            if (lag >= 0.1)
                            {
                                fan_override_events.emplace_back(elapsed_time, path_fan_speed);
                                current_fan_speed = path_fan_speed;
                            }
                        }
                    }
                    else
                    {
                        current_fan_speed = extruder_plan.getFanSpeed();
                    }
                }
                double path_time = path.estimates.getTotalTime() / path.speed_factor;
                if(!path.config->isTravelPath())
                {
                    path_time /= extruder_plan.getExtrudeSpeedFactor();
                }
                elapsed_time += path_time;
            }
        }

        double current_fan_speed = extruder_plan.getFanSpeed();

        double elapsed_time = 0;
=======
        double prime_tower_volume = 0;
        double prime_tower_min_volume = extruder.settings.get<double>("prime_tower_min_volume");
>>>>>>> 86afa247

        for(unsigned int path_idx = 0; path_idx < paths.size(); path_idx++)
        {
            extruder_plan.handleInserts(path_idx, gcode);
            
            GCodePath& path = paths[path_idx];

            if (fan_override_events.size() && elapsed_time > fan_override_events[0].first)
            {
                // now past the fan event time, remove the event and restore the default fan speed
                fan_override_events.erase(fan_override_events.begin());
                current_fan_speed = extruder_plan.getFanSpeed();
            }

            double fan_speed_override_at = -1; // when >= 0, this is the time offset within path when fan speed override should occur

            if (fan_override_events.size())
            {
                double path_time = path.estimates.getTotalTime() / path.speed_factor;
                if(!path.config->isTravelPath())
                {
                    path_time /= extruder_plan.getExtrudeSpeedFactor();
                }

                double fan_lag = max_cool_fan_lag * std::abs(fan_override_events[0].second - current_fan_speed) / 100;

                const double fan_speed_override_time = fan_override_events[0].first - fan_lag;

                const double path_end_time = elapsed_time + path_time;

                if (!path.config->isTravelPath() && path.getFanSpeed() == GCodePathConfig::FAN_SPEED_DEFAULT && path_end_time >= fan_speed_override_time)
                {
                    // path doesn't override the fan and it ends within the spool up/down period of the next fan event so schedule fan speed override
                    fan_speed_override_at = std::max(fan_speed_override_time - elapsed_time, 0.0);
                }

                elapsed_time = path_end_time;
            }

            if (path.perform_prime)
            {
                gcode.writePrimeTrain(extruder.settings.get<Velocity>("speed_travel"));
                gcode.writeRetraction(retraction_config);
            }

            if (!path.retract && path.config->isTravelPath() && path.points.size() == 1 && path.points[0] == gcode.getPositionXY() && z == gcode.getPositionZ())
            {
                // ignore travel moves to the current location to avoid needless change of acceleration/jerk
                continue;
            }

            if (acceleration_enabled)
            {
                if (path.config->isTravelPath())
                {
                    gcode.writeTravelAcceleration(path.config->getAcceleration());
                }
                else
                {
                    gcode.writePrintAcceleration(path.config->getAcceleration());
                }
            }
            if (jerk_enabled)
            {
                gcode.writeJerk(path.config->getJerk());
            }

            if (path.retract)
            {
                gcode.writeRetraction(retraction_config);
                if (path.perform_z_hop)
                {
                    gcode.writeZhopStart(z_hop_height);
                    z_hop_height = retraction_config.zHop; // back to normal z hop
                }
                else
                {
                    gcode.writeZhopEnd();
                }
            }
            if (!path.config->isTravelPath() && last_extrusion_config != path.config)
            {
                if (path.config->type == PrintFeatureType::PrimeTower)
                {
                    std::vector<double> amounts;
                    double total_volume = extruder_plan.getMaterial(&amounts);
                    double prime_tower_max_volume = amounts[(unsigned)PrintFeatureType::PrimeTower]; // volume required for all the lines in the prime tower for this extruder
                    double model_volume = total_volume - prime_tower_max_volume; // volume required for everything other than the prime tower
                    // if extruder_min_volume is > (model_volume + prime_tower_min_volume), the prime tower will need to soak up the extra
                    prime_tower_min_volume = std::max(extruder.settings.get<double>("extruder_min_volume") - model_volume, prime_tower_min_volume);
                }
                gcode.writeTypeComment(path.config->type);
                if (path.config->isBridgePath())
                {
                    gcode.writeComment("BRIDGE");
                }
                last_extrusion_config = path.config;
                update_extrusion_offset = true;
            }
            else
            {
                update_extrusion_offset = false;
            }

            double speed = path.config->getSpeed();

            // for some movements such as prime tower purge, the speed may get changed by this factor
            speed *= path.speed_factor;

            //Apply the extrusion speed factor if it's an extrusion move.
            if (!path.config->isTravelPath())
            {
                speed *= extruder_plan.getExtrudeSpeedFactor();
            }
            //This seems to be the best location to place this, but still not ideal.
            if (path.mesh_id != current_mesh)
            {
                current_mesh = path.mesh_id;
                std::stringstream ss;
                ss << "MESH:" << current_mesh;
                gcode.writeComment(ss.str());
            }
            if (path.config->isTravelPath())
            { // early comp for travel paths, which are handled more simply
                if (!path.perform_z_hop && final_travel_z != z && extruder_plan_idx == (extruder_plans.size() - 1) && path_idx == (paths.size() - 1))
                {
                    // Before the final travel, move up to the next layer height, on the current spot, with a sensible speed.
                    Point3 current_position = gcode.getPosition();
                    current_position.z = final_travel_z;
                    gcode.writeTravel(current_position, extruder.settings.get<Velocity>("speed_z_hop"));

                    // Prevent the final travel(s) from resetting to the 'previous' layer height.
                    gcode.setZ(final_travel_z);
                }
                for(unsigned int point_idx = 0; point_idx < path.points.size(); point_idx++)
                {
                    gcode.writeTravel(path.points[point_idx], speed);
                }
                continue;
            }

            bool spiralize = path.spiralize;
            if (!spiralize) // normal (extrusion) move (with coasting
            {
                bool coasting = extruder.settings.get<bool>("coasting_enable");
                // if path provides a valid (in range 0-100) fan speed, use it
                const double path_fan_speed = path.getFanSpeed();
                if (coasting)
                {
                    if (fan_speed_override_at >= 0)
                    {
                        // start the override now
                        current_fan_speed = fan_override_events[0].second;
                        fan_speed_override_at = -1;
                    }
                    gcode.writeFanCommand(path_fan_speed != GCodePathConfig::FAN_SPEED_DEFAULT ? path_fan_speed : current_fan_speed);
                    coasting = writePathWithCoasting(gcode, extruder_plan_idx, path_idx, layer_thickness);
                }
                if (!coasting) // not same as 'else', cause we might have changed [coasting] in the line above...
                { // normal path to gcode algorithm
<<<<<<< HEAD
                    double path_time = 0;
                    Point last_point = gcode.getPositionXY();
                    if (fan_speed_override_at != 0)
                    {
                        // there is no fan speed override scheduled for immediate execution so update fan speed
                        gcode.writeFanCommand(path_fan_speed != GCodePathConfig::FAN_SPEED_DEFAULT ? path_fan_speed : current_fan_speed);
=======
                    if (path.config->type == PrintFeatureType::PrimeTower)
                    {
                        if (layer_nr > 0 && prime_tower_volume >= prime_tower_min_volume)
                        {
                            // don't need any more prime tower so ignore this path
                            continue;
                        }
                        prime_tower_volume += path.estimates.getMaterial();
>>>>>>> 86afa247
                    }
                    for(unsigned int point_idx = 0; point_idx < path.points.size(); point_idx++)
                    {
                        if (fan_speed_override_at >= 0)
                        {
                            path_time += vSizeMM(path.points[point_idx] - last_point) / speed;
                            last_point = path.points[point_idx];
                            if (path_time >= fan_speed_override_at)
                            {
                                // time for the fan override to kick in
                                current_fan_speed = fan_override_events[0].second;
                                gcode.writeFanCommand(current_fan_speed);
                                fan_speed_override_at = -1;
                            }
                        }
                        communication->sendLineTo(path.config->type, path.points[point_idx], path.getLineWidthForLayerView(), path.config->getLayerThickness(), speed);
                        gcode.writeExtrusion(path.points[point_idx], speed, path.getExtrusionMM3perMM(), path.config->type, update_extrusion_offset);
                    }
                }
            }
            else
            { // SPIRALIZE
                //If we need to spiralize then raise the head slowly by 1 layer as this path progresses.
                float totalLength = 0.0;
                Point p0 = gcode.getPositionXY();
                for (unsigned int _path_idx = path_idx; _path_idx < paths.size() && paths[_path_idx].spiralize; _path_idx++)
                {
                    GCodePath& _path = paths[_path_idx];
                    for (unsigned int point_idx = 0; point_idx < _path.points.size(); point_idx++)
                    {
                        Point p1 = _path.points[point_idx];
                        totalLength += vSizeMM(p0 - p1);
                        p0 = p1;
                    }
                }

                float length = 0.0;
                p0 = gcode.getPositionXY();
                Point spiral_start = p0;
                for (; path_idx < paths.size() && paths[path_idx].spiralize; path_idx++)
                { // handle all consecutive spiralized paths > CHANGES path_idx!
                    GCodePath& path = paths[path_idx];

                    for (unsigned int point_idx = 0; point_idx < path.points.size(); point_idx++)
                    {
                        Point p1 = path.points[point_idx];
                        length += vSizeMM(p0 - p1);
                        p0 = p1;
                        gcode.setZ(std::round(z + layer_thickness * length / totalLength));
                        communication->sendLineTo(path.config->type, path.points[point_idx], path.getLineWidthForLayerView(), path.config->getLayerThickness(), speed);
                        gcode.writeExtrusion(path.points[point_idx], speed, path.getExtrusionMM3perMM(), path.config->type, update_extrusion_offset);
                    }
                    // for layer display only - the loop finished at the seam vertex but as we started from
                    // the location of the previous layer's seam vertex the loop may have a gap if this layer's
                    // seam vertex is "behind" the previous layer's seam vertex. So output another line segment
                    // that joins this layer's seam vertex to the following vertex. If the layers have been blended
                    // then this can cause a visible ridge (on the screen, not on the print) because the first vertex
                    // would have been shifted in x/y to make it nearer to the previous layer outline but the seam
                    // vertex would not be shifted (as it's the last vertex in the sequence). The smoother the model,
                    // the less the vertices are shifted and the less obvious is the ridge. If the layer display
                    // really displayed a spiral rather than slices of a spiral, this would not be required.
                    if (path_idx + 1 >= paths.size() || !paths[path_idx + 1].spiralize)
                    {
                        communication->sendLineTo(path.config->type, spiral_start, path.getLineWidthForLayerView(), path.config->getLayerThickness(), speed);
                    }
                }
                path_idx--; // the last path_idx didnt spiralize, so it's not part of the current spiralize path
            }
        } // paths for this extruder /\  .

        if (extruder.settings.get<bool>("cool_lift_head") && extruder_plan.extraTime > 0.0)
        {
            gcode.writeComment("Small layer, adding delay");
            const RetractionConfig& retraction_config = storage.retraction_config_per_extruder[gcode.getExtruderNr()];
            gcode.writeRetraction(retraction_config);
            if (extruder_plan_idx == extruder_plans.size() - 1 || !extruder.settings.get<bool>("machine_extruder_end_pos_abs"))
            { // only move the head if it's the last extruder plan; otherwise it's already at the switching bay area 
                // or do it anyway when we switch extruder in-place
                gcode.setZ(gcode.getPositionZ() + MM2INT(3.0));
                gcode.writeTravel(gcode.getPositionXY(), configs_storage.travel_config_per_extruder[extruder_nr].getSpeed());

                const Point current_pos = gcode.getPositionXY();
                const Point machine_middle = storage.machine_size.flatten().getMiddle();
                const Point toward_middle_of_bed = current_pos - normal(current_pos - machine_middle, MM2INT(20.0));
                gcode.writeTravel(toward_middle_of_bed, configs_storage.travel_config_per_extruder[extruder_nr].getSpeed());
            }
            gcode.writeDelay(extruder_plan.extraTime);
        }

        extruder_plan.handleAllRemainingInserts(gcode);
    } // extruder plans /\  .
    
    gcode.updateTotalPrintTime();
}

void LayerPlan::overrideFanSpeeds(double speed)
{
    for (ExtruderPlan& extruder_plan : extruder_plans)
    {
        extruder_plan.setFanSpeed(speed);
    }
}


bool LayerPlan::makeRetractSwitchRetract(unsigned int extruder_plan_idx, unsigned int path_idx)
{
    std::vector<GCodePath>& paths = extruder_plans[extruder_plan_idx].paths;
    for (unsigned int path_idx2 = path_idx + 1; path_idx2 < paths.size(); path_idx2++)
    {
        if (paths[path_idx2].getExtrusionMM3perMM() > 0) 
        {
            return false; 
        }
    }
    
    if (extruder_plans.size() <= extruder_plan_idx+1)
    {
        return false; // TODO: check first extruder of the next layer! (generally only on the last layer of the second extruder)
    }
        
    if (extruder_plans[extruder_plan_idx + 1].extruder_nr != extruder_plans[extruder_plan_idx].extruder_nr)
    {
        return true;
    }
    else 
    {
        return false;
    }
}
    
bool LayerPlan::writePathWithCoasting(GCodeExport& gcode, const size_t extruder_plan_idx, const size_t path_idx, const coord_t layer_thickness)
{
    ExtruderPlan& extruder_plan = extruder_plans[extruder_plan_idx];
    const ExtruderTrain& extruder = Application::getInstance().current_slice->scene.extruders[extruder_plan.extruder_nr];
    const double coasting_volume = extruder.settings.get<double>("coasting_volume");
    if (coasting_volume <= 0)
    { 
        return false; 
    }
    const std::vector<GCodePath>& paths = extruder_plan.paths;
    const GCodePath& path = paths[path_idx];
    if (path_idx + 1 >= paths.size()
        || (path.isTravelPath() || !paths[path_idx + 1].config->isTravelPath()) 
        || path.points.size() < 2)
    {
        return false;
    }

    coord_t coasting_min_dist_considered = 100; // hardcoded setting for when to not perform coasting

    
    double extrude_speed = path.config->getSpeed() * extruder_plan.getExtrudeSpeedFactor() * path.speed_factor; // travel speed
    
    const coord_t coasting_dist = MM2INT(MM2_2INT(coasting_volume) / layer_thickness) / path.config->getLineWidth(); // closing brackets of MM2INT at weird places for precision issues
    const double coasting_min_volume = extruder.settings.get<double>("coasting_min_volume");
    const coord_t coasting_min_dist = MM2INT(MM2_2INT(coasting_min_volume + coasting_volume) / layer_thickness) / path.config->getLineWidth(); // closing brackets of MM2INT at weird places for precision issues
    //           /\ the minimal distance when coasting will coast the full coasting volume instead of linearly less with linearly smaller paths


    std::vector<coord_t> accumulated_dist_per_point; // the first accumulated dist is that of the last point! (that of the last point is always zero...)
    accumulated_dist_per_point.push_back(0);

    coord_t accumulated_dist = 0;

    bool length_is_less_than_min_dist = true;

    unsigned int acc_dist_idx_gt_coast_dist = NO_INDEX; // the index of the first point with accumulated_dist more than coasting_dist (= index into accumulated_dist_per_point)
     // == the point printed BEFORE the start point for coasting


    const Point* last = &path.points[path.points.size() - 1];
    for (unsigned int backward_point_idx = 1; backward_point_idx < path.points.size(); backward_point_idx++)
    {
        const Point& point = path.points[path.points.size() - 1 - backward_point_idx];
        const coord_t distance = vSize(point - *last);
        accumulated_dist += distance;
        accumulated_dist_per_point.push_back(accumulated_dist);
        
        if (acc_dist_idx_gt_coast_dist == NO_INDEX && accumulated_dist >= coasting_dist)
        {
            acc_dist_idx_gt_coast_dist = backward_point_idx; // the newly added point
        }
        
        if (accumulated_dist >= coasting_min_dist)
        {
            length_is_less_than_min_dist = false;
            break;
        }
        
        last = &point;
    }
    
    if (accumulated_dist < coasting_min_dist_considered)
    {
        return false;
    }
    coord_t actual_coasting_dist = coasting_dist;
    if (length_is_less_than_min_dist)
    {
        // in this case accumulated_dist is the length of the whole path
        actual_coasting_dist = accumulated_dist * coasting_dist / coasting_min_dist;
        for (acc_dist_idx_gt_coast_dist = 0 ; acc_dist_idx_gt_coast_dist < accumulated_dist_per_point.size() ; acc_dist_idx_gt_coast_dist++)
        { // search for the correct coast_dist_idx
            if (accumulated_dist_per_point[acc_dist_idx_gt_coast_dist] > actual_coasting_dist)
            {
                break;
            }
        }
    }

    assert(acc_dist_idx_gt_coast_dist < accumulated_dist_per_point.size()); // something has gone wrong; coasting_min_dist < coasting_dist ?

    const size_t point_idx_before_start = path.points.size() - 1 - acc_dist_idx_gt_coast_dist;

    Point start;
    { // computation of begin point of coasting
        const coord_t residual_dist = actual_coasting_dist - accumulated_dist_per_point[acc_dist_idx_gt_coast_dist - 1];
        const Point& a = path.points[point_idx_before_start];
        const Point& b = path.points[point_idx_before_start + 1];
        start = b + normal(a - b, residual_dist);
    }

    { // write normal extrude path:
        Communication* communication = Application::getInstance().communication;
        for(size_t point_idx = 0; point_idx <= point_idx_before_start; point_idx++)
        {
            communication->sendLineTo(path.config->type, path.points[point_idx], path.getLineWidthForLayerView(), path.config->getLayerThickness(), extrude_speed);
            gcode.writeExtrusion(path.points[point_idx], extrude_speed, path.getExtrusionMM3perMM(), path.config->type);
        }
        communication->sendLineTo(path.config->type, start, path.getLineWidthForLayerView(), path.config->getLayerThickness(), extrude_speed);
        gcode.writeExtrusion(start, extrude_speed, path.getExtrusionMM3perMM(), path.config->type);
    }

    // write coasting path
    for (size_t point_idx = point_idx_before_start + 1; point_idx < path.points.size(); point_idx++)
    {
        const Ratio coasting_speed_modifier = extruder.settings.get<Ratio>("coasting_speed");
        const Velocity speed = Velocity(coasting_speed_modifier * path.config->getSpeed() * extruder_plan.getExtrudeSpeedFactor());
        gcode.writeTravel(path.points[point_idx], speed);
    }

    gcode.addLastCoastedVolume(path.getExtrusionMM3perMM() * INT2MM(actual_coasting_dist));
    return true;
}

void LayerPlan::optimizePaths(const Point& starting_position)
{
    for (ExtruderPlan& extr_plan : extruder_plans)
    {
        //Merge paths whose endpoints are very close together into one line.
        MergeInfillLines merger(extr_plan);
        merger.mergeInfillLines(extr_plan.paths, starting_position);
    }
}

}//namespace cura<|MERGE_RESOLUTION|>--- conflicted
+++ resolved
@@ -1610,7 +1610,6 @@
 
         bool update_extrusion_offset = true;
 
-<<<<<<< HEAD
         std::vector<std::pair<double, double>> fan_override_events;
 
         const Duration max_cool_fan_lag = extruder.settings.get<Duration>("cool_fan_lag"); // time taken for fan speed to change from 0 to 100%
@@ -1656,10 +1655,9 @@
         double current_fan_speed = extruder_plan.getFanSpeed();
 
         double elapsed_time = 0;
-=======
+
         double prime_tower_volume = 0;
         double prime_tower_min_volume = extruder.settings.get<double>("prime_tower_min_volume");
->>>>>>> 86afa247
 
         for(unsigned int path_idx = 0; path_idx < paths.size(); path_idx++)
         {
@@ -1820,14 +1818,13 @@
                 }
                 if (!coasting) // not same as 'else', cause we might have changed [coasting] in the line above...
                 { // normal path to gcode algorithm
-<<<<<<< HEAD
                     double path_time = 0;
                     Point last_point = gcode.getPositionXY();
                     if (fan_speed_override_at != 0)
                     {
                         // there is no fan speed override scheduled for immediate execution so update fan speed
                         gcode.writeFanCommand(path_fan_speed != GCodePathConfig::FAN_SPEED_DEFAULT ? path_fan_speed : current_fan_speed);
-=======
+                    }
                     if (path.config->type == PrintFeatureType::PrimeTower)
                     {
                         if (layer_nr > 0 && prime_tower_volume >= prime_tower_min_volume)
@@ -1836,7 +1833,6 @@
                             continue;
                         }
                         prime_tower_volume += path.estimates.getMaterial();
->>>>>>> 86afa247
                     }
                     for(unsigned int point_idx = 0; point_idx < path.points.size(); point_idx++)
                     {
