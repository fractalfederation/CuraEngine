--- conflicted
+++ resolved
@@ -450,11 +450,7 @@
     }
 }
 
-<<<<<<< HEAD
-void LayerPlan::addPolygonsByOptimizer(const Polygons& polygons, const GCodePathConfig& config, WallOverlapComputation* wall_overlap_computation, const ZSeamConfig* z_seam_config, coord_t wall_0_wipe_dist, bool spiralize, float flow_ratio, bool always_retract)
-=======
 void LayerPlan::addPolygonsByOptimizer(const Polygons& polygons, const GCodePathConfig& config, WallOverlapComputation* wall_overlap_computation, const ZSeamConfig& z_seam_config, coord_t wall_0_wipe_dist, bool spiralize, float flow_ratio, bool always_retract)
->>>>>>> 0cc9ffd3
 {
     if (polygons.size() == 0)
     {
