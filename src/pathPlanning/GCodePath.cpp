--- conflicted
+++ resolved
@@ -37,11 +37,7 @@
     return flow * config->getLineWidth() * config->getFlowPercentage() / 100.0;
 }
 
-<<<<<<< HEAD
-void GCodePath::setFanSpeed(float fan_speed)
-=======
 void GCodePath::setFanSpeed(double fan_speed)
->>>>>>> e8c3366b
 {
     this->fan_speed = fan_speed;
 }
