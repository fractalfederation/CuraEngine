//Copyright (c) 2019 Ultimaker B.V.
//CuraEngine is released under the terms of the AGPLv3 or higher.

#include <list>
#include <limits> // numeric_limits

#include "Application.h"
#include "bridge.h"
#include "ExtruderTrain.h"
#include "FffGcodeWriter.h"
#include "FffProcessor.h"
#include "GcodeLayerThreader.h"
#include "infill.h"
#include "InsetOrderOptimizer.h"
#include "LayerPlan.h"
#include "raft.h"
#include "Slice.h"
#include "wallOverlap.h"
#include "communication/Communication.h" //To send layer view data.
#include "infill/SpaghettiInfillPathGenerator.h"
#include "progress/Progress.h"
#include "utils/math.h"
#include "utils/orderOptimizer.h"

#define OMP_MAX_ACTIVE_LAYERS_PROCESSED 30 // TODO: hardcoded-value for the max number of layers being in the pipeline while writing away and destroying layers in a multi-threaded context

namespace cura
{

FffGcodeWriter::FffGcodeWriter()
: max_object_height(0)
, layer_plan_buffer(gcode)
{
    for (unsigned int extruder_nr = 0; extruder_nr < MAX_EXTRUDERS; extruder_nr++)
    { // initialize all as max layer_nr, so that they get updated to the lowest layer on which they are used.
        extruder_prime_layer_nr[extruder_nr] = std::numeric_limits<int>::max();
    }
}

void FffGcodeWriter::writeGCode(SliceDataStorage& storage, TimeKeeper& time_keeper)
{
    const size_t start_extruder_nr = getStartExtruder(storage);
    gcode.preSetup(start_extruder_nr);

    Scene& scene = Application::getInstance().current_slice->scene;
    if (scene.current_mesh_group == scene.mesh_groups.begin()) //First mesh group.
    {
        gcode.resetTotalPrintTimeAndFilament();
        gcode.setInitialAndBuildVolumeTemps(start_extruder_nr);
    }

    Application::getInstance().communication->beginGCode();

    setConfigFanSpeedLayerTime();

    setConfigRetraction(storage);

    setConfigWipe(storage);

    if (scene.current_mesh_group == scene.mesh_groups.begin())
    {
        processStartingCode(storage, start_extruder_nr);
    }
    else
    {
        processNextMeshGroupCode(storage);
    }

    size_t total_layers = 0;
    for (SliceMeshStorage& mesh : storage.meshes)
    {
        if (mesh.isPrinted()) //No need to process higher layers if the non-printed meshes are higher than the normal meshes.
        {
            total_layers = std::max(total_layers, mesh.layers.size());
        }

        setInfillAndSkinAngles(mesh);
    }
    
    gcode.writeLayerCountComment(total_layers);

    { // calculate the mesh order for each extruder
        const size_t extruder_count = Application::getInstance().current_slice->scene.extruders.size();
        mesh_order_per_extruder.reserve(extruder_count);
        for (size_t extruder_nr = 0; extruder_nr < extruder_count; extruder_nr++)
        {
            mesh_order_per_extruder.push_back(calculateMeshOrder(storage, extruder_nr));
        }
    }
    calculateExtruderOrderPerLayer(storage);

    if (scene.current_mesh_group->settings.get<bool>("magic_spiralize"))
    {
        findLayerSeamsForSpiralize(storage, total_layers);
    }

    int process_layer_starting_layer_nr = 0;
    const bool has_raft = scene.current_mesh_group->settings.get<EPlatformAdhesion>("adhesion_type") == EPlatformAdhesion::RAFT;
    if (has_raft)
    {
        processRaft(storage);
        // process filler layers to fill the airgap with helper object (support etc) so that they stick better to the raft.
        // only process the filler layers if there is anything to print in them.
        for (bool extruder_is_used_in_filler_layers : storage.getExtrudersUsed(-1))
        {
            if (extruder_is_used_in_filler_layers)
            {
                process_layer_starting_layer_nr = -Raft::getFillerLayerCount();
                break;
            }
        }
    }


    const std::function<LayerPlan* (int)>& produce_item =
        [&storage, total_layers, this](int layer_nr)
        {
            LayerPlan& gcode_layer = processLayer(storage, layer_nr, total_layers);
            return &gcode_layer;
        };
    const std::function<void (LayerPlan*)>& consume_item =
        [this, total_layers](LayerPlan* gcode_layer)
        {
            Progress::messageProgress(Progress::Stage::EXPORT, std::max(0, gcode_layer->getLayerNr()) + 1, total_layers);
            layer_plan_buffer.handle(*gcode_layer, gcode);
        };
    const unsigned int max_task_count = OMP_MAX_ACTIVE_LAYERS_PROCESSED;
    GcodeLayerThreader<LayerPlan> threader(
        process_layer_starting_layer_nr
        , static_cast<int>(total_layers)
        , produce_item
        , consume_item
        , max_task_count
    );

    // process all layers, process buffer for preheating and minimal layer time etc, write layers to gcode:
    threader.run();

    layer_plan_buffer.flush();

    Progress::messageProgressStage(Progress::Stage::FINISH, &time_keeper);

    //Store the object height for when we are printing multiple objects, as we need to clear every one of them when moving to the next position.
    max_object_height = std::max(max_object_height, storage.model_max.z);


    constexpr bool force = true;
    gcode.writeRetraction(storage.retraction_config_per_extruder[gcode.getExtruderNr()], force); // retract after finishing each meshgroup
}

unsigned int FffGcodeWriter::findSpiralizedLayerSeamVertexIndex(const SliceDataStorage& storage, const SliceMeshStorage& mesh, const int layer_nr, const int last_layer_nr)
{
    const SliceLayer& layer = mesh.layers[layer_nr];

    // last_layer_nr will be < 0 until we have processed the first non-empty layer
    if (last_layer_nr < 0)
    {
        // If the user has specified a z-seam location, use the vertex closest to that location for the seam vertex
        // in the first layer that has a part with insets. This allows the user to alter the seam start location which
        // could be useful if the spiralization has a problem with a particular seam path.
        Point seam_pos(0, 0);
        if (mesh.settings.get<EZSeamType>("z_seam_type") == EZSeamType::USER_SPECIFIED)
        {
            seam_pos = mesh.getZSeamHint();
        }
        return PolygonUtils::findClosest(seam_pos, layer.parts[0].insets[0][0]).point_idx;
    }
    else
    {
        // note that the code below doesn't assume that last_layer_nr is one less than layer_nr but the print is going
        // to come out pretty weird if that isn't true as it implies that there are empty layers

        ConstPolygonRef last_wall = (*storage.spiralize_wall_outlines[last_layer_nr])[0];
        ConstPolygonRef wall = layer.parts[0].insets[0][0];
        const int n_points = wall.size();
        Point last_wall_seam_vertex = last_wall[storage.spiralize_seam_vertex_indices[last_layer_nr]];

        // seam_vertex_idx is going to be the index of the seam vertex in the current wall polygon
        // initially we choose the vertex that is closest to the seam vertex in the last spiralized layer processed

        int seam_vertex_idx = PolygonUtils::findNearestVert(last_wall_seam_vertex, wall);

        // now we check that the vertex following the seam vertex is to the left of the seam vertex in the last layer
        // and if it isn't, we move forward

        if (vSize(last_wall_seam_vertex - wall[seam_vertex_idx]) >= mesh.settings.get<coord_t>("meshfix_maximum_resolution"))
        {
            // get the inward normal of the last layer seam vertex
            Point last_wall_seam_vertex_inward_normal = PolygonUtils::getVertexInwardNormal(last_wall, storage.spiralize_seam_vertex_indices[last_layer_nr]);

            // create a vector from the normal so that we can then test the vertex following the candidate seam vertex to make sure it is on the correct side
            Point last_wall_seam_vertex_vector = last_wall_seam_vertex + last_wall_seam_vertex_inward_normal;

            // now test the vertex following the candidate seam vertex and if it lies to the left of the vector, it's good to use
            float a = LinearAlg2D::getAngleLeft(last_wall_seam_vertex_vector, last_wall_seam_vertex, wall[(seam_vertex_idx + 1) % n_points]);

            if (a <= 0 || a >= M_PI)
            {
                // the vertex was not on the left of the vector so move the seam vertex on
                seam_vertex_idx = (seam_vertex_idx + 1) % n_points;
                a = LinearAlg2D::getAngleLeft(last_wall_seam_vertex_vector, last_wall_seam_vertex, wall[(seam_vertex_idx + 1) % n_points]);
            }
        }

        return seam_vertex_idx;
    }
}

void FffGcodeWriter::findLayerSeamsForSpiralize(SliceDataStorage& storage, size_t total_layers)
{
    // The spiral has to continue on in an anti-clockwise direction from where the last layer finished, it can't jump backwards

    // we track the seam position for each layer and ensure that the seam position for next layer continues in the right direction

    storage.spiralize_wall_outlines.assign(total_layers, nullptr); // default is no information available
    storage.spiralize_seam_vertex_indices.assign(total_layers, 0);

    int last_layer_nr = -1; // layer number of the last non-empty layer processed (for any extruder or mesh)

    for (unsigned layer_nr = 0; layer_nr < total_layers; ++layer_nr)
    {
        bool done_this_layer = false;

        // iterate through extruders until we find a mesh that has a part with insets
        const std::vector<size_t>& extruder_order = extruder_order_per_layer[layer_nr];
        for (unsigned int extruder_idx = 0; !done_this_layer && extruder_idx < extruder_order.size(); ++extruder_idx)
        {
            const size_t extruder_nr = extruder_order[extruder_idx];
            // iterate through this extruder's meshes until we find a part with insets
            const std::vector<size_t>& mesh_order = mesh_order_per_extruder[extruder_nr];
            for (unsigned int mesh_idx : mesh_order)
            {
                SliceMeshStorage& mesh = storage.meshes[mesh_idx];
                // if this mesh has layer data for this layer process it
                if (!done_this_layer && mesh.layers.size() > layer_nr)
                {
                    SliceLayer& layer = mesh.layers[layer_nr];
                    // if the first part in the layer (if any) has insets, process it
                    if (layer.parts.size() != 0 && layer.parts[0].insets.size() != 0)
                    {
                        // save the seam vertex index for this layer as we need it to determine the seam vertex index for the next layer
                        storage.spiralize_seam_vertex_indices[layer_nr] = findSpiralizedLayerSeamVertexIndex(storage, mesh, layer_nr, last_layer_nr);
                        // save the wall outline for this layer so it can be used in the spiralize interpolation calculation
                        storage.spiralize_wall_outlines[layer_nr] = &layer.parts[0].insets[0];
                        last_layer_nr = layer_nr;
                        // ignore any further meshes/extruders for this layer
                        done_this_layer = true;
                    }
                }
            }
        }
    }
}

void FffGcodeWriter::setConfigFanSpeedLayerTime()
{
    for (const ExtruderTrain& train : Application::getInstance().current_slice->scene.extruders)
    {
        fan_speed_layer_time_settings_per_extruder.emplace_back();
        FanSpeedLayerTimeSettings& fan_speed_layer_time_settings = fan_speed_layer_time_settings_per_extruder.back();
        fan_speed_layer_time_settings.cool_min_layer_time = train.settings.get<Duration>("cool_min_layer_time");
        fan_speed_layer_time_settings.cool_min_layer_time_fan_speed_max = train.settings.get<Duration>("cool_min_layer_time_fan_speed_max");
        fan_speed_layer_time_settings.cool_fan_speed_0 = train.settings.get<Ratio>("cool_fan_speed_0") * 100.0;
        fan_speed_layer_time_settings.cool_fan_speed_min = train.settings.get<Ratio>("cool_fan_speed_min") * 100.0;
        fan_speed_layer_time_settings.cool_fan_speed_max = train.settings.get<Ratio>("cool_fan_speed_max") * 100.0;
        fan_speed_layer_time_settings.cool_min_speed = train.settings.get<Velocity>("cool_min_speed");
        fan_speed_layer_time_settings.cool_fan_min_layer = train.settings.get<LayerIndex>("cool_fan_min_layer");
        fan_speed_layer_time_settings.cool_fan_full_layer = train.settings.get<LayerIndex>("cool_fan_full_layer");
        if (!train.settings.get<bool>("cool_fan_enabled"))
        {
            fan_speed_layer_time_settings.cool_fan_speed_0 = 0;
            fan_speed_layer_time_settings.cool_fan_speed_min = 0;
            fan_speed_layer_time_settings.cool_fan_speed_max = 0;
        }
    }
}

void FffGcodeWriter::setConfigRetraction(SliceDataStorage& storage) 
{
    Scene& scene = Application::getInstance().current_slice->scene;
    for (size_t extruder_index = 0; extruder_index < scene.extruders.size(); extruder_index++)
    {
        ExtruderTrain& train = scene.extruders[extruder_index];
        RetractionConfig& retraction_config = storage.retraction_config_per_extruder[extruder_index];
        retraction_config.distance = (train.settings.get<bool>("retraction_enable")) ? train.settings.get<double>("retraction_amount") : 0; //Retraction distance in mm.
        retraction_config.prime_volume = train.settings.get<double>("retraction_extra_prime_amount"); //Extra prime volume in mm^3.
        retraction_config.speed = train.settings.get<Velocity>("retraction_retract_speed");
        retraction_config.primeSpeed = train.settings.get<Velocity>("retraction_prime_speed");
        retraction_config.zHop = train.settings.get<coord_t>("retraction_hop");
        retraction_config.retraction_min_travel_distance = train.settings.get<coord_t>("retraction_min_travel");
        retraction_config.retraction_extrusion_window = train.settings.get<double>("retraction_extrusion_window"); //Window to count retractions in in mm of extruded filament.
        retraction_config.retraction_count_max = train.settings.get<size_t>("retraction_count_max");

        RetractionConfig& switch_retraction_config = storage.extruder_switch_retraction_config_per_extruder[extruder_index];
        switch_retraction_config.distance = train.settings.get<double>("switch_extruder_retraction_amount"); //Retraction distance in mm.
        switch_retraction_config.prime_volume = 0.0;
        switch_retraction_config.speed = train.settings.get<Velocity>("switch_extruder_retraction_speed");
        switch_retraction_config.primeSpeed = train.settings.get<Velocity>("switch_extruder_prime_speed");
        switch_retraction_config.zHop = train.settings.get<coord_t>("retraction_hop_after_extruder_switch_height");
        switch_retraction_config.retraction_min_travel_distance = 0; // no limitation on travel distance for an extruder switch retract
        switch_retraction_config.retraction_extrusion_window = 99999.9; // so that extruder switch retractions won't affect the retraction buffer (extruded_volume_at_previous_n_retractions)
        switch_retraction_config.retraction_count_max = 9999999; // extruder switch retraction is never limited
    }
}

void FffGcodeWriter::setConfigWipe(SliceDataStorage& storage)
{
    Scene& scene = Application::getInstance().current_slice->scene;
    for (size_t extruder_index = 0; extruder_index < scene.extruders.size(); extruder_index++)
    {
        ExtruderTrain& train = scene.extruders[extruder_index];
        WipeScriptConfig& wipe_config = storage.wipe_config_per_extruder[extruder_index];

        wipe_config.retraction_enable = train.settings.get<bool>("wipe_retraction_enable");
        wipe_config.retraction_config.distance = train.settings.get<double>("wipe_retraction_amount");
        wipe_config.retraction_config.speed = train.settings.get<Velocity>("wipe_retraction_retract_speed");
        wipe_config.retraction_config.primeSpeed = train.settings.get<Velocity>("wipe_retraction_prime_speed");
        wipe_config.retraction_config.prime_volume = train.settings.get<double>("wipe_retraction_extra_prime_amount");
        wipe_config.retraction_config.retraction_min_travel_distance = 0;
        wipe_config.retraction_config.retraction_extrusion_window = std::numeric_limits<double>::max();
        wipe_config.retraction_config.retraction_count_max = std::numeric_limits<size_t>::max();

        wipe_config.pause = train.settings.get<Duration>("wipe_pause");

        wipe_config.hop_enable = train.settings.get<bool>("wipe_hop_enable");
        wipe_config.hop_amount = train.settings.get<coord_t>("wipe_hop_amount");
        wipe_config.hop_speed = train.settings.get<Velocity>("wipe_hop_speed");

        wipe_config.brush_pos_x = train.settings.get<coord_t>("wipe_brush_pos_x");
        wipe_config.repeat_count = train.settings.get<size_t>("wipe_repeat_count");
        wipe_config.move_distance = train.settings.get<coord_t>("wipe_move_distance");
        wipe_config.move_speed = train.settings.get<Velocity>("speed_travel");
        wipe_config.max_extrusion_mm3 = train.settings.get<double>("max_extrusion_before_wipe");
        wipe_config.clean_between_layers = train.settings.get<bool>("clean_between_layers");
    }
}

unsigned int FffGcodeWriter::getStartExtruder(const SliceDataStorage& storage)
{
    const Settings& mesh_group_settings = Application::getInstance().current_slice->scene.current_mesh_group->settings;
    size_t start_extruder_nr = mesh_group_settings.get<ExtruderTrain&>("adhesion_extruder_nr").extruder_nr;
    if (mesh_group_settings.get<EPlatformAdhesion>("adhesion_type") == EPlatformAdhesion::NONE)
    {
        std::vector<bool> extruder_is_used = storage.getExtrudersUsed();
        for (size_t extruder_nr = 0; extruder_nr < extruder_is_used.size(); extruder_nr++)
        {
            start_extruder_nr = extruder_nr;
            if (extruder_is_used[extruder_nr])
            {
                break;
            }
        }
    }
    assert(start_extruder_nr < Application::getInstance().current_slice->scene.extruders.size() && "start_extruder_nr must be a valid extruder");
    return start_extruder_nr;
}

void FffGcodeWriter::setInfillAndSkinAngles(SliceMeshStorage& mesh)
{
    if (mesh.infill_angles.size() == 0)
    {
        mesh.infill_angles = mesh.settings.get<std::vector<AngleDegrees>>("infill_angles");
        if (mesh.infill_angles.size() == 0)
        {
            // user has not specified any infill angles so use defaults
            const EFillMethod infill_pattern = mesh.settings.get<EFillMethod>("infill_pattern");
            if (infill_pattern == EFillMethod::CROSS || infill_pattern == EFillMethod::CROSS_3D)
            {
                mesh.infill_angles.push_back(22); // put most infill lines in between 45 and 0 degrees
            }
            else
            {
                mesh.infill_angles.push_back(45); // generally all infill patterns use 45 degrees
                if (infill_pattern == EFillMethod::LINES || infill_pattern == EFillMethod::ZIG_ZAG)
                {
                    // lines and zig zag patterns default to also using 135 degrees
                    mesh.infill_angles.push_back(135);
                }
            }
        }
    }

    if (mesh.roofing_angles.size() == 0)
    {
        mesh.roofing_angles = mesh.settings.get<std::vector<AngleDegrees>>("roofing_angles");
        if (mesh.roofing_angles.size() == 0)
        {
            // user has not specified any infill angles so use defaults
            mesh.roofing_angles.push_back(45);
            mesh.roofing_angles.push_back(135);
        }
    }

    if (mesh.skin_angles.size() == 0)
    {
        mesh.skin_angles = mesh.settings.get<std::vector<AngleDegrees>>("skin_angles");
        if (mesh.skin_angles.size() == 0)
        {
            // user has not specified any infill angles so use defaults
            mesh.skin_angles.push_back(45);
            mesh.skin_angles.push_back(135);
        }
    }
}

void FffGcodeWriter::processInitialLayerTemperature(const SliceDataStorage& storage, const size_t start_extruder_nr)
{
    std::vector<bool> extruder_is_used = storage.getExtrudersUsed();
    Scene& scene = Application::getInstance().current_slice->scene;
    const size_t num_extruders = scene.extruders.size();

    if (gcode.getFlavor() == EGCodeFlavor::GRIFFIN)
    {
        ExtruderTrain& train = scene.extruders[start_extruder_nr];
        constexpr bool wait = true;
        const Temperature print_temp_0 = train.settings.get<Temperature>("material_print_temperature_layer_0");
        const Temperature print_temp_here = (print_temp_0 != 0) ? print_temp_0 : train.settings.get<Temperature>("material_print_temperature");
        gcode.writeTemperatureCommand(start_extruder_nr, print_temp_here, wait);
    }
    else if (gcode.getFlavor() != EGCodeFlavor::ULTIGCODE)
    {
        if (num_extruders > 1 || gcode.getFlavor() == EGCodeFlavor::REPRAP)
        {
            std::ostringstream tmp;
            tmp << "T" << start_extruder_nr;
            gcode.writeLine(tmp.str().c_str());
        }

        if (scene.current_mesh_group->settings.get<bool>("material_bed_temp_prepend"))
        {
            if (scene.current_mesh_group->settings.get<bool>("machine_heated_bed"))
            {
                const Temperature bed_temp = scene.current_mesh_group->settings.get<Temperature>("material_bed_temperature_layer_0");
                if (bed_temp != 0)
                {
                    gcode.writeBedTemperatureCommand(bed_temp, scene.current_mesh_group->settings.get<bool>("material_bed_temp_wait"));
                }
            }
        }

        if (scene.current_mesh_group->settings.get<bool>("material_print_temp_prepend"))
        {
            for (unsigned extruder_nr = 0; extruder_nr < num_extruders; extruder_nr++)
            {
                if (extruder_is_used[extruder_nr])
                {
                    const ExtruderTrain& train = scene.extruders[extruder_nr];
                    Temperature extruder_temp;
                    if (extruder_nr == start_extruder_nr)
                    {
                        const Temperature print_temp_0 = train.settings.get<Temperature>("material_print_temperature_layer_0");
                        extruder_temp = (print_temp_0 != 0) ? print_temp_0 : train.settings.get<Temperature>("material_print_temperature");
                    }
                    else
                    {
                        extruder_temp = train.settings.get<Temperature>("material_standby_temperature");
                    }
                    gcode.writeTemperatureCommand(extruder_nr, extruder_temp);
                }
            }
            if (scene.current_mesh_group->settings.get<bool>("material_print_temp_wait"))
            {
                for (unsigned extruder_nr = 0; extruder_nr < num_extruders; extruder_nr++)
                {
                    if (extruder_is_used[extruder_nr])
                    {
                        const ExtruderTrain& train = scene.extruders[extruder_nr];
                        Temperature extruder_temp;
                        if (extruder_nr == start_extruder_nr)
                        {
                            const Temperature print_temp_0 = train.settings.get<Temperature>("material_print_temperature_layer_0");
                            extruder_temp = (print_temp_0 != 0) ? print_temp_0 : train.settings.get<Temperature>("material_print_temperature");
                        }
                        else
                        {
                            extruder_temp = train.settings.get<Temperature>("material_standby_temperature");
                        }
                        gcode.writeTemperatureCommand(extruder_nr, extruder_temp, true);
                    }
                }
            }
        }
    }
}

void FffGcodeWriter::processStartingCode(const SliceDataStorage& storage, const size_t start_extruder_nr)
{
    std::vector<bool> extruder_is_used = storage.getExtrudersUsed();
    if (Application::getInstance().communication->isSequential()) //If we must output the g-code sequentially, we must already place the g-code header here even if we don't know the exact time/material usages yet.
    {
        std::string prefix = gcode.getFileHeader(extruder_is_used);
        gcode.writeCode(prefix.c_str());
    }

    gcode.writeComment("Generated with Cura_SteamEngine " VERSION);

    if (gcode.getFlavor() == EGCodeFlavor::GRIFFIN)
    {
        std::ostringstream tmp;
        tmp << "T" << start_extruder_nr;
        gcode.writeLine(tmp.str().c_str());
    }
    else
    {
        processInitialLayerTemperature(storage, start_extruder_nr);
    }

    const Settings& mesh_group_settings = Application::getInstance().current_slice->scene.current_mesh_group->settings;

    gcode.writeExtrusionMode(false); // ensure absolute extrusion mode is set before the start gcode
    gcode.writeCode(mesh_group_settings.get<std::string>("machine_start_gcode").c_str());

    Application::getInstance().communication->sendCurrentPosition(gcode.getPositionXY());
    gcode.startExtruder(start_extruder_nr);

    if (gcode.getFlavor() == EGCodeFlavor::BFB)
    {
        gcode.writeComment("enable auto-retraction");
        std::ostringstream tmp;
        tmp << "M227 S" << (mesh_group_settings.get<coord_t>("retraction_amount") * 2560 / 1000) << " P" << (mesh_group_settings.get<coord_t>("retraction_amount") * 2560 / 1000);
        gcode.writeLine(tmp.str().c_str());
    }
    else if (gcode.getFlavor() == EGCodeFlavor::GRIFFIN)
    { // initialize extruder trains
        ExtruderTrain& train = Application::getInstance().current_slice->scene.extruders[start_extruder_nr];
        processInitialLayerTemperature(storage, start_extruder_nr);
        gcode.writePrimeTrain(train.settings.get<Velocity>("speed_travel"));
        extruder_prime_layer_nr[start_extruder_nr] = std::numeric_limits<int>::min(); // set to most negative number so that layer processing never primes this extruder any more.
        const RetractionConfig& retraction_config = storage.retraction_config_per_extruder[start_extruder_nr];
        gcode.writeRetraction(retraction_config);
    }
    if (mesh_group_settings.get<bool>("relative_extrusion"))
    {
        gcode.writeExtrusionMode(true);
    }
    if (gcode.getFlavor() != EGCodeFlavor::GRIFFIN)
    {
        if (mesh_group_settings.get<bool>("retraction_enable"))
        {
            // ensure extruder is zeroed
            gcode.resetExtrusionValue();

            // retract before first travel move
            gcode.writeRetraction(storage.retraction_config_per_extruder[start_extruder_nr]);
        }
    }
    gcode.setExtruderFanNumber(start_extruder_nr);
}

void FffGcodeWriter::processNextMeshGroupCode(const SliceDataStorage& storage)
{
    gcode.writeFanCommand(0);
    gcode.setZ(max_object_height + 5000);

    Application::getInstance().communication->sendCurrentPosition(gcode.getPositionXY());
    gcode.writeTravel(gcode.getPositionXY(), Application::getInstance().current_slice->scene.extruders[gcode.getExtruderNr()].settings.get<Velocity>("speed_travel"));
    Point start_pos(storage.model_min.x, storage.model_min.y);
    gcode.writeTravel(start_pos, Application::getInstance().current_slice->scene.extruders[gcode.getExtruderNr()].settings.get<Velocity>("speed_travel"));

    const Settings& mesh_group_settings = Application::getInstance().current_slice->scene.current_mesh_group->settings;
    if (mesh_group_settings.get<bool>("machine_heated_bed") && mesh_group_settings.get<Temperature>("material_bed_temperature_layer_0") != 0)
    {
        constexpr bool wait = true;
        gcode.writeBedTemperatureCommand(mesh_group_settings.get<Temperature>("material_bed_temperature_layer_0"), wait);
    }

    processInitialLayerTemperature(storage, gcode.getExtruderNr());
}
    
void FffGcodeWriter::processRaft(const SliceDataStorage& storage)
{
    Settings& mesh_group_settings = Application::getInstance().current_slice->scene.current_mesh_group->settings;
    size_t extruder_nr = mesh_group_settings.get<ExtruderTrain&>("adhesion_extruder_nr").extruder_nr;
    const ExtruderTrain& train = Application::getInstance().current_slice->scene.extruders[extruder_nr];

    coord_t z = 0;
    const LayerIndex initial_raft_layer_nr = -Raft::getTotalExtraLayers();

    // some infill config for all lines infill generation below
    constexpr int offset_from_poly_outline = 0;
    constexpr double fill_overlap = 0; // raft line shouldn't be expanded - there is no boundary polygon printed
    constexpr int infill_multiplier = 1; // rafts use single lines
    constexpr int extra_infill_shift = 0;
    Polygons raft_polygons; // should remain empty, since we only have the lines pattern for the raft...
    std::optional<Point> last_planned_position = std::optional<Point>();

    unsigned int current_extruder_nr = extruder_nr;

    { // raft base layer
        LayerIndex layer_nr = initial_raft_layer_nr;
        const coord_t layer_height = train.settings.get<coord_t>("raft_base_thickness");
        z += layer_height;
        const coord_t comb_offset = train.settings.get<coord_t>("raft_base_line_spacing");

        std::vector<FanSpeedLayerTimeSettings> fan_speed_layer_time_settings_per_extruder_raft_base = fan_speed_layer_time_settings_per_extruder; // copy so that we change only the local copy
        for (FanSpeedLayerTimeSettings& fan_speed_layer_time_settings : fan_speed_layer_time_settings_per_extruder_raft_base)
        {
            double regular_fan_speed = train.settings.get<Ratio>("raft_base_fan_speed") * 100.0;
            fan_speed_layer_time_settings.cool_fan_speed_min = regular_fan_speed;
            fan_speed_layer_time_settings.cool_fan_speed_0 = regular_fan_speed; // ignore initial layer fan speed stuff
        }

        LayerPlan& gcode_layer = *new LayerPlan(storage, layer_nr, z, layer_height, extruder_nr, fan_speed_layer_time_settings_per_extruder_raft_base, comb_offset, train.settings.get<bool>("raft_base_line_width"), train.settings.get<coord_t>("travel_avoid_distance"));
        gcode_layer.setIsInside(true);

        gcode_layer.setExtruder(extruder_nr);

        Application::getInstance().communication->sendLayerComplete(layer_nr, z, layer_height);

        Polygons wall = storage.raftOutline.offset(-gcode_layer.configs_storage.raft_base_config.getLineWidth() / 2);
        wall.simplify(); //Simplify because of a micron-movement created in corners when insetting a polygon that was offset with round joint type.
        gcode_layer.addPolygonsByOptimizer(wall, gcode_layer.configs_storage.raft_base_config);

        Polygons raftLines;
        double fill_angle = 0;
        constexpr bool zig_zaggify_infill = false;
        constexpr bool connect_polygons = true; // causes less jerks, so better adhesion

        constexpr int wall_line_count = 0;
        const Point& infill_origin = Point();
        Polygons* perimeter_gaps = nullptr;
        constexpr bool connected_zigzags = false;
        constexpr bool use_endpieces = true;
        constexpr bool skip_some_zags = false;
        constexpr int zag_skip_count = 0;
        constexpr coord_t pocket_size = 0;
        const coord_t maximum_resolution = train.settings.get<coord_t>("meshfix_maximum_resolution");

        Infill infill_comp(
            EFillMethod::LINES, zig_zaggify_infill, connect_polygons, wall, offset_from_poly_outline, gcode_layer.configs_storage.raft_base_config.getLineWidth(), train.settings.get<coord_t>("raft_base_line_spacing"),
            fill_overlap, infill_multiplier, fill_angle, z, extra_infill_shift,
            wall_line_count, infill_origin, perimeter_gaps, connected_zigzags, use_endpieces, skip_some_zags, zag_skip_count, pocket_size, maximum_resolution
            );
        infill_comp.generate(raft_polygons, raftLines);
        gcode_layer.addLinesByOptimizer(raftLines, gcode_layer.configs_storage.raft_base_config, SpaceFillType::Lines);

        // When we use raft, we need to make sure that all used extruders for this print will get primed on the first raft layer,
        // and then switch back to the original extruder.
        std::vector<size_t> extruder_order = getUsedExtrudersOnLayerExcludingStartingExtruder(storage, extruder_nr, layer_nr);
        for (const size_t to_be_primed_extruder_nr : extruder_order)
        {
            setExtruder_addPrime(storage, gcode_layer, to_be_primed_extruder_nr);
            current_extruder_nr = to_be_primed_extruder_nr;
        }

        layer_plan_buffer.handle(gcode_layer, gcode);
        last_planned_position = gcode_layer.getLastPlannedPositionOrStartingPosition();
    }

    { // raft interface layer
        const LayerIndex layer_nr = initial_raft_layer_nr + 1;
        const coord_t layer_height = train.settings.get<coord_t>("raft_interface_thickness");
        z += layer_height;
        const coord_t comb_offset = train.settings.get<coord_t>("raft_interface_line_spacing");

        std::vector<FanSpeedLayerTimeSettings> fan_speed_layer_time_settings_per_extruder_raft_interface = fan_speed_layer_time_settings_per_extruder; // copy so that we change only the local copy
        for (FanSpeedLayerTimeSettings& fan_speed_layer_time_settings : fan_speed_layer_time_settings_per_extruder_raft_interface)
        {
            double regular_fan_speed = train.settings.get<Ratio>("raft_interface_fan_speed") * 100.0;
            fan_speed_layer_time_settings.cool_fan_speed_min = regular_fan_speed;
            fan_speed_layer_time_settings.cool_fan_speed_0 = regular_fan_speed; // ignore initial layer fan speed stuff
        }

        LayerPlan& gcode_layer = *new LayerPlan(storage, layer_nr, z, layer_height, current_extruder_nr, fan_speed_layer_time_settings_per_extruder_raft_interface, comb_offset, train.settings.get<coord_t>("raft_interface_line_width"), train.settings.get<coord_t>("travel_avoid_distance"));
        gcode_layer.setIsInside(true);

        gcode_layer.setExtruder(extruder_nr); // reset to extruder number, because we might have primed in the last layer
        current_extruder_nr = extruder_nr;

        Application::getInstance().communication->sendLayerComplete(layer_nr, z, layer_height);

        Polygons raft_outline_path = storage.raftOutline.offset(-gcode_layer.configs_storage.raft_interface_config.getLineWidth() / 2); //Do this manually because of micron-movement created in corners when insetting a polygon that was offset with round joint type.
        raft_outline_path.simplify(); //Remove those micron-movements.
        constexpr coord_t infill_outline_width = 0;
        Polygons raftLines;
        int offset_from_poly_outline = 0;
        AngleDegrees fill_angle = train.settings.get<size_t>("raft_surface_layers") > 0 ? 45 : 90;
        constexpr bool zig_zaggify_infill = true;
        constexpr bool connect_polygons = true; // why not?

        constexpr int wall_line_count = 0;
        const Point& infill_origin = Point();
        Polygons* perimeter_gaps = nullptr;
        constexpr bool connected_zigzags = false;
        constexpr bool use_endpieces = true;
        constexpr bool skip_some_zags = false;
        constexpr int zag_skip_count = 0;
        constexpr coord_t pocket_size = 0;
        const coord_t maximum_resolution = train.settings.get<coord_t>("meshfix_maximum_resolution");

        Infill infill_comp(
            EFillMethod::ZIG_ZAG, zig_zaggify_infill, connect_polygons, raft_outline_path, offset_from_poly_outline, infill_outline_width, train.settings.get<coord_t>("raft_interface_line_spacing"),
            fill_overlap, infill_multiplier, fill_angle, z, extra_infill_shift,
            wall_line_count, infill_origin, perimeter_gaps, connected_zigzags, use_endpieces, skip_some_zags, zag_skip_count, pocket_size, maximum_resolution
            );
        infill_comp.generate(raft_polygons, raftLines);
        gcode_layer.addLinesByOptimizer(raftLines, gcode_layer.configs_storage.raft_interface_config, SpaceFillType::Lines, false, 0, 1.0, last_planned_position);

        layer_plan_buffer.handle(gcode_layer, gcode);
        last_planned_position = gcode_layer.getLastPlannedPositionOrStartingPosition();
    }
    
    coord_t layer_height = train.settings.get<coord_t>("raft_surface_thickness");

    for (LayerIndex raft_surface_layer = 1; static_cast<size_t>(raft_surface_layer) <= train.settings.get<size_t>("raft_surface_layers"); raft_surface_layer++)
    { // raft surface layers
        const LayerIndex layer_nr = initial_raft_layer_nr + 2 + raft_surface_layer - 1; // 2: 1 base layer, 1 interface layer
        z += layer_height;
        const coord_t comb_offset = train.settings.get<coord_t>("raft_surface_line_spacing");

        std::vector<FanSpeedLayerTimeSettings> fan_speed_layer_time_settings_per_extruder_raft_surface = fan_speed_layer_time_settings_per_extruder; // copy so that we change only the local copy
        for (FanSpeedLayerTimeSettings& fan_speed_layer_time_settings : fan_speed_layer_time_settings_per_extruder_raft_surface)
        {
            double regular_fan_speed = train.settings.get<Ratio>("raft_surface_fan_speed") * 100.0;
            fan_speed_layer_time_settings.cool_fan_speed_min = regular_fan_speed;
            fan_speed_layer_time_settings.cool_fan_speed_0 = regular_fan_speed; // ignore initial layer fan speed stuff
        }

        LayerPlan& gcode_layer = *new LayerPlan(storage, layer_nr, z, layer_height, extruder_nr, fan_speed_layer_time_settings_per_extruder_raft_surface, comb_offset, train.settings.get<coord_t>("raft_surface_line_width"), train.settings.get<coord_t>("travel_avoid_distance"));
        gcode_layer.setIsInside(true);

        // make sure that we are using the correct extruder to print raft
        gcode_layer.setExtruder(extruder_nr);
        current_extruder_nr = extruder_nr;

        Application::getInstance().communication->sendLayerComplete(layer_nr, z, layer_height);

        const coord_t maximum_resolution = train.settings.get<coord_t>("meshfix_maximum_resolution");
        const coord_t maximum_deviation = train.settings.get<coord_t>("meshfix_maximum_deviation");
        Polygons raft_outline_path = storage.raftOutline.offset(-gcode_layer.configs_storage.raft_surface_config.getLineWidth() / 2); //Do this manually because of micron-movement created in corners when insetting a polygon that was offset with round joint type.
        raft_outline_path.simplify(maximum_resolution, maximum_deviation); //Remove those micron-movements.
        constexpr coord_t infill_outline_width = 0;
        Polygons raft_lines;
        int offset_from_poly_outline = 0;
        AngleDegrees fill_angle = 90 * raft_surface_layer;
        constexpr bool zig_zaggify_infill = true;

        constexpr size_t wall_line_count = 0;
        const Point& infill_origin = Point();
        Polygons* perimeter_gaps = nullptr;
        constexpr bool connected_zigzags = false;
        constexpr bool connect_polygons = false; // midway connections between polygons can make the surface less smooth
        constexpr bool use_endpieces = true;
        constexpr bool skip_some_zags = false;
        constexpr size_t zag_skip_count = 0;
        constexpr coord_t pocket_size = 0;

        Infill infill_comp(
            EFillMethod::ZIG_ZAG, zig_zaggify_infill, connect_polygons, raft_outline_path, offset_from_poly_outline, infill_outline_width, train.settings.get<coord_t>("raft_surface_line_spacing"),
            fill_overlap, infill_multiplier, fill_angle, z, extra_infill_shift,
            wall_line_count, infill_origin, perimeter_gaps, connected_zigzags, use_endpieces, skip_some_zags, zag_skip_count, pocket_size, maximum_resolution
            );
        infill_comp.generate(raft_polygons, raft_lines);
        gcode_layer.addLinesByOptimizer(raft_lines, gcode_layer.configs_storage.raft_surface_config, SpaceFillType::Lines, false, 0, 1.0, last_planned_position);

        layer_plan_buffer.handle(gcode_layer, gcode);
    }
}

LayerPlan& FffGcodeWriter::processLayer(const SliceDataStorage& storage, LayerIndex layer_nr, const size_t total_layers) const
{
    logDebug("GcodeWriter processing layer %i of %i\n", layer_nr, total_layers);

    const Settings& mesh_group_settings = Application::getInstance().current_slice->scene.current_mesh_group->settings;
    coord_t layer_thickness = mesh_group_settings.get<coord_t>("layer_height");
    coord_t z;
    bool include_helper_parts = true;
    if (layer_nr < 0)
    {
#ifdef DEBUG
        assert(mesh_group_settings.get<EPlatformAdhesion>("adhesion_type") == EPlatformAdhesion::RAFT && "negative layer_number means post-raft, pre-model layer!");
#endif // DEBUG
        const int filler_layer_count = Raft::getFillerLayerCount();
        layer_thickness = Raft::getFillerLayerHeight();
        z = Raft::getTotalThickness() + (filler_layer_count + layer_nr + 1) * layer_thickness;
    }
    else
    {
        z = storage.meshes[0].layers[layer_nr].printZ; // stub default
        // find printZ of first actual printed mesh
        for (const SliceMeshStorage& mesh : storage.meshes)
        {
            if (layer_nr >= static_cast<int>(mesh.layers.size())
                || mesh.settings.get<bool>("support_mesh")
                || mesh.settings.get<bool>("anti_overhang_mesh")
                || mesh.settings.get<bool>("cutting_mesh")
                || mesh.settings.get<bool>("infill_mesh"))
            {
                continue;
            }
            z = mesh.layers[layer_nr].printZ;
            layer_thickness = mesh.layers[layer_nr].thickness;
            break;
        }

        if (layer_nr == 0)
        {
            if (mesh_group_settings.get<EPlatformAdhesion>("adhesion_type") == EPlatformAdhesion::RAFT)
            {
                include_helper_parts = false;
            }
        }
    }

    const Scene& scene = Application::getInstance().current_slice->scene;
#pragma omp critical
    Application::getInstance().communication->sendLayerComplete(layer_nr, z, layer_thickness);

    coord_t avoid_distance = 0; // minimal avoid distance is zero
    const std::vector<bool> extruder_is_used = storage.getExtrudersUsed();
    for (size_t extruder_nr = 0; extruder_nr < scene.extruders.size(); extruder_nr++)
    {
        if (extruder_is_used[extruder_nr])
        {
            const ExtruderTrain& extruder = scene.extruders[extruder_nr];

            if (extruder.settings.get<bool>("travel_avoid_other_parts"))
            {
                avoid_distance = std::max(avoid_distance, extruder.settings.get<coord_t>("travel_avoid_distance"));
            }
        }
    }

    coord_t max_inner_wall_width = 0;
    for (const SliceMeshStorage& mesh : storage.meshes)
    {
        max_inner_wall_width = std::max(max_inner_wall_width, mesh.settings.get<coord_t>((mesh.settings.get<size_t>("wall_line_count") > 1) ? "wall_line_width_x" : "wall_line_width_0"));
        if (layer_nr == 0)
        {
            const ExtruderTrain& train = mesh.settings.get<ExtruderTrain&>((mesh.settings.get<size_t>("wall_line_count") > 1) ? "wall_0_extruder_nr" : "wall_x_extruder_nr");
            max_inner_wall_width *= train.settings.get<Ratio>("initial_layer_line_width_factor");
        }
    }
    const coord_t comb_offset_from_outlines = max_inner_wall_width * 2;

    assert(static_cast<LayerIndex>(extruder_order_per_layer_negative_layers.size()) + layer_nr >= 0 && "Layer numbers shouldn't get more negative than there are raft/filler layers");
    const std::vector<size_t>& extruder_order =
        (layer_nr < 0) ?
        extruder_order_per_layer_negative_layers[extruder_order_per_layer_negative_layers.size() + layer_nr]
        :
        extruder_order_per_layer[layer_nr];

    const coord_t first_outer_wall_line_width = scene.extruders[extruder_order.front()].settings.get<coord_t>("wall_line_width_0");
    LayerPlan& gcode_layer = *new LayerPlan(storage, layer_nr, z, layer_thickness, extruder_order.front(), fan_speed_layer_time_settings_per_extruder, comb_offset_from_outlines, first_outer_wall_line_width, avoid_distance);

    if (include_helper_parts && layer_nr == 0)
    { // process the skirt or the brim of the starting extruder.
        int extruder_nr = gcode_layer.getExtruder();
        if (storage.skirt_brim[extruder_nr].size() > 0)
        {
            processSkirtBrim(storage, gcode_layer, extruder_nr);
        }
    }
    if (include_helper_parts)
    { // handle shield(s) first in a layer so that chances are higher that the other nozzle is wiped (for the ooze shield)
        processOozeShield(storage, gcode_layer);

        processDraftShield(storage, gcode_layer);
    }

    const size_t support_roof_extruder_nr = mesh_group_settings.get<ExtruderTrain&>("support_roof_extruder_nr").extruder_nr;
    const size_t support_bottom_extruder_nr = mesh_group_settings.get<ExtruderTrain&>("support_bottom_extruder_nr").extruder_nr;
    const size_t support_infill_extruder_nr = (layer_nr <= 0) ? mesh_group_settings.get<ExtruderTrain&>("support_extruder_nr_layer_0").extruder_nr : mesh_group_settings.get<ExtruderTrain&>("support_infill_extruder_nr").extruder_nr;
    bool disable_path_optimisation = true;

    for (const size_t& extruder_nr : extruder_order)
    {
        if (include_helper_parts
            && (extruder_nr == support_infill_extruder_nr || extruder_nr == support_roof_extruder_nr || extruder_nr == support_bottom_extruder_nr))
        {
            addSupportToGCode(storage, gcode_layer, extruder_nr);
        }

        if (layer_nr >= 0)
        {
            const std::vector<size_t>& mesh_order = mesh_order_per_extruder[extruder_nr];
            for (size_t mesh_idx : mesh_order)
            {
                const SliceMeshStorage& mesh = storage.meshes[mesh_idx];
                const PathConfigStorage::MeshPathConfigs& mesh_config = gcode_layer.configs_storage.mesh_configs[mesh_idx];
                if (mesh.settings.get<ESurfaceMode>("magic_mesh_surface_mode") == ESurfaceMode::SURFACE)
                {
                    assert(extruder_nr == mesh.settings.get<ExtruderTrain&>("wall_0_extruder_nr").extruder_nr && "mesh surface mode should always only be printed with the outer wall extruder!");
                    addMeshLayerToGCode_meshSurfaceMode(storage, mesh, mesh_config, gcode_layer);
                }
                else
                {
                    addMeshLayerToGCode(storage, mesh, extruder_nr, mesh_config, gcode_layer);
                }
            }
        }
        // ensure we print the prime tower with this extruder, because the next layer begins with this extruder!
        // If this is not performed, the next layer might get two extruder switches...
        setExtruder_addPrime(storage, gcode_layer, extruder_nr);
    }

    if (include_helper_parts)
    { // add prime tower if it hasn't already been added
        int prev_extruder = gcode_layer.getExtruder(); // most likely the same extruder as we are extruding with now
        addPrimeTower(storage, gcode_layer, prev_extruder);
    }

    if (!disable_path_optimisation)
    {
        gcode_layer.optimizePaths(gcode.getPositionXY());
    }

    return gcode_layer;
}

bool FffGcodeWriter::getExtruderNeedPrimeBlobDuringFirstLayer(const SliceDataStorage& storage, const size_t extruder_nr) const
{
    bool need_prime_blob = false;
    switch (gcode.getFlavor())
    {
        case EGCodeFlavor::GRIFFIN:
            need_prime_blob = true;
            break;
        default:
            need_prime_blob = false; // TODO: change this once priming for other firmware types is implemented
            break;
    }

    // check the settings if the prime blob is disabled
    if (need_prime_blob)
    {
        const bool is_extruder_used_overall = storage.getExtrudersUsed()[extruder_nr];
        const bool extruder_prime_blob_enabled = storage.getExtruderPrimeBlobEnabled(extruder_nr);

        need_prime_blob = is_extruder_used_overall && extruder_prime_blob_enabled;
    }

    return need_prime_blob;
}

void FffGcodeWriter::processSkirtBrim(const SliceDataStorage& storage, LayerPlan& gcode_layer, unsigned int extruder_nr) const
{
    if (gcode_layer.getSkirtBrimIsPlanned(extruder_nr))
    {
        return;
    }
    const Polygons& skirt_brim = storage.skirt_brim[extruder_nr];
    gcode_layer.setSkirtBrimIsPlanned(extruder_nr);
    if (skirt_brim.size() == 0)
    {
        return;
    }
    // Start brim close to the prime location
    const ExtruderTrain& train = Application::getInstance().current_slice->scene.extruders[extruder_nr];
    Point start_close_to;
    if (train.settings.get<bool>("prime_blob_enable"))
    {
        const bool prime_pos_is_abs = train.settings.get<bool>("extruder_prime_pos_abs");
        const Point prime_pos(train.settings.get<coord_t>("extruder_prime_pos_x"), train.settings.get<coord_t>("extruder_prime_pos_y"));
        start_close_to = prime_pos_is_abs ? prime_pos : gcode_layer.getLastPlannedPositionOrStartingPosition() + prime_pos;
    }
    else
    {
        start_close_to = gcode_layer.getLastPlannedPositionOrStartingPosition();
    }
    
    if (train.settings.get<bool>("brim_outside_only"))
    {
        gcode_layer.addTravel(skirt_brim.back().closestPointTo(start_close_to));
        gcode_layer.addPolygonsByOptimizer(skirt_brim, gcode_layer.configs_storage.skirt_brim_config_per_extruder[extruder_nr]);
    }
    else
    {
        Polygons outer_brim, inner_brim;
        for(unsigned int index = 0; index < skirt_brim.size(); index++)
        {
            ConstPolygonRef polygon = skirt_brim[index];
            if(polygon.area() > 0)
            {
                outer_brim.add(polygon);
            }
            else
            {
                inner_brim.add(polygon);
            }
        }
        gcode_layer.addTravel(outer_brim.back().closestPointTo(start_close_to));
        gcode_layer.addPolygonsByOptimizer(outer_brim, gcode_layer.configs_storage.skirt_brim_config_per_extruder[extruder_nr]);
        
        //Add polygon in reverse order
        const coord_t wall_0_wipe_dist = 0;
        const bool spiralize = false;
        const float flow_ratio = 1.0;
        const bool always_retract = false;
        const bool reverse_order = true;
        gcode_layer.addPolygonsByOptimizer(inner_brim, gcode_layer.configs_storage.skirt_brim_config_per_extruder[extruder_nr], nullptr, ZSeamConfig(), wall_0_wipe_dist, spiralize, flow_ratio, always_retract, reverse_order);
    }
}

void FffGcodeWriter::processOozeShield(const SliceDataStorage& storage, LayerPlan& gcode_layer) const
{
    unsigned int layer_nr = std::max(0, gcode_layer.getLayerNr());
    if (layer_nr == 0 && Application::getInstance().current_slice->scene.current_mesh_group->settings.get<EPlatformAdhesion>("adhesion_type") == EPlatformAdhesion::BRIM)
    {
        return; // ooze shield already generated by brim
    }
    if (storage.oozeShield.size() > 0 && layer_nr < storage.oozeShield.size())
    {
        gcode_layer.addPolygonsByOptimizer(storage.oozeShield[layer_nr], gcode_layer.configs_storage.skirt_brim_config_per_extruder[0]);
    }
}

void FffGcodeWriter::processDraftShield(const SliceDataStorage& storage, LayerPlan& gcode_layer) const
{
    const Settings& mesh_group_settings = Application::getInstance().current_slice->scene.current_mesh_group->settings;
    const LayerIndex layer_nr = std::max(0, gcode_layer.getLayerNr());
    if (storage.draft_protection_shield.size() == 0)
    {
        return;
    }
    if (!mesh_group_settings.get<bool>("draft_shield_enabled"))
    {
        return;
    }
    if (layer_nr == 0 && Application::getInstance().current_slice->scene.current_mesh_group->settings.get<EPlatformAdhesion>("adhesion_type") == EPlatformAdhesion::BRIM)
    {
        return; // ooze shield already generated by brim
    }

    if (mesh_group_settings.get<DraftShieldHeightLimitation>("draft_shield_height_limitation") == DraftShieldHeightLimitation::LIMITED)
    {
        const coord_t draft_shield_height = mesh_group_settings.get<coord_t>("draft_shield_height");
        const coord_t layer_height_0 = mesh_group_settings.get<coord_t>("layer_height_0");
        const coord_t layer_height = mesh_group_settings.get<coord_t>("layer_height");
        const LayerIndex max_screen_layer = (draft_shield_height - layer_height_0) / layer_height + 1;
        if (layer_nr > max_screen_layer)
        {
            return;
        }
    }

    gcode_layer.addPolygonsByOptimizer(storage.draft_protection_shield, gcode_layer.configs_storage.skirt_brim_config_per_extruder[0]);
}

void FffGcodeWriter::calculateExtruderOrderPerLayer(const SliceDataStorage& storage)
{
    size_t last_extruder;
    // set the initial extruder of this meshgroup
    Scene& scene = Application::getInstance().current_slice->scene;
    if (scene.current_mesh_group == scene.mesh_groups.begin())
    { // first meshgroup
        last_extruder = getStartExtruder(storage);
    }
    else
    {
        last_extruder = gcode.getExtruderNr();
    }
    for (LayerIndex layer_nr = -Raft::getTotalExtraLayers(); layer_nr < static_cast<LayerIndex>(storage.print_layer_count); layer_nr++)
    {
        std::vector<std::vector<size_t>>& extruder_order_per_layer_here = (layer_nr < 0) ? extruder_order_per_layer_negative_layers : extruder_order_per_layer;
        extruder_order_per_layer_here.push_back(getUsedExtrudersOnLayerExcludingStartingExtruder(storage, last_extruder, layer_nr));
        last_extruder = extruder_order_per_layer_here.back().back();

        for (size_t extruder_nr : extruder_order_per_layer_here.back())
        {
            extruder_prime_layer_nr[extruder_nr] = std::min(extruder_prime_layer_nr[extruder_nr], layer_nr);
        }
    }
}

std::vector<size_t> FffGcodeWriter::getUsedExtrudersOnLayerExcludingStartingExtruder(const SliceDataStorage& storage, const size_t start_extruder, const LayerIndex& layer_nr) const
{
    const Settings& mesh_group_settings = Application::getInstance().current_slice->scene.current_mesh_group->settings;
    size_t extruder_count = Application::getInstance().current_slice->scene.extruders.size();
    assert(static_cast<int>(extruder_count) > 0);
    std::vector<size_t> ret;
    ret.push_back(start_extruder);
    std::vector<bool> extruder_is_used_on_this_layer = storage.getExtrudersUsed(layer_nr);

    //The outermost prime tower extruder is always used if there is a prime tower.
    if (mesh_group_settings.get<bool>("prime_tower_enable") && layer_nr <= storage.max_print_height_second_to_last_extruder)
    {
        extruder_is_used_on_this_layer[storage.primeTower.extruder_order[0]] = true;
    }

    // check if we are on the first layer
    if ((mesh_group_settings.get<EPlatformAdhesion>("adhesion_type") == EPlatformAdhesion::RAFT && layer_nr == -static_cast<LayerIndex>(Raft::getTotalExtraLayers()))
        || (mesh_group_settings.get<EPlatformAdhesion>("adhesion_type") != EPlatformAdhesion::RAFT && layer_nr == 0))
    {
        // check if we need prime blob on the first layer
        for (size_t used_idx = 0; used_idx < extruder_is_used_on_this_layer.size(); used_idx++)
        {
            if (getExtruderNeedPrimeBlobDuringFirstLayer(storage, used_idx))
            {
                extruder_is_used_on_this_layer[used_idx] = true;
            }
        }
    }

    for (size_t extruder_nr = 0; extruder_nr < extruder_count; extruder_nr++)
    {
        if (extruder_nr == start_extruder)
        { // skip the current extruder, it's the one we started out planning
            continue;
        }
        if (!extruder_is_used_on_this_layer[extruder_nr])
        {
            continue;
        }
        ret.push_back(extruder_nr);
    }
    assert(ret.size() <= (size_t)extruder_count && "Not more extruders may be planned in a layer than there are extruders!");
    return ret;
}

std::vector<size_t> FffGcodeWriter::calculateMeshOrder(const SliceDataStorage& storage, const size_t extruder_nr) const
{
    OrderOptimizer<size_t> mesh_idx_order_optimizer;

    std::vector<MeshGroup>::iterator mesh_group = Application::getInstance().current_slice->scene.current_mesh_group;
    for (unsigned int mesh_idx = 0; mesh_idx < storage.meshes.size(); mesh_idx++)
    {
        const SliceMeshStorage& mesh = storage.meshes[mesh_idx];
        if (mesh.getExtruderIsUsed(extruder_nr))
        {
            const Mesh& mesh_data = mesh_group->meshes[mesh_idx];
            const Point3 middle = (mesh_data.getAABB().min + mesh_data.getAABB().max) / 2;
            mesh_idx_order_optimizer.addItem(Point(middle.x, middle.y), mesh_idx);
        }
    }
    const ExtruderTrain& train = Application::getInstance().current_slice->scene.extruders[extruder_nr];
    const Point layer_start_position(train.settings.get<coord_t>("layer_start_x"), train.settings.get<coord_t>("layer_start_y"));
    std::list<size_t> mesh_indices_order = mesh_idx_order_optimizer.optimize(layer_start_position);

    std::vector<size_t> ret;
    ret.reserve(mesh_indices_order.size());

    for(size_t i: mesh_indices_order)
    {
        const size_t mesh_idx = mesh_idx_order_optimizer.items[i].second;
        ret.push_back(mesh_idx);
    }
    return ret;
}

void FffGcodeWriter::addMeshLayerToGCode_meshSurfaceMode(const SliceDataStorage& storage, const SliceMeshStorage& mesh, const PathConfigStorage::MeshPathConfigs& mesh_config, LayerPlan& gcode_layer) const
{
    if (gcode_layer.getLayerNr() > mesh.layer_nr_max_filled_layer)
    {
        return;
    }

    if (mesh.settings.get<bool>("anti_overhang_mesh") || mesh.settings.get<bool>("support_mesh"))
    {
        return;
    }

    setExtruder_addPrime(storage, gcode_layer, mesh.settings.get<ExtruderTrain&>("wall_0_extruder_nr").extruder_nr);

    const SliceLayer* layer = &mesh.layers[gcode_layer.getLayerNr()];


    Polygons polygons;
    for (const SliceLayerPart& part : layer->parts)
    {
        polygons.add(part.outline);
    }

    ZSeamConfig z_seam_config(mesh.settings.get<EZSeamType>("z_seam_type"), mesh.getZSeamHint(), mesh.settings.get<EZSeamCornerPrefType>("z_seam_corner"));
    const bool spiralize = Application::getInstance().current_slice->scene.current_mesh_group->settings.get<bool>("magic_spiralize");
    gcode_layer.addPolygonsByOptimizer(polygons, mesh_config.inset0_config, nullptr, z_seam_config, mesh.settings.get<coord_t>("wall_0_wipe_dist"), spiralize);

    addMeshOpenPolyLinesToGCode(mesh, mesh_config, gcode_layer);
}

void FffGcodeWriter::addMeshOpenPolyLinesToGCode(const SliceMeshStorage& mesh, const PathConfigStorage::MeshPathConfigs& mesh_config, LayerPlan& gcode_layer) const
{
    const SliceLayer* layer = &mesh.layers[gcode_layer.getLayerNr()];
    
    Polygons lines;
    for(ConstPolygonRef polyline : layer->openPolyLines)
    {
        for(unsigned int point_idx = 1; point_idx<polyline.size(); point_idx++)
        {
            Polygon p;
            p.add(polyline[point_idx-1]);
            p.add(polyline[point_idx]);
            lines.add(p);
        }
    }
    gcode_layer.addLinesByOptimizer(lines, mesh_config.inset0_config, SpaceFillType::PolyLines);
}

void FffGcodeWriter::addMeshLayerToGCode(const SliceDataStorage& storage, const SliceMeshStorage& mesh, const size_t extruder_nr, const PathConfigStorage::MeshPathConfigs& mesh_config, LayerPlan& gcode_layer) const
{
    if (gcode_layer.getLayerNr() > mesh.layer_nr_max_filled_layer)
    {
        return;
    }

    if (mesh.settings.get<bool>("anti_overhang_mesh")
        || mesh.settings.get<bool>("support_mesh")
    )
    {
        return;
    }

    const SliceLayer& layer = mesh.layers[gcode_layer.getLayerNr()];

    if (layer.parts.size() == 0)
    {
        return;
    }

    gcode_layer.setMesh(mesh.mesh_name);

    if (mesh.isPrinted())
    {
        // "normal" meshes with walls, skin, infill, etc. get the traditional part ordering based on the z-seam settings
        ZSeamConfig z_seam_config(mesh.settings.get<EZSeamType>("z_seam_type"), mesh.getZSeamHint(), mesh.settings.get<EZSeamCornerPrefType>("z_seam_corner"));
        PathOrderOptimizer part_order_optimizer(gcode_layer.getLastPlannedPositionOrStartingPosition(), z_seam_config);
        for (unsigned int part_idx = 0; part_idx < layer.parts.size(); part_idx++)
        {
            const SliceLayerPart& part = layer.parts[part_idx];
            part_order_optimizer.addPolygon((part.insets.size() > 0) ? part.insets[0][0] : part.outline[0]);
        }
        part_order_optimizer.optimize();
        for (int part_idx : part_order_optimizer.polyOrder)
        {
            const SliceLayerPart& part = layer.parts[part_idx];
            addMeshPartToGCode(storage, mesh, extruder_nr, mesh_config, part, gcode_layer);
        }
    }
    else
    {
        // infill meshes and anything else that doesn't have walls (so no z-seams) get parts ordered by closeness to the last planned position

        std::vector<const SliceLayerPart*> parts; // use pointers to avoid recreating the SliceLayerPart objects

        for(const SliceLayerPart& part_ref : layer.parts)
        {
            parts.emplace_back(&part_ref);
        }

        while (parts.size())
        {
            PathOrderOptimizer part_order_optimizer(gcode_layer.getLastPlannedPositionOrStartingPosition());
            for (auto part : parts)
            {
                part_order_optimizer.addPolygon((part->insets.size() > 0) ? part->insets[0][0] : part->outline[0]);
            }
            part_order_optimizer.optimize();
            const int nearest_part_index = part_order_optimizer.polyOrder[0];
            addMeshPartToGCode(storage, mesh, extruder_nr, mesh_config, *parts[nearest_part_index], gcode_layer);
            parts.erase(parts.begin() + nearest_part_index);
        }
    }

    processIroning(mesh, layer, mesh_config.ironing_config, gcode_layer);
    if (mesh.settings.get<ESurfaceMode>("magic_mesh_surface_mode") != ESurfaceMode::NORMAL && extruder_nr == mesh.settings.get<ExtruderTrain&>("wall_0_extruder_nr").extruder_nr)
    {
        addMeshOpenPolyLinesToGCode(mesh, mesh_config, gcode_layer);
    }
    gcode_layer.setMesh("NONMESH");
}

void FffGcodeWriter::addMeshPartToGCode(const SliceDataStorage& storage, const SliceMeshStorage& mesh, const size_t extruder_nr, const PathConfigStorage::MeshPathConfigs& mesh_config, const SliceLayerPart& part, LayerPlan& gcode_layer) const
{
    const Settings& mesh_group_settings = Application::getInstance().current_slice->scene.current_mesh_group->settings;

    bool added_something = false;

    if (mesh.settings.get<bool>("infill_before_walls"))
    {
        added_something = added_something | processInfill(storage, gcode_layer, mesh, extruder_nr, mesh_config, part);
    }

    added_something = added_something | processInsets(storage, gcode_layer, mesh, extruder_nr, mesh_config, part);

    processOutlineGaps(storage, gcode_layer, mesh, extruder_nr, mesh_config, part, added_something);

    if (!mesh.settings.get<bool>("infill_before_walls"))
    {
        added_something = added_something | processInfill(storage, gcode_layer, mesh, extruder_nr, mesh_config, part);
    }

    added_something = added_something | processSkinAndPerimeterGaps(storage, gcode_layer, mesh, extruder_nr, mesh_config, part);

    //After a layer part, make sure the nozzle is inside the comb boundary, so we do not retract on the perimeter.
    if (added_something && (!mesh_group_settings.get<bool>("magic_spiralize") || gcode_layer.getLayerNr() < static_cast<LayerIndex>(mesh.settings.get<size_t>("bottom_layers"))))
    {
        coord_t innermost_wall_line_width = mesh.settings.get<coord_t>((mesh.settings.get<size_t>("wall_line_count") > 1) ? "wall_line_width_x" : "wall_line_width_0");
        if (gcode_layer.getLayerNr() == 0)
        {
            innermost_wall_line_width *= mesh.settings.get<Ratio>("initial_layer_line_width_factor");
        }
        gcode_layer.moveInsideCombBoundary(innermost_wall_line_width);
    }

    gcode_layer.setIsInside(false);
}

bool FffGcodeWriter::processInfill(const SliceDataStorage& storage, LayerPlan& gcode_layer, const SliceMeshStorage& mesh, const size_t extruder_nr, const PathConfigStorage::MeshPathConfigs& mesh_config, const SliceLayerPart& part) const
{
    if (extruder_nr != mesh.settings.get<ExtruderTrain&>("infill_extruder_nr").extruder_nr)
    {
        return false;
    }
    if (mesh.settings.get<bool>("spaghetti_infill_enabled"))
    {
        return SpaghettiInfillPathGenerator::processSpaghettiInfill(storage, *this, gcode_layer, mesh, extruder_nr, mesh_config, part);
    }
    else
    {
        bool added_something = processMultiLayerInfill(storage, gcode_layer, mesh, extruder_nr, mesh_config, part);
        added_something = added_something | processSingleLayerInfill(storage, gcode_layer, mesh, extruder_nr, mesh_config, part);
        return added_something;
    }
}

bool FffGcodeWriter::processMultiLayerInfill(const SliceDataStorage& storage, LayerPlan& gcode_layer, const SliceMeshStorage& mesh, const size_t extruder_nr, const PathConfigStorage::MeshPathConfigs& mesh_config, const SliceLayerPart& part) const
{
    if (extruder_nr != mesh.settings.get<ExtruderTrain&>("infill_extruder_nr").extruder_nr)
    {
        return false;
    }
    const coord_t infill_line_distance = mesh.settings.get<coord_t>("infill_line_distance");
    if (infill_line_distance <= 0)
    {
        return false;
    }

    const coord_t infill_overlap = mesh.settings.get<coord_t>("infill_overlap_mm");
    AngleDegrees infill_angle = 45; //Original default. This will get updated to an element from mesh->infill_angles.
    if (!mesh.infill_angles.empty())
    {
        const size_t combined_infill_layers = std::max(unsigned(1), round_divide(mesh.settings.get<coord_t>("infill_sparse_thickness"), std::max(mesh.settings.get<coord_t>("layer_height"), coord_t(1))));
        infill_angle = mesh.infill_angles.at((gcode_layer.getLayerNr() / combined_infill_layers) % mesh.infill_angles.size());
    }
    const Point3 mesh_middle = mesh.bounding_box.getMiddle();
    const Point infill_origin(mesh_middle.x + mesh.settings.get<coord_t>("infill_offset_x"), mesh_middle.y + mesh.settings.get<coord_t>("infill_offset_y"));

    //Print the thicker infill lines first. (double or more layer thickness, infill combined with previous layers)
    bool added_something = false;
    for(unsigned int combine_idx = 1; combine_idx < part.infill_area_per_combine_per_density[0].size(); combine_idx++)
    {
        const coord_t infill_line_width = mesh_config.infill_config[combine_idx].getLineWidth();
        const EFillMethod infill_pattern = mesh.settings.get<EFillMethod>("infill_pattern");
        const bool zig_zaggify_infill = mesh.settings.get<bool>("zig_zaggify_infill") || infill_pattern == EFillMethod::ZIG_ZAG;
        const bool connect_polygons = mesh.settings.get<bool>("connect_infill_polygons");
        const size_t infill_multiplier = mesh.settings.get<size_t>("infill_multiplier");
        Polygons infill_polygons;
        Polygons infill_lines;
        for (size_t density_idx = part.infill_area_per_combine_per_density.size() - 1; (int)density_idx >= 0; density_idx--)
        { // combine different density infill areas (for gradual infill)
            size_t density_factor = 2 << density_idx; // == pow(2, density_idx + 1)
            coord_t infill_line_distance_here = infill_line_distance * density_factor; // the highest density infill combines with the next to create a grid with density_factor 1
            coord_t infill_shift = infill_line_distance_here / 2;
            if (density_idx == part.infill_area_per_combine_per_density.size() - 1 || infill_pattern == EFillMethod::CROSS || infill_pattern == EFillMethod::CROSS_3D)
            {
                infill_line_distance_here /= 2;
            }

            constexpr size_t wall_line_count = 0; // wall lines are always single layer
            Polygons* perimeter_gaps = nullptr;
            constexpr bool connected_zigzags = false;
            constexpr bool use_endpieces = true;
            constexpr bool skip_some_zags = false;
            constexpr size_t zag_skip_count = 0;
            const coord_t maximum_resolution = mesh.settings.get<coord_t>("meshfix_maximum_resolution");

            Infill infill_comp(infill_pattern, zig_zaggify_infill, connect_polygons, part.infill_area_per_combine_per_density[density_idx][combine_idx], /*outline_offset =*/ 0
                , infill_line_width, infill_line_distance_here, infill_overlap, infill_multiplier, infill_angle, gcode_layer.z, infill_shift, wall_line_count, infill_origin
                , perimeter_gaps, connected_zigzags, use_endpieces, skip_some_zags, zag_skip_count
                , mesh.settings.get<coord_t>("cross_infill_pocket_size")
                , maximum_resolution);
            infill_comp.generate(infill_polygons, infill_lines, mesh.cross_fill_provider, &mesh);
        }
        if (!infill_lines.empty() || !infill_polygons.empty())
        {
            added_something = true;
            setExtruder_addPrime(storage, gcode_layer, extruder_nr);
            gcode_layer.setIsInside(true); // going to print stuff inside print object
            if (!infill_polygons.empty())
            {
                constexpr bool force_comb_retract = false;
                gcode_layer.addTravel(infill_polygons[0][0], force_comb_retract);
                gcode_layer.addPolygonsByOptimizer(infill_polygons, mesh_config.infill_config[combine_idx]);
            }
            const bool enable_travel_optimization = mesh.settings.get<bool>("infill_enable_travel_optimization");
            gcode_layer.addLinesByOptimizer(infill_lines, mesh_config.infill_config[combine_idx], zig_zaggify_infill ? SpaceFillType::PolyLines : SpaceFillType::Lines, enable_travel_optimization);
        }
    }
    return added_something;
}

bool FffGcodeWriter::processSingleLayerInfill(const SliceDataStorage& storage, LayerPlan& gcode_layer, const SliceMeshStorage& mesh, const size_t extruder_nr, const PathConfigStorage::MeshPathConfigs& mesh_config, const SliceLayerPart& part) const
{
    if (extruder_nr != mesh.settings.get<ExtruderTrain&>("infill_extruder_nr").extruder_nr)
    {
        return false;
    }
    const coord_t infill_line_distance = mesh.settings.get<coord_t>("infill_line_distance");
    if (infill_line_distance == 0 || part.infill_area_per_combine_per_density[0].size() == 0)
    {
        return false;
    }
    bool added_something = false;
    const coord_t infill_line_width = mesh_config.infill_config[0].getLineWidth();

    //Combine the 1 layer thick infill with the top/bottom skin and print that as one thing.
    Polygons infill_polygons;
    Polygons infill_lines;

    const EFillMethod pattern = mesh.settings.get<EFillMethod>("infill_pattern");
    const bool zig_zaggify_infill = mesh.settings.get<bool>("zig_zaggify_infill") || pattern == EFillMethod::ZIG_ZAG;
    const bool connect_polygons = mesh.settings.get<bool>("connect_infill_polygons");
    const coord_t infill_overlap = mesh.settings.get<coord_t>("infill_overlap_mm");
    const size_t infill_multiplier = mesh.settings.get<size_t>("infill_multiplier");
    const size_t wall_line_count = mesh.settings.get<size_t>("infill_wall_line_count");
    AngleDegrees infill_angle = 45; //Original default. This will get updated to an element from mesh->infill_angles.
    if (mesh.infill_angles.size() > 0)
    {
        const size_t combined_infill_layers = std::max(unsigned(1), round_divide(mesh.settings.get<coord_t>("infill_sparse_thickness"), std::max(mesh.settings.get<coord_t>("layer_height"), coord_t(1))));
        infill_angle = mesh.infill_angles.at((gcode_layer.getLayerNr() / combined_infill_layers) % mesh.infill_angles.size());
    }
    const Point3 mesh_middle = mesh.bounding_box.getMiddle();
    const Point infill_origin(mesh_middle.x + mesh.settings.get<coord_t>("infill_offset_x"), mesh_middle.y + mesh.settings.get<coord_t>("infill_offset_y"));
    for (unsigned int density_idx = part.infill_area_per_combine_per_density.size() - 1; (int)density_idx >= 0; density_idx--)
    {
        int infill_line_distance_here = infill_line_distance << (density_idx + 1); // the highest density infill combines with the next to create a grid with density_factor 1
        int infill_shift = infill_line_distance_here / 2;
        // infill shift explanation: [>]=shift ["]=line_dist
// :       |       :       |       :       |       :       |         > furthest from top
// :   |   |   |   :   |   |   |   :   |   |   |   :   |   |   |     > further from top
// : | | | | | | | : | | | | | | | : | | | | | | | : | | | | | | |   > near top
// >>"""""
// :       |       :       |       :       |       :       |         > furthest from top
// :   |   |   |   :   |   |   |   :   |   |   |   :   |   |   |     > further from top
// : | | | | | | | : | | | | | | | : | | | | | | | : | | | | | | |   > near top
// >>>>"""""""""
// :       |       :       |       :       |       :       |         > furthest from top
// :   |   |   |   :   |   |   |   :   |   |   |   :   |   |   |     > further from top
// : | | | | | | | : | | | | | | | : | | | | | | | : | | | | | | |   > near top
// >>>>>>>>"""""""""""""""""

        const coord_t maximum_resolution = mesh.settings.get<coord_t>("meshfix_maximum_resolution");

        if (density_idx == part.infill_area_per_combine_per_density.size() - 1 || pattern == EFillMethod::CROSS || pattern == EFillMethod::CROSS_3D)
        { // the least dense infill should fill up all remaining gaps
// :       |       :       |       :       |       :       |       :  > furthest from top
// :   |   |   |   :   |   |   |   :   |   |   |   :   |   |   |   :  > further from top
// : | | | | | | | : | | | | | | | : | | | | | | | : | | | | | | | :  > near top
//   .   .     .       .           .               .       .       .
//   :   :     :       :           :               :       :       :
//   `"""'     `"""""""'           `"""""""""""""""'       `"""""""'
//                                                             ^   new line distance for lowest density infill
//                                       ^ infill_line_distance_here for lowest density infill up till here
//                 ^ middle density line dist
//     ^   highest density line dist
            
            //All of that doesn't hold for the Cross patterns; they should just always be multiplied by 2 for every density index.
            infill_line_distance_here /= 2;
        }

        Polygons in_outline = part.infill_area_per_combine_per_density[density_idx][0];

        // if infill walls are required below the boundaries of skin regions above, partition the infill along the boundary edge

        size_t skin_edge_support_layers = mesh.settings.get<size_t>("skin_edge_support_layers");
        if (skin_edge_support_layers > 0)
        {
            Polygons skin_above;        // skin regions on the immediate layer above
            Polygons skin_above_upper;  // skin regions on the 2nd and subsequent layers above

            for (size_t i = 1; i <= skin_edge_support_layers; ++i)
            {
                const size_t skin_layer_nr = gcode_layer.getLayerNr() + i;
                if (skin_layer_nr < mesh.layers.size())
                {
                    for (const SliceLayerPart& part : mesh.layers[skin_layer_nr].parts)
                    {
                        for (const SkinPart& skin_part : part.skin_parts)
                        {
                            if (i == 1)
                                skin_above.add(skin_part.outline);
                            else
                                skin_above_upper.add(skin_part.outline);
                        }
                    }
                }
            }

            const double min_area = INT2MM(infill_line_width) * INT2MM(infill_line_width) * 25;

            Polygons infill_below_skin = skin_above.intersection(in_outline);
            infill_below_skin.removeSmallAreas(min_area);

            // combine the skin regions with a small gap between them
            infill_below_skin.add(skin_above_upper.unionPolygons().intersection(in_outline).difference(infill_below_skin.offset(10)));
            infill_below_skin.removeSmallAreas(min_area);

            if (infill_below_skin.size())
            {
                // need to take skin/infill overlap that was added in SkinInfillAreaComputation::generateInfill() into account
                const coord_t infill_skin_overlap = mesh.settings.get<coord_t>((part.insets.size() > 1) ? "wall_line_width_x" : "wall_line_width_0") / 2;

                if (infill_below_skin.offset(-(infill_skin_overlap + 10)).size())
                {
                    // there is infill below skin, is there also infill that isn't below skin?
                    Polygons infill_not_below_skin = in_outline.difference(infill_below_skin);
                    infill_not_below_skin.removeSmallAreas(min_area);

                    if (infill_not_below_skin.offset(-(infill_skin_overlap + 10)).size())
                    {
                        // infill region with skin above has to have at least one infill wall line
                        Infill infill_comp(pattern, zig_zaggify_infill, connect_polygons, infill_below_skin, /*outline_offset =*/ 0
                            , infill_line_width, infill_line_distance_here, infill_overlap, infill_multiplier, infill_angle, gcode_layer.z, infill_shift, std::max(1, (int)wall_line_count), infill_origin
                            , /*Polygons* perimeter_gaps =*/ nullptr
                            , /*bool connected_zigzags =*/ false
                            , /*bool use_endpieces =*/ false
                            , /*bool skip_some_zags =*/ false
                            , /*int zag_skip_count =*/ 0
                            , mesh.settings.get<coord_t>("cross_infill_pocket_size")
                            , maximum_resolution);
                        infill_comp.generate(infill_polygons, infill_lines, mesh.cross_fill_provider, &mesh);

                        // normal processing for the infill that isn't below skin
                        in_outline = infill_not_below_skin;
                    }
                }
            }
        }

        const coord_t circumference = in_outline.polygonLength();
        //Originally an area of 0.4*0.4*2 (2 line width squares) was found to be a good threshold for removal.
        //However we found that this doesn't scale well with polygons with larger circumference (https://github.com/Ultimaker/Cura/issues/3992).
        //Given that the original test worked for approximately 2x2cm models, this scaling by circumference should make it work for any size.
        const double minimum_small_area = 0.4 * 0.4 * circumference / 40000;
        
        // This is only for density infill, because after generating the infill might appear unnecessary infill on walls
        // especially on vertical surfaces
        in_outline.removeSmallAreas(minimum_small_area);
        
        Infill infill_comp(pattern, zig_zaggify_infill, connect_polygons, in_outline, /*outline_offset =*/ 0
            , infill_line_width, infill_line_distance_here, infill_overlap, infill_multiplier, infill_angle, gcode_layer.z, infill_shift, wall_line_count, infill_origin
            , /*Polygons* perimeter_gaps =*/ nullptr
            , /*bool connected_zigzags =*/ false
            , /*bool use_endpieces =*/ false
            , /*bool skip_some_zags =*/ false
            , /*int zag_skip_count =*/ 0
            , mesh.settings.get<coord_t>("cross_infill_pocket_size")
            , maximum_resolution);
        infill_comp.generate(infill_polygons, infill_lines, mesh.cross_fill_provider, &mesh);
    }
    if (infill_lines.size() > 0 || infill_polygons.size() > 0)
    {
        added_something = true;
        setExtruder_addPrime(storage, gcode_layer, extruder_nr);
        gcode_layer.setIsInside(true); // going to print stuff inside print object
        if (!infill_polygons.empty())
        {
            constexpr bool force_comb_retract = false;
            // start the infill polygons at the nearest vertex to the current location
            gcode_layer.addTravel(PolygonUtils::findNearestVert(gcode_layer.getLastPlannedPositionOrStartingPosition(), infill_polygons).p(), force_comb_retract);
            gcode_layer.addPolygonsByOptimizer(infill_polygons, mesh_config.infill_config[0]);
        }
        const bool enable_travel_optimization = mesh.settings.get<bool>("infill_enable_travel_optimization");
        if (pattern == EFillMethod::GRID || pattern == EFillMethod::LINES || pattern == EFillMethod::TRIANGLES || pattern == EFillMethod::CUBIC || pattern == EFillMethod::TETRAHEDRAL || pattern == EFillMethod::QUARTER_CUBIC || pattern == EFillMethod::CUBICSUBDIV)
        {
            gcode_layer.addLinesByOptimizer(infill_lines, mesh_config.infill_config[0], SpaceFillType::Lines, enable_travel_optimization, mesh.settings.get<coord_t>("infill_wipe_dist"));
        }
        else
        {
            gcode_layer.addLinesByOptimizer(infill_lines, mesh_config.infill_config[0], (pattern == EFillMethod::ZIG_ZAG) ? SpaceFillType::PolyLines : SpaceFillType::Lines, enable_travel_optimization);
        }
    }
    return added_something;
}

void FffGcodeWriter::processSpiralizedWall(const SliceDataStorage& storage, LayerPlan& gcode_layer, const PathConfigStorage::MeshPathConfigs& mesh_config, const SliceLayerPart& part, const SliceMeshStorage& mesh) const
{
    if (part.insets.size() == 0 || part.insets[0].size() == 0)
    {
        // wall doesn't have usable outline
        return;
    }
    const ClipperLib::Path* last_wall_outline = &*part.insets[0][0]; // default to current wall outline
    int last_seam_vertex_idx = -1; // last layer seam vertex index
    LayerIndex layer_nr = gcode_layer.getLayerNr();
    if (layer_nr > 0)
    {
        if (storage.spiralize_wall_outlines[layer_nr - 1] != nullptr)
        {
            // use the wall outline from the previous layer
            last_wall_outline = &*(*storage.spiralize_wall_outlines[layer_nr - 1])[0];
            // and the seam vertex index pre-computed for that layer
            last_seam_vertex_idx = storage.spiralize_seam_vertex_indices[layer_nr - 1];
        }
    }
    const bool is_bottom_layer = (layer_nr == mesh.settings.get<LayerIndex>("bottom_layers"));
<<<<<<< HEAD
    const bool is_top_layer = ((size_t)layer_nr == (storage.spiralize_wall_outlines.capacity() - 1) || storage.spiralize_wall_outlines[layer_nr + 1] == nullptr);
=======
    const bool is_top_layer = ((size_t)layer_nr == (storage.spiralize_wall_outlines.size() - 1) || storage.spiralize_wall_outlines[layer_nr + 1] == nullptr);
>>>>>>> b5b17df3
    ConstPolygonRef wall_outline = part.insets[0][0]; // current layer outer wall outline
    const int seam_vertex_idx = storage.spiralize_seam_vertex_indices[layer_nr]; // use pre-computed seam vertex index for current layer
    // output a wall slice that is interpolated between the last and current walls
    gcode_layer.spiralizeWallSlice(mesh_config.inset0_config, wall_outline, ConstPolygonRef(*last_wall_outline), seam_vertex_idx, last_seam_vertex_idx, is_top_layer, is_bottom_layer);
}

bool FffGcodeWriter::processInsets(const SliceDataStorage& storage, LayerPlan& gcode_layer, const SliceMeshStorage& mesh, const size_t extruder_nr, const PathConfigStorage::MeshPathConfigs& mesh_config, const SliceLayerPart& part) const
{
    if (extruder_nr != mesh.settings.get<ExtruderTrain&>("wall_0_extruder_nr").extruder_nr && extruder_nr != mesh.settings.get<ExtruderTrain&>("wall_x_extruder_nr").extruder_nr)
    {
        return false;
    }
    bool added_something = false;
    const bool compensate_overlap_0 = mesh.settings.get<bool>("travel_compensate_overlapping_walls_0_enabled");
    const bool compensate_overlap_x = mesh.settings.get<bool>("travel_compensate_overlapping_walls_x_enabled");
    const bool retract_before_outer_wall = mesh.settings.get<bool>("travel_retract_before_outer_wall");
    if (mesh.settings.get<size_t>("wall_line_count") > 0)
    {
        bool spiralize = false;
        if(Application::getInstance().current_slice->scene.current_mesh_group->settings.get<bool>("magic_spiralize"))
        {
            if (part.insets.size() == 0)
            {
                // nothing to do
                return false;
            }
            const size_t bottom_layers = mesh.settings.get<size_t>("bottom_layers");
            if (gcode_layer.getLayerNr() >= static_cast<LayerIndex>(bottom_layers))
            {
                spiralize = true;
            }
            if (spiralize && gcode_layer.getLayerNr() == static_cast<LayerIndex>(bottom_layers) && !part.insets.empty() && extruder_nr == mesh.settings.get<ExtruderTrain&>("wall_0_extruder_nr").extruder_nr)
            { // on the last normal layer first make the outer wall normally and then start a second outer wall from the same hight, but gradually moving upward
                added_something = true;
                setExtruder_addPrime(storage, gcode_layer, extruder_nr);
                gcode_layer.setIsInside(true); // going to print stuff inside print object
                if (part.insets[0].size() > 0)
                {
                    // start this first wall at the same vertex the spiral starts
                    ConstPolygonRef spiral_inset = part.insets[0][0];
                    const unsigned spiral_start_vertex = storage.spiralize_seam_vertex_indices[bottom_layers];
                    if (spiral_start_vertex < spiral_inset.size())
                    {
                        gcode_layer.addTravel(spiral_inset[spiral_start_vertex]);
                    }
                    WallOverlapComputation* wall_overlap_computation(nullptr);
                    int wall_0_wipe_dist(0);
                    gcode_layer.addPolygonsByOptimizer(part.insets[0], mesh_config.inset0_config, wall_overlap_computation, ZSeamConfig(), wall_0_wipe_dist);
                }
            }
        }

        const bool bridge_settings_enabled = mesh.settings.get<bool>("bridge_settings_enabled");
        const double wall_overhang_angle = mesh.settings.get<AngleDegrees>("wall_overhang_angle");
        const bool wall_overhang_detection_enabled = (wall_overhang_angle < 90);

        // for non-spiralized layers, determine the shape of the unsupported areas below this part
        if (!spiralize && gcode_layer.getLayerNr() > 0 && (bridge_settings_enabled || wall_overhang_detection_enabled))
        {
            // accumulate the outlines of all of the parts that are on the layer below

            Polygons outlines_below;
            AABB boundaryBox(part.outline);
            for (const SliceMeshStorage& m : storage.meshes)
            {
                if (m.isPrinted())
                {
                    for (const SliceLayerPart& prevLayerPart : m.layers[gcode_layer.getLayerNr() - 1].parts)
                    {
                        if (boundaryBox.hit(prevLayerPart.boundaryBox))
                        {
                            outlines_below.add(prevLayerPart.outline);
                        }
                    }
                }
            }

            const coord_t layer_height = mesh_config.inset0_config.getLayerThickness();

            // if support is enabled, add the support outlines also so we don't generate bridges over support

            const Settings& mesh_group_settings = Application::getInstance().current_slice->scene.current_mesh_group->settings;
            if (mesh_group_settings.get<bool>("support_enable") || mesh_group_settings.get<bool>("support_tree_enable"))
            {
                const coord_t z_distance_top = mesh.settings.get<coord_t>("support_top_distance");
                const size_t z_distance_top_layers = round_up_divide(z_distance_top, layer_height) + 1;
                const int support_layer_nr = gcode_layer.getLayerNr() - z_distance_top_layers;

                if (support_layer_nr > 0)
                {
                    const SupportLayer& support_layer = storage.support.supportLayers[support_layer_nr];

                    if (!support_layer.support_roof.empty())
                    {
                        AABB support_roof_bb(support_layer.support_roof);
                        if (boundaryBox.hit(support_roof_bb))
                        {
                            outlines_below.add(support_layer.support_roof);
                        }
                    }
                    else
                    {
                        for (const SupportInfillPart& support_part : support_layer.support_infill_parts)
                        {
                            AABB support_part_bb(support_part.getInfillArea());
                            if (boundaryBox.hit(support_part_bb))
                            {
                                outlines_below.add(support_part.getInfillArea());
                            }
                        }
                    }
                }
            }

            const int half_outer_wall_width = mesh_config.inset0_config.getLineWidth() / 2;

            // remove those parts of the layer below that are narrower than a wall line width as they will not be printed

            outlines_below = outlines_below.offset(-half_outer_wall_width).offset(half_outer_wall_width);

            if (bridge_settings_enabled)
            {
                // max_air_gap is the max allowed width of the unsupported region below the wall line
                // if the unsupported region is wider than max_air_gap, the wall line will be printed using bridge settings

                const coord_t max_air_gap = half_outer_wall_width;

                // subtract the outlines of the parts below this part to give the shapes of the unsupported regions and then
                // shrink those shapes so that any that are narrower than two times max_air_gap will be removed

                Polygons compressed_air(part.outline.difference(outlines_below).offset(-max_air_gap));

                // now expand the air regions by the same amount as they were shrunk plus half the outer wall line width
                // which is required because when the walls are being generated, the vertices do not fall on the part's outline
                // but, instead, are 1/2 a line width inset from the outline

                gcode_layer.setBridgeWallMask(compressed_air.offset(max_air_gap + half_outer_wall_width));
            }
            else
            {
                // clear to disable use of bridging settings
                gcode_layer.setBridgeWallMask(Polygons());
            }

            if (wall_overhang_detection_enabled)
            {
                // the overhang mask is set to the area of the current part's outline minus the region that is considered to be supported
                // the supported region is made up of those areas that really are supported by either model or support on the layer below
                // expanded to take into account the overhang angle, the greater the overhang angle, the larger the supported area is
                // considered to be
                const coord_t overhang_width = layer_height * std::tan(wall_overhang_angle / (180 / M_PI));
                Polygons overhang_region = part.outline.offset(-half_outer_wall_width).difference(outlines_below.offset(10 + overhang_width - half_outer_wall_width)).offset(10);
                gcode_layer.setOverhangMask(overhang_region);
            }
            else
            {
                // clear to disable overhang detection
                gcode_layer.setOverhangMask(Polygons());
            }
        }
        else
        {
            // clear to disable use of bridging settings
            gcode_layer.setBridgeWallMask(Polygons());
            // clear to disable overhang detection
            gcode_layer.setOverhangMask(Polygons());
        }

        // Only spiralize the first part in the mesh, any other parts will be printed using the normal, non-spiralize codepath.
        // This sounds weird but actually does the right thing when you have a model that has multiple parts at the bottom that merge into
        // one part higher up. Once all the parts have merged, layers above that level will be spiralized
        if (spiralize && &mesh.layers[gcode_layer.getLayerNr()].parts[0] == &part)
        {
            if (part.insets.size() > 0 && extruder_nr == mesh.settings.get<ExtruderTrain&>("wall_0_extruder_nr").extruder_nr)
            {
                added_something = true;
                setExtruder_addPrime(storage, gcode_layer, extruder_nr);
                gcode_layer.setIsInside(true); // going to print stuff inside print object
                processSpiralizedWall(storage, gcode_layer, mesh_config, part, mesh);
            }
        }
        else if (InsetOrderOptimizer::optimizingInsetsIsWorthwhile(mesh, part))
        {
            InsetOrderOptimizer ioo(*this, storage, gcode_layer, mesh, extruder_nr, mesh_config, part, gcode_layer.getLayerNr());
            return ioo.processInsetsWithOptimizedOrdering();
        }
        else
        {
            const bool outer_inset_first = mesh.settings.get<bool>("outer_inset_first")
                || (gcode_layer.getLayerNr() == 0 && mesh.settings.get<EPlatformAdhesion>("adhesion_type") == EPlatformAdhesion::BRIM);
            int processed_inset_number = -1;
            for (int inset_number = part.insets.size() - 1; inset_number > -1; inset_number--)
            {
                processed_inset_number = inset_number;
                if (outer_inset_first)
                {
                    processed_inset_number = part.insets.size() - 1 - inset_number;
                }
                // Outer wall is processed
                if (processed_inset_number == 0)
                {
                    constexpr float flow = 1.0;
                    if (part.insets[0].size() > 0 && extruder_nr == mesh.settings.get<ExtruderTrain&>("wall_0_extruder_nr").extruder_nr)
                    {
                        added_something = true;
                        setExtruder_addPrime(storage, gcode_layer, extruder_nr);
                        gcode_layer.setIsInside(true); // going to print stuff inside print object
                        ZSeamConfig z_seam_config(mesh.settings.get<EZSeamType>("z_seam_type"), mesh.getZSeamHint(), mesh.settings.get<EZSeamCornerPrefType>("z_seam_corner"));
                        Polygons outer_wall = part.insets[0];
                        if (!compensate_overlap_0)
                        {
                            WallOverlapComputation* wall_overlap_computation(nullptr);
                            gcode_layer.addWalls(outer_wall, mesh, mesh_config.inset0_config, mesh_config.bridge_inset0_config, wall_overlap_computation, z_seam_config, mesh.settings.get<coord_t>("wall_0_wipe_dist"), flow, retract_before_outer_wall);
                        }
                        else
                        {
                            WallOverlapComputation wall_overlap_computation(outer_wall, mesh_config.inset0_config.getLineWidth());
                            gcode_layer.addWalls(outer_wall, mesh, mesh_config.inset0_config, mesh_config.bridge_inset0_config, &wall_overlap_computation, z_seam_config, mesh.settings.get<coord_t>("wall_0_wipe_dist"), flow, retract_before_outer_wall);
                        }
                    }
                }
                // Inner walls are processed
                else if (!part.insets[processed_inset_number].empty() && extruder_nr == mesh.settings.get<ExtruderTrain&>("wall_x_extruder_nr").extruder_nr)
                {
                    added_something = true;
                    setExtruder_addPrime(storage, gcode_layer, extruder_nr);
                    gcode_layer.setIsInside(true); // going to print stuff inside print object
                    ZSeamConfig z_seam_config(mesh.settings.get<EZSeamType>("z_seam_type"), mesh.getZSeamHint(), mesh.settings.get<EZSeamCornerPrefType>("z_seam_corner"));
                    Polygons inner_wall = part.insets[processed_inset_number];
                    if (!compensate_overlap_x)
                    {
                        WallOverlapComputation* wall_overlap_computation(nullptr);
                        gcode_layer.addWalls(part.insets[processed_inset_number], mesh, mesh_config.insetX_config, mesh_config.bridge_insetX_config, wall_overlap_computation, z_seam_config);
                    }
                    else
                    {
                        WallOverlapComputation wall_overlap_computation(inner_wall, mesh_config.insetX_config.getLineWidth());
                        gcode_layer.addWalls(inner_wall, mesh, mesh_config.insetX_config, mesh_config.bridge_insetX_config, &wall_overlap_computation, z_seam_config);
                    }
                }
            }
        }
    }
    return added_something;
}

std::optional<Point> FffGcodeWriter::getSeamAvoidingLocation(const Polygons& filling_part, int filling_angle, Point last_position) const
{
    if (filling_part.empty())
    {
        return std::optional<Point>();
    }
    // start with the BB of the outline
    AABB skin_part_bb(filling_part);
    PointMatrix rot((double)((-filling_angle + 90) % 360)); // create a matrix to rotate a vector so that it is normal to the skin angle
    const Point bb_middle = skin_part_bb.getMiddle();
    // create a vector from the middle of the BB whose length is such that it can be rotated
    // around the middle of the BB and the end will always be a long way outside of the part's outline
    // and rotate the vector so that it is normal to the skin angle
    const Point vec = rot.apply(Point(0, vSize(skin_part_bb.max - bb_middle) * 100));
    // find the vertex in the outline that is closest to the end of the rotated vector
    const PolygonsPointIndex pa = PolygonUtils::findNearestVert(bb_middle + vec, filling_part);
    // and find another outline vertex, this time using the vector + 180 deg
    const PolygonsPointIndex pb = PolygonUtils::findNearestVert(bb_middle - vec, filling_part);
    if (!pa.initialized() || !pb.initialized())
    {
        return std::optional<Point>();
    }
    // now go to whichever of those vertices that is closest to where we are now
    if (vSize2(pa.p() - last_position) < vSize2(pb.p() - last_position))
    {
        bool bs_arg = true;
        return std::optional<Point>(bs_arg, pa.p());
    }
    else
    {
        bool bs_arg = true;
        return std::optional<Point>(bs_arg, pb.p());
    }
}

void FffGcodeWriter::processOutlineGaps(const SliceDataStorage& storage, LayerPlan& gcode_layer, const SliceMeshStorage& mesh, const size_t extruder_nr, const PathConfigStorage::MeshPathConfigs& mesh_config, const SliceLayerPart& part, bool& added_something) const
{
    size_t wall_0_extruder_nr = mesh.settings.get<ExtruderTrain&>("wall_0_extruder_nr").extruder_nr;
    if (extruder_nr != wall_0_extruder_nr || !mesh.settings.get<bool>("fill_outline_gaps"))
    {
        return;
    }

    if (true)
    {
        const bool is_outline = true;
        fillNarrowGaps(storage, gcode_layer, mesh, extruder_nr, part.outline_gaps, mesh_config.perimeter_gap_config, is_outline, added_something);
        return;
    }

    const coord_t perimeter_gaps_line_width = mesh_config.perimeter_gap_config.getLineWidth();
    int skin_angle = 45;
    if (mesh.skin_angles.size() > 0)
    {
        skin_angle = mesh.skin_angles.at(gcode_layer.getLayerNr() % mesh.skin_angles.size());
    }
    Polygons gap_polygons; // unused
    Polygons gap_lines; // soon to be generated gap filler lines
    int offset = 0;
    int extra_infill_shift = 0;
    constexpr coord_t outline_gap_overlap = 0;
    constexpr int infill_multiplier = 1;
    constexpr bool zig_zaggify_infill = false;
    constexpr bool connect_polygons = false; // not applicable

    constexpr int wall_line_count = 0;
    const Point& infill_origin = Point();
    Polygons* perimeter_gaps = nullptr;
    constexpr bool connected_zigzags = false;
    constexpr bool use_endpieces = true;
    constexpr bool skip_some_zags = false;
    constexpr int zag_skip_count = 0;
    constexpr coord_t pocket_size = 0;
    const coord_t maximum_resolution = mesh.settings.get<coord_t>("meshfix_maximum_resolution");

    Infill infill_comp(
        EFillMethod::LINES, zig_zaggify_infill, connect_polygons, part.outline_gaps, offset, perimeter_gaps_line_width, perimeter_gaps_line_width, outline_gap_overlap, infill_multiplier, skin_angle, gcode_layer.z, extra_infill_shift,
        wall_line_count, infill_origin, perimeter_gaps, connected_zigzags, use_endpieces, skip_some_zags, zag_skip_count, pocket_size, maximum_resolution
        );
    infill_comp.generate(gap_polygons, gap_lines);

    if (gap_lines.size() > 0)
    {
        assert(extruder_nr == wall_0_extruder_nr); // Should already be the case because of fill_perimeter_gaps check
        added_something = true;
        setExtruder_addPrime(storage, gcode_layer, extruder_nr);
        gcode_layer.setIsInside(false); // going to print stuff outside print object
        gcode_layer.addLinesByOptimizer(gap_lines, mesh_config.perimeter_gap_config, SpaceFillType::Lines);
    }
}

bool FffGcodeWriter::processSkinAndPerimeterGaps(const SliceDataStorage& storage, LayerPlan& gcode_layer, const SliceMeshStorage& mesh, const size_t extruder_nr, const PathConfigStorage::MeshPathConfigs& mesh_config, const SliceLayerPart& part) const
{
    const size_t top_bottom_extruder_nr = mesh.settings.get<ExtruderTrain&>("top_bottom_extruder_nr").extruder_nr;
    const size_t roofing_extruder_nr = mesh.settings.get<ExtruderTrain&>("roofing_extruder_nr").extruder_nr;
    const size_t wall_0_extruder_nr = mesh.settings.get<ExtruderTrain&>("wall_0_extruder_nr").extruder_nr;
    if (extruder_nr != top_bottom_extruder_nr && extruder_nr != wall_0_extruder_nr
        && (extruder_nr != roofing_extruder_nr || mesh.settings.get<size_t>("roofing_layer_count") <= 0))
    {
        return false;
    }
    bool added_something = false;

    const bool fill_perimeter_gaps = mesh.settings.get<FillPerimeterGapMode>("fill_perimeter_gaps") != FillPerimeterGapMode::NOWHERE
                            && !Application::getInstance().current_slice->scene.current_mesh_group->settings.get<bool>("magic_spiralize")
                            && extruder_nr == wall_0_extruder_nr;

    PathOrderOptimizer part_order_optimizer(gcode_layer.getLastPlannedPositionOrStartingPosition());
    for (unsigned int skin_part_idx = 0; skin_part_idx < part.skin_parts.size(); skin_part_idx++)
    {
        const PolygonsPart& outline = part.skin_parts[skin_part_idx].outline;
        part_order_optimizer.addPolygon(outline.outerPolygon());
    }
    part_order_optimizer.optimize();

    for (int ordered_skin_part_idx : part_order_optimizer.polyOrder)
    {
        const SkinPart& skin_part = part.skin_parts[ordered_skin_part_idx];

        processSkinInsets(storage, gcode_layer, mesh, extruder_nr, mesh_config, skin_part, added_something);

        added_something = added_something |
            processSkinPart(storage, gcode_layer, mesh, extruder_nr, mesh_config, skin_part);
    }

    if (fill_perimeter_gaps)
    { // handle perimeter gaps of normal insets
        assert(extruder_nr == wall_0_extruder_nr); // Should already be the case because of fill_perimeter_gaps check
        processPerimeterGaps(storage, gcode_layer, mesh, extruder_nr, part.perimeter_gaps, mesh_config.perimeter_gap_config, added_something);
    }
    return added_something;
}

bool FffGcodeWriter::processSkinPart(const SliceDataStorage& storage, LayerPlan& gcode_layer, const SliceMeshStorage& mesh, const size_t extruder_nr, const PathConfigStorage::MeshPathConfigs& mesh_config, const SkinPart& skin_part) const
{
    bool added_something = false;

    gcode_layer.mode_skip_agressive_merge = true;

    // add roofing
    Polygons roofing_concentric_perimeter_gaps; // the perimeter gaps of the insets of concentric skin pattern of this skin part
    processRoofing(storage, gcode_layer, mesh, extruder_nr, mesh_config, skin_part, roofing_concentric_perimeter_gaps, added_something);

    // add normal skinfill
    Polygons top_bottom_concentric_perimeter_gaps; // the perimeter gaps of the insets of concentric skin pattern of this skin part
    processTopBottom(storage, gcode_layer, mesh, extruder_nr, mesh_config, skin_part, top_bottom_concentric_perimeter_gaps, added_something);

    // handle perimeter_gaps of concentric skin
    {
        Polygons perimeter_gaps = top_bottom_concentric_perimeter_gaps;
        perimeter_gaps.add(roofing_concentric_perimeter_gaps);
        if (extruder_nr == mesh.settings.get<ExtruderTrain&>("wall_0_extruder_nr").extruder_nr)
        {
            perimeter_gaps.add(skin_part.perimeter_gaps);
        }
        perimeter_gaps.unionPolygons();

        processPerimeterGaps(storage, gcode_layer, mesh, extruder_nr, perimeter_gaps, mesh_config.perimeter_gap_config, added_something);
    }

    gcode_layer.mode_skip_agressive_merge = false;
    return added_something;
}

void FffGcodeWriter::processSkinInsets(const SliceDataStorage& storage, LayerPlan& gcode_layer, const SliceMeshStorage& mesh, const size_t extruder_nr, const PathConfigStorage::MeshPathConfigs& mesh_config, const SkinPart& skin_part, bool& added_something) const
{
    const size_t skin_extruder_nr = mesh.settings.get<ExtruderTrain&>("top_bottom_extruder_nr").extruder_nr;
    // add skin walls aka skin perimeters
    if (extruder_nr == skin_extruder_nr)
    {
        for (const Polygons& skin_perimeter : skin_part.insets)
        {
            if (skin_perimeter.size() > 0)
            {
                added_something = true;
                setExtruder_addPrime(storage, gcode_layer, extruder_nr);
                gcode_layer.setIsInside(true); // going to print stuff inside print object
                gcode_layer.addWalls(skin_perimeter, mesh, mesh_config.skin_config, mesh_config.bridge_skin_config, nullptr); // add polygons to gcode in inward order
            }
        }
    }
}

void FffGcodeWriter::processRoofing(const SliceDataStorage& storage, LayerPlan& gcode_layer, const SliceMeshStorage& mesh, const size_t extruder_nr, const PathConfigStorage::MeshPathConfigs& mesh_config, const SkinPart& skin_part, Polygons& concentric_perimeter_gaps, bool& added_something) const
{
    const size_t roofing_extruder_nr = mesh.settings.get<ExtruderTrain&>("roofing_extruder_nr").extruder_nr;
    if (extruder_nr != roofing_extruder_nr)
    {
        return;
    }

    const bool fill_perimeter_gaps =
        mesh.settings.get<FillPerimeterGapMode>("fill_perimeter_gaps") != FillPerimeterGapMode::NOWHERE
        && !Application::getInstance().current_slice->scene.current_mesh_group->settings.get<bool>("magic_spiralize");

    const EFillMethod pattern = mesh.settings.get<EFillMethod>("roofing_pattern");

    AngleDegrees roofing_angle = 45;
    if (mesh.roofing_angles.size() > 0)
    {
        roofing_angle = mesh.roofing_angles.at(gcode_layer.getLayerNr() % mesh.roofing_angles.size());
    }

    const Ratio skin_density = 1.0;
    const coord_t skin_overlap = 0; // skinfill already expanded over the roofing areas; don't overlap with perimeters
    Polygons* perimeter_gaps_output = (fill_perimeter_gaps) ? &concentric_perimeter_gaps : nullptr;
    processSkinPrintFeature(storage, gcode_layer, mesh, extruder_nr, skin_part.roofing_fill, mesh_config.roofing_config, pattern, roofing_angle, skin_overlap, skin_density, perimeter_gaps_output, added_something);
}

void FffGcodeWriter::processTopBottom(const SliceDataStorage& storage, LayerPlan& gcode_layer, const SliceMeshStorage& mesh, const size_t extruder_nr, const PathConfigStorage::MeshPathConfigs& mesh_config, const SkinPart& skin_part, Polygons& concentric_perimeter_gaps, bool& added_something) const
{
    const size_t top_bottom_extruder_nr = mesh.settings.get<ExtruderTrain&>("top_bottom_extruder_nr").extruder_nr;
    if (extruder_nr != top_bottom_extruder_nr)
    {
        return;
    }
    const Settings& mesh_group_settings = Application::getInstance().current_slice->scene.current_mesh_group->settings;

    const bool generate_perimeter_gaps =
        mesh.settings.get<FillPerimeterGapMode>("fill_perimeter_gaps") != FillPerimeterGapMode::NOWHERE
        && !mesh_group_settings.get<bool>("magic_spiralize");

    const size_t layer_nr = gcode_layer.getLayerNr();

    EFillMethod pattern = (layer_nr == 0) ?
        mesh.settings.get<EFillMethod>("top_bottom_pattern_0") :
        mesh.settings.get<EFillMethod>("top_bottom_pattern");

    AngleDegrees skin_angle = 45;
    const bool skin_alternate_rotation = mesh.settings.get<bool>("skin_alternate_rotation") && (mesh.settings.get<size_t>("top_layers") >= 4 || mesh.settings.get<size_t>("bottom_layers") >= 4 );
    if (mesh.skin_angles.size() > 0)
    {
        skin_angle = mesh.skin_angles.at(layer_nr % mesh.skin_angles.size());
    }
    if (skin_alternate_rotation && (layer_nr / 2 ) & 1)
    {
        skin_angle -= 45;
    }

    // generate skin_polygons and skin_lines (and concentric_perimeter_gaps if needed)
    const GCodePathConfig* skin_config = &mesh_config.skin_config;
    Ratio skin_density = 1.0;
    coord_t skin_overlap = mesh.settings.get<coord_t>("skin_overlap_mm");
    const coord_t more_skin_overlap = std::max(skin_overlap, (coord_t)(mesh_config.insetX_config.getLineWidth() / 2)); // force a minimum amount of skin_overlap
    const bool bridge_settings_enabled = mesh.settings.get<bool>("bridge_settings_enabled");
    const bool bridge_enable_more_layers = bridge_settings_enabled && mesh.settings.get<bool>("bridge_enable_more_layers");
    const Ratio support_threshold = bridge_settings_enabled ? mesh.settings.get<Ratio>("bridge_skin_support_threshold") : 0.0_r;
    const size_t bottom_layers = mesh.settings.get<size_t>("bottom_layers");

    // if support is enabled, consider the support outlines so we don't generate bridges over support

    int support_layer_nr = -1;
    const SupportLayer* support_layer = nullptr;

    if (mesh_group_settings.get<bool>("support_enable") || mesh_group_settings.get<bool>("support_tree_enable"))
    {
        const coord_t layer_height = mesh_config.inset0_config.getLayerThickness();
        const coord_t z_distance_top = mesh.settings.get<coord_t>("support_top_distance");
        const size_t z_distance_top_layers = round_up_divide(z_distance_top, layer_height) + 1;
        support_layer_nr = layer_nr - z_distance_top_layers;
    }

    // helper function that detects skin regions that have no support and modifies their print settings (config, line angle, density, etc.)

    auto handle_bridge_skin = [&](const int bridge_layer, const GCodePathConfig* config, const float density) // bridge_layer = 1, 2 or 3
    {
        if (support_layer_nr >= (bridge_layer - 1))
        {
            support_layer = &storage.support.supportLayers[support_layer_nr - (bridge_layer - 1)];
        }

        // for upper bridge skins, outline used is union of current skin part and those skin parts from the 1st bridge layer that overlap the curent skin part

        // this is done because if we only use skin_part.outline for this layer and that outline is different (i.e. smaller) than
        // the skin outline used to compute the bridge angle for the first skin, the angle computed for this (second) skin could
        // be different and we would prefer it to be the same as computed for the first bridge layer
        Polygons skin_outline(skin_part.outline);

        if (bridge_layer > 1)
        {
            for (const SliceLayerPart& layer_part : mesh.layers[layer_nr - (bridge_layer - 1)].parts)
            {
                for (const SkinPart& other_skin_part : layer_part.skin_parts)
                {
                    if (PolygonUtils::polygonsIntersect(skin_part.outline.outerPolygon(), other_skin_part.outline.outerPolygon()))
                    {
                        skin_outline = skin_outline.unionPolygons(other_skin_part.outline);
                    }
                }
            }
        }

        Polygons supported_skin_part_regions;

        const int angle = bridgeAngle(mesh.settings, skin_part.outline, storage, layer_nr, bridge_layer, support_layer, supported_skin_part_regions);

        if (angle > -1 || (supported_skin_part_regions.area() / (skin_part.outline.area() + 1) < support_threshold))
        {
            if (angle > -1)
            {
                switch (bridge_layer)
                {
                    default:
                    case 1:
                        skin_angle = angle;
                        break;

                    case 2:
                        if (bottom_layers > 2)
                        {
                            // orientate second bridge skin at +45 deg to first
                            skin_angle = angle + 45;
                        }
                        else
                        {
                            // orientate second bridge skin at 90 deg to first
                            skin_angle = angle + 90;
                        }
                        break;

                    case 3:
                        // orientate third bridge skin at 135 (same result as -45) deg to first
                        skin_angle = angle + 135;
                        break;
                }
            }
            pattern = EFillMethod::LINES; // force lines pattern when bridging
            if (bridge_settings_enabled)
            {
                skin_config = config;
                skin_overlap = more_skin_overlap;
                skin_density = density;
            }
            return true;
        }

        return false;
    };

    bool is_bridge_skin = false;
    if (layer_nr > 0)
    {
        is_bridge_skin = handle_bridge_skin(1, &mesh_config.bridge_skin_config, mesh.settings.get<Ratio>("bridge_skin_density"));
    }
    if (bridge_enable_more_layers && !is_bridge_skin && layer_nr > 1 && bottom_layers > 1)
    {
        is_bridge_skin = handle_bridge_skin(2, &mesh_config.bridge_skin_config2, mesh.settings.get<Ratio>("bridge_skin_density_2"));

        if (!is_bridge_skin && layer_nr > 2 && bottom_layers > 2)
        {
            is_bridge_skin = handle_bridge_skin(3, &mesh_config.bridge_skin_config3, mesh.settings.get<Ratio>("bridge_skin_density_3"));
        }
    }

    double fan_speed = GCodePathConfig::FAN_SPEED_DEFAULT;

    if (layer_nr > 0 && skin_config == &mesh_config.skin_config && support_layer_nr >= 0 && mesh.settings.get<bool>("support_fan_enable"))
    {
        // skin isn't a bridge but is it above support and we need to modify the fan speed?

        AABB skin_bb(skin_part.outline);

        support_layer = &storage.support.supportLayers[support_layer_nr];

        bool supported = false;

        if (!support_layer->support_roof.empty())
        {
            AABB support_roof_bb(support_layer->support_roof);
            if (skin_bb.hit(support_roof_bb))
            {
                supported = !skin_part.outline.intersection(support_layer->support_roof).empty();
            }
        }
        else
        {
            for (auto support_part : support_layer->support_infill_parts)
            {
                AABB support_part_bb(support_part.getInfillArea());
                if (skin_bb.hit(support_part_bb))
                {
                    supported = !skin_part.outline.intersection(support_part.getInfillArea()).empty();

                    if (supported)
                    {
                        break;
                    }
                }
            }
        }

        if (supported)
        {
            fan_speed = mesh.settings.get<Ratio>("support_supported_skin_fan_speed") * 100.0;
        }
    }

    // calculate polygons and lines
    Polygons* perimeter_gaps_output = (generate_perimeter_gaps) ? &concentric_perimeter_gaps : nullptr;

    processSkinPrintFeature(storage, gcode_layer, mesh, extruder_nr, skin_part.inner_infill, *skin_config, pattern, skin_angle, skin_overlap, skin_density, perimeter_gaps_output, added_something, fan_speed);
}

void FffGcodeWriter::processSkinPrintFeature(const SliceDataStorage& storage, LayerPlan& gcode_layer, const SliceMeshStorage& mesh, const size_t extruder_nr, const Polygons& area, const GCodePathConfig& config, EFillMethod pattern, const AngleDegrees skin_angle, const coord_t skin_overlap, const Ratio skin_density, Polygons* perimeter_gaps_output, bool& added_something, double fan_speed) const
{
    Polygons skin_polygons;
    Polygons skin_lines;

    constexpr int infill_multiplier = 1;
    constexpr int extra_infill_shift = 0;
    constexpr int wall_line_count = 0;
    constexpr coord_t offset_from_inner_skin_infill = 0;
    const bool zig_zaggify_infill = pattern == EFillMethod::ZIG_ZAG;
    const bool connect_polygons = mesh.settings.get<bool>("connect_skin_polygons");
    const Point infill_origin;
    constexpr bool connected_zigzags = false;
    constexpr bool use_endpieces = true;
    constexpr bool skip_some_zags = false;
    constexpr int zag_skip_count = 0;
    constexpr coord_t pocket_size = 0;
    const coord_t maximum_resolution = mesh.settings.get<coord_t>("meshfix_maximum_resolution");

    Infill infill_comp(
        pattern, zig_zaggify_infill, connect_polygons, area, offset_from_inner_skin_infill, config.getLineWidth(), config.getLineWidth() / skin_density, skin_overlap, infill_multiplier, skin_angle, gcode_layer.z, extra_infill_shift, wall_line_count, infill_origin, perimeter_gaps_output,
        connected_zigzags, use_endpieces, skip_some_zags, zag_skip_count, pocket_size, maximum_resolution
        );
    infill_comp.generate(skin_polygons, skin_lines);

    // add paths
    if (skin_polygons.size() > 0 || skin_lines.size() > 0)
    {
        added_something = true;
        setExtruder_addPrime(storage, gcode_layer, extruder_nr);
        gcode_layer.setIsInside(true); // going to print stuff inside print object
        if (!skin_polygons.empty())
        {
            constexpr bool force_comb_retract = false;
            gcode_layer.addTravel(skin_polygons[0][0], force_comb_retract);
            gcode_layer.addPolygonsByOptimizer(skin_polygons, config);
        }

        std::optional<Point> near_start_location;
        const EFillMethod pattern = (gcode_layer.getLayerNr() == 0) ?
            mesh.settings.get<EFillMethod>("top_bottom_pattern_0") :
            mesh.settings.get<EFillMethod>("top_bottom_pattern");
        if (pattern == EFillMethod::LINES || pattern == EFillMethod::ZIG_ZAG)
        { // update near_start_location to a location which tries to avoid seams in skin
            near_start_location = getSeamAvoidingLocation(area, skin_angle, gcode_layer.getLastPlannedPositionOrStartingPosition());
        }

        constexpr bool enable_travel_optimization = false;
        constexpr float flow = 1.0;
        if (pattern == EFillMethod::GRID || pattern == EFillMethod::LINES || pattern == EFillMethod::TRIANGLES || pattern == EFillMethod::CUBIC || pattern == EFillMethod::TETRAHEDRAL || pattern == EFillMethod::QUARTER_CUBIC || pattern == EFillMethod::CUBICSUBDIV)
        {
            gcode_layer.addLinesByOptimizer(skin_lines, config, SpaceFillType::Lines, enable_travel_optimization, mesh.settings.get<coord_t>("infill_wipe_dist"), flow, near_start_location, fan_speed);
        }
        else
        {
            SpaceFillType space_fill_type = (pattern == EFillMethod::ZIG_ZAG) ? SpaceFillType::PolyLines : SpaceFillType::Lines;
            constexpr coord_t wipe_dist = 0;
            gcode_layer.addLinesByOptimizer(skin_lines, config, space_fill_type, enable_travel_optimization, wipe_dist, flow, near_start_location, fan_speed);
        }
    }
}

void FffGcodeWriter::fillNarrowGaps(const SliceDataStorage& storage, LayerPlan& gcode_layer, const SliceMeshStorage& mesh, const size_t extruder_nr, const Polygons& gaps, const GCodePathConfig& gap_config, const bool is_outline, bool& added_something) const
{
    const Ratio min_flow = std::max(Ratio(0.2), mesh.settings.get<Ratio>("wall_min_flow"));

    if (!gaps.polyLineLength())
    {
        return;
    }

    Polygons simplified_gaps(gaps);

    // two benefits to reducing the resolution of the outline
    // 1 - very small line segments get removed
    // 2 - should take less time to process
    simplified_gaps.simplify(100, 50);

    // split gaps into parts
    std::vector<PolygonsPart> gap_parts(simplified_gaps.splitIntoParts(false));

    while (gap_parts.size())
    {
        // find the part that is closest to the current location
        Polygons part_outlines;
        for (const PolygonsPart& part : gap_parts)
        {
            part_outlines.add(part.outerPolygon());
        }

        ClosestPolygonPoint cpp = PolygonUtils::findClosest(gcode_layer.getLastPlannedPositionOrStartingPosition(), part_outlines);
        if (!cpp.isValid())
        {
            // what else can we do?
            return;
        }

        Polygons gap_part(gap_parts[cpp.poly_idx]);

        // remove from vector so loop terminates!
        gap_parts.erase(gap_parts.begin() + cpp.poly_idx);

        const coord_t avg_width = 2 * gap_part.area() / gap_part.polygonLength();

        if ((float)avg_width / gap_config.getLineWidth() < min_flow)
        {
            continue;
        }

        Polygons gap_polygons(gap_part);
        Polygons all_filled_areas;

        bool check_overlap = true; // by default we check each line to be drawn to see if it overlaps with lines already drawn

        // we can possibly optimize the scenario where the gap consists of an outline with a single hole in it (i.e. a tube)
        if (gap_polygons.size() == 2 && gap_polygons[0].size() > 50)
        {
            // create a polygon that should mask just the core of the gap
            // any spikes in either the outer or inner boundaries should not be included in the mask
            Polygons core_mask;
            // convert the hole into an anti-hole and expand it so that it should be outside of the core region
            Polygon hole(gap_polygons[1]);
            hole.reverse();
            core_mask.add(hole.offset(avg_width * 2));
            // now shrink the original outline so that it is inside of the core region and subtract it
            // to leave a polygon
            core_mask = core_mask.difference(gap_polygons[0].offset(-avg_width * 2));
            // if there's nothing left when the core mask is subtracted from the gap polygons it
            // means that the inner and outer boundaries must have a similar shape and so it is OK
            // to only print the lines for the outer boundary and there is no need to check for overlaps
            if (gap_polygons.difference(core_mask).size() == 0)
            {
                gap_polygons.remove(1);
                check_overlap = false;
            }
        }

        // print the lines from each polygon in the gap part

        unsigned next_poly_index = 0; // start with outer polygon

        while (gap_polygons.size() > 0)
        {
            PolygonRef poly = gap_polygons[next_poly_index];

            // fill areas greater than 0.25 mm^2
            if (std::abs(poly.area()) > (500 * 500))
            {
                // remove some points that cause problems
                for (unsigned n = 0; n < poly.size(); ++n)
                {
                    const Point& prev_point = poly[(n + poly.size() - 1) % poly.size()];
                    const Point& next_point = poly[(n + 1) % poly.size()];
                    const double prev_len = vSize(poly[n] - prev_point);
                    const double next_len = vSize(poly[n] - next_point);
                    const double corner_rads = LinearAlg2D::getAngleLeft(prev_point, poly[n], next_point);

                    // remove points that are at the apex of short narrow spikes - these can be created where the thin wall meets normal wall
                    // if the corner at point 2 is sharp and that point is either preceded or followed by a relatively long line, remove point 2
                    // real spike will be sharper than shown in the AA below
                    //
                    // -------1--------------------------------------2
                    //                                              /
                    //                                             /
                    //                                            3
                    //                                            |
                    //                                            |
                    //                                            |
                    //                                            |
                    //                                            4

                    if (corner_rads < 0.3 || corner_rads > (M_PI * 2 - 0.3))
                    {
                        if (prev_len < gap_config.getLineWidth() * 2 || next_len < gap_config.getLineWidth() * 2)
                        {
                            //std::cerr << gcode_layer.getLayerNr() << ": at " << poly[n] << " angle " << corner_rads << " prev_len " << prev_len << " next_len " << next_len << "\n";
                            poly.remove(n);
                            // hack alert - adjust n
                            --n;
                            continue;
                        }
                    }

                    // remove point 2 when you get a little wiggle like this
                    // detect by vSize(2-3) being small compared to vSize(1-2) and vSize(3-4) and the angles close to 90deg with opposite signs
                    //
                    // ---4------------------------3
                    //                             |
                    //                             2-------------------------1----
                    //

                    if (next_len < prev_len / 10 && next_len < vSize(poly[(n + 2) % poly.size()] - next_point) / 10)
                    {
                        const double sin1 = std::sin(corner_rads);
                        const double sin2 = std::sin(LinearAlg2D::getAngleLeft(poly[n], next_point, poly[(n + 2) % poly.size()]));
                        if (std::abs(sin1) > 0.8 && std::abs(sin2) > 0.8 && (sin1 < 0) != (sin2 < 0))
                        {
                            //std::cerr << gcode_layer.getLayerNr() << ": at " << poly[n] << " sin1 = " << sin1 << " sin2 = " << sin2 << " len ratio = " << prev_len/next_len << "\n";
                            poly.remove(n);
                            // hack alert - adjust n
                            --n;
                        }
                    }
                }

                // now calculate the values that define each line segment and the area it covers
                std::vector<Point> begin_points;    // corner of segment's area that is the vertex on the gap outline
                std::vector<Point> end_points;      // corner of segment's area that is orthogonal to begin_point
                std::vector<Point> mid_points;      // point that the line segment is drawn through
                std::vector<coord_t> widths;        // width of the line at this point
                for (unsigned n = 0; n < poly.size(); ++n)
                {
                    const Point& prev_point = poly[(n + poly.size() - 1) % poly.size()];
                    const Point& next_point = poly[(n + 1) % poly.size()];
                    const double corner_rads = LinearAlg2D::getAngleLeft(prev_point, poly[n], next_point);

#if 0
                    // diagnostic - print gap outline
                    gcode_layer.addTravel(prev_point);
                    gcode_layer.addExtrusionMove(poly[n], gap_config, SpaceFillType::Lines, 0.1);
#endif

                    Polygons lines;
                    Point bisector(poly[n] + rotate(normal(next_point - poly[n], avg_width * 5), corner_rads/2));

                    // adjust the width when bisector isn't normal to the direction of the next line segment
                    // if we don't do this, the resulting line width is too big where the gap polygon has sharp(ish) corners
                    lines.addLine(poly[n], bisector);
                    lines = gap_part.intersectionPolyLines(lines);
                    if (lines.size() > 0)
                    {
                        // find clipped line segment that starts/ends close to poly[n]
                        unsigned ln = 0;
                        while (ln < (lines.size() - 1) && vSize2(lines[ln][0] - poly[n]) > 100 && vSize2(lines[ln][1] - poly[n]) > 100)
                        {
                            ++ln;
                        }
                        Point clipped(lines[ln][(vSize2(lines[ln][0] - poly[n]) > 100) ? 0 : 1]);
                        coord_t line_len = vSize(lines[ln][1] - lines[ln][0]) * std::abs(std::sin(corner_rads / 2));
#if 0
                        // diagnostic - print vertex bisector lines
                        gcode_layer.addTravel(poly[n]);
                        gcode_layer.addExtrusionMove(clipped, gap_config, SpaceFillType::Lines, 0.1);
                        continue;
#endif

                        // if the bisector angle is > 90 deg we possibly want to add some points to improve the accuracy of the line width
                        const bool possibly_add_points = corner_rads > M_PI;
                        const double split_dist = 0.03;
                        if (possibly_add_points)
                        {
                            // measure the width just before the corner and if it is quite different from
                            // line_len, add another point before this one
                            const coord_t prev_dist = vSize(prev_point - poly[n]);
                            if (prev_dist >= 10)
                            {
                                const Point split(poly[n] + normal(prev_point - poly[n], std::max(3.0, prev_dist * split_dist)));
                                Polygons lines;
                                lines.addLine(split, split + normal(turn90CCW(poly[n] - split), avg_width * 5));
                                lines = gap_part.intersectionPolyLines(lines);
                                if (lines.size() > 0)
                                {
                                    unsigned ln = 0;
                                    while (ln < (lines.size() - 1) && vSize2(lines[ln][0] - split) > 100 && vSize2(lines[ln][1] - split) > 100)
                                    {
                                        ++ln;
                                    }
                                    const coord_t width = vSize(lines[ln][1] - lines[ln][0]);
                                    if (width < 2 * avg_width && std::abs(width - line_len) > line_len * 0.1)
                                    {
                                        widths.push_back(width);
                                        begin_points.emplace_back(split);
                                        end_points.emplace_back(split + normal(turn90CCW(poly[n] - split), width));
                                        mid_points.emplace_back((begin_points.back() + end_points.back()) / 2);
                                    }
                                }
                            }
                        }

                        widths.push_back(line_len);
                        begin_points.emplace_back(poly[n]);
                        end_points.emplace_back(poly[n] + normal(turn90CCW(next_point - poly[n]), line_len));
                        mid_points.emplace_back((poly[n] + clipped) / 2);

                        if (possibly_add_points)
                        {
                            // measure the width just after the corner and if it is quite different from
                            // line_len, add another point after this one
                            const coord_t next_dist = vSize(next_point - poly[n]);
                            if (next_dist >= 10)
                            {
                                const Point split(poly[n] + normal(next_point - poly[n], std::max(3.0, next_dist * split_dist)));
                                Polygons lines;
                                lines.addLine(split, split + normal(turn90CCW(next_point - split), avg_width * 5));
                                lines = gap_part.intersectionPolyLines(lines);
                                if (lines.size() > 0)
                                {
                                    unsigned ln = 0;
                                    while (ln < (lines.size() - 1) && vSize2(lines[ln][0] - split) > 100 && vSize2(lines[ln][1] - split) > 100)
                                    {
                                        ++ln;
                                    }
                                    const coord_t width = vSize(lines[ln][1] - lines[ln][0]);
                                    if (width < 2 * avg_width && std::abs(width - line_len) > line_len * 0.1)
                                    {
                                        widths.push_back(width);
                                        begin_points.emplace_back(split);
                                        end_points.emplace_back(split + normal(turn90CCW(next_point - split), width));
                                        mid_points.emplace_back((begin_points.back() + end_points.back()) / 2);
                                    }
                                }
                            }
                        }
                    }
                }

                if (widths.size() > 1)
                {
                    // filter out spikes that can occur when a point is positioned opposite to a wide area
                    // an example of this is when the walls are shaped like a T. A point on the bar of the T that lies
                    // directly above the stem will have a much bigger width than points on either side.
                    // So here we try and determine what would be a sensible width to use instead
                    for (unsigned n = 0; n < widths.size(); ++n)
                    {
                        if (widths[n] > 2 * avg_width)
                        {
                            // first we determine what we think are the widths at the next and previous points so we can compare the current
                            // point's width
                            const unsigned prev_index = ((n + widths.size()) - 1) % widths.size();
                            const unsigned next_index = (n + 1) % widths.size();
                            const coord_t prev_dist = vSize(begin_points[n] - begin_points[prev_index]);
                            const coord_t next_dist = vSize(begin_points[n] - begin_points[next_index]);
                            coord_t prev_width = widths[prev_index];
                            coord_t next_width = widths[next_index];
                            if (prev_width > 1.1 * avg_width || prev_dist > 10 * avg_width)
                            {
                                // get a new width for a point between this point and the previous
                                const Point split(begin_points[n] + (begin_points[prev_index] - begin_points[n]) * ((prev_dist > 10 * avg_width) ? 0.1 : 0.5));
                                Polygons lines;
                                lines.addLine(split, split + normal(turn90CCW(begin_points[n] - begin_points[prev_index]), prev_width));
                                lines = gap_part.intersectionPolyLines(lines);
                                if (lines.size() > 0)
                                {
                                    unsigned ln = 0;
                                    while (ln < (lines.size() - 1) && vSize2(lines[ln][0] - split) > 100 && vSize2(lines[ln][1] - split) > 100)
                                    {
                                        ++ln;
                                    }
                                    const coord_t width = vSize(lines[ln][1] - lines[ln][0]);
                                    // if the width is more reasonable, use it instead
                                    if (width < prev_width)
                                    {
                                        prev_width = width;
                                    }
                                }
                            }
                            if (next_width > 1.1 * avg_width || next_dist > 10 * avg_width)
                            {
                                // get a new width for a point between this point and the next
                                const Point split(begin_points[n] + (begin_points[next_index] - begin_points[n]) * ((next_dist > 10 * avg_width) ? 0.1 : 0.5));
                                Polygons lines;
                                lines.addLine(split, split + normal(turn90CCW(begin_points[next_index] - begin_points[n]), next_width));
                                lines = gap_part.intersectionPolyLines(lines);
                                if (lines.size() > 0)
                                {
                                    unsigned ln = 0;
                                    while (ln < (lines.size() - 1) && vSize2(lines[ln][0] - split) > 100 && vSize2(lines[ln][1] - split) > 100)
                                    {
                                        ++ln;
                                    }
                                    const coord_t width = vSize(lines[ln][1] - lines[ln][0]);
                                    // if the width is more reasonable, use it instead
                                    if (width < next_width)
                                    {
                                        next_width = width;
                                    }
                                }
                            }
                            // now see if the current width is much different to the neighbouring points' widths and
                            // if it is, use the neighbours' widths and recalculate the end and mid points
                            const coord_t new_width = (prev_width < 2 * avg_width && next_width < 2 * avg_width) ? (prev_width + next_width) / 2 : std::min(prev_width, next_width);
                            if (widths[n] > new_width)
                            {
                                const double len_scale = std::abs(std::sin(LinearAlg2D::getAngleLeft(begin_points[prev_index], begin_points[n], begin_points[next_index]) / 2));
                                if (len_scale > 0.1)
                                {
                                    widths[n] = new_width;
                                    end_points[n] = begin_points[n] + normal(turn90CCW(begin_points[next_index] - begin_points[n]), widths[n]);
                                    mid_points[n] = begin_points[n] + normal(mid_points[n] - begin_points[n], widths[n] / (2 * len_scale));
                                }
                            }
                        }
                    }
                }

#if 0
                // diagnostic - print middle of gap lines
                gcode_layer.addTravel(mid_points[0]);
                for (unsigned n = 0; n <= mid_points.size(); ++n)
                {
                    gcode_layer.addExtrusionMove(mid_points[(n + 1) % mid_points.size()], gap_config, SpaceFillType::Lines, 0.1);
                }
#endif

                if (mid_points.size() > 1)
                {
                    added_something = true;
                    setExtruder_addPrime(storage, gcode_layer, extruder_nr);
                    gcode_layer.setIsInside(true); // going to print stuff inside print object

                    // create an area polygon for each segment, it's a hull like shape formed from the begin, end and mid points at each end of the segment
                    std::vector<Polygon> areas;
                    if (check_overlap)
                    {
                        for (unsigned point_index = 0; point_index < begin_points.size(); ++point_index)
                        {
                            const unsigned next_point_index = (point_index + 1) % begin_points.size();
                            areas.emplace_back();
                            areas.back().add(begin_points[point_index]);
                            areas.back().add(begin_points[next_point_index]);
                            // add the next mid point if it makes the area bigger
                            if (LinearAlg2D::getAngleLeft(begin_points[point_index], begin_points[next_point_index], mid_points[next_point_index]) > M_PI * 0.55)
                            {
                                areas.back().add(mid_points[next_point_index]);
                            }
                            // make the width constant based on the maximum width of the two ends
                            const coord_t hull_width = std::max(widths[point_index], widths[next_point_index]);
                            const Point seg_width_vec(normal(end_points[point_index] - begin_points[point_index], hull_width));
                            const Point next_end_point(begin_points[next_point_index] + seg_width_vec);
                            areas.back().add(next_end_point);
                            const Point end_point(begin_points[point_index] + seg_width_vec);
                            areas.back().add(end_point);
                            // add the current mid point if it makes the area bigger
                            if (LinearAlg2D::getAngleLeft(next_end_point, end_point, mid_points[point_index]) > M_PI * 0.55)
                            {
                                areas.back().add(mid_points[point_index]);
                            }
                        }
#if 0
                        // diagnostic - print area outlines
                        for (unsigned n = 0; n < areas.size(); ++n)
                        {
                            gcode_layer.addTravel(areas[n][0]);
                            for (unsigned p = 1; p < areas[n].size(); ++p)
                            {
                                gcode_layer.addExtrusionMove(areas[n][p], gap_config, SpaceFillType::Lines, 0.1);
                            }
                            gcode_layer.addExtrusionMove(areas[n][0], gap_config, SpaceFillType::Lines, 0.1);
                        }
#endif
                    }

                    // detect the mid points that we want to avoid using
                    std::vector<bool> ignore_points(mid_points.size(), false);

                    for (unsigned n = 0; n < mid_points.size(); ++n)
                    {
                        // in this scenario, we want to skip the very short line that would occur at *
                        // we do this because (a) the direction of that short line is pretty random
                        // and (b) the overlap area for that line will tend to overlap other lines' areas
                        // which will stop them being output
                        //
                        //   2--------------1------ <<
                        //   |\     /       |
                        //   | \   /        |
                        //   |  \ /         |
                        //   |   *##########@###
                        //   |  / \         |
                        //   | /   \        |
                        //   |/     \       |
                        //   3--------------------- >>
                        //
                        // the distance between the mid points for vertex bisectors 2 and 3 should be much smaller
                        // than the width of the gap at vertex 2 in this situation

                        if (vSize(mid_points[n] - mid_points[(n + 1) % mid_points.size()]) < widths[n] / 10)
                        {
                            ignore_points[n] = true;
                        }
                    }

                    // start at the mid point that is closest to the current location
                    const Point origin(gcode_layer.getLastPlannedPositionOrStartingPosition());
                    unsigned start_point_index = 0;
                    while (start_point_index < mid_points.size() && ignore_points[start_point_index])
                    {
                        ++start_point_index;
                    }
                    if (start_point_index < mid_points.size())
                    {
                        coord_t min_dist2 = vSize2(origin - mid_points[start_point_index]);
                        for (unsigned n = start_point_index + 1; n < mid_points.size(); ++n)
                        {
                            if (!ignore_points[n])
                            {
                                coord_t dist2 = vSize2(origin - mid_points[n]);
                                if (dist2 < min_dist2)
                                {
                                    min_dist2 = dist2;
                                    start_point_index = n;
                                }
                            }
                        }
                    }
                    else
                    {
                        // avoid array bounds error in (impossible?) situation where all points are ignored
                        start_point_index = 0;
                    }

                    // if the line before the chosen start point is short, start with that one instead as this
                    // reduces the chance of having to return back to it later
                    unsigned last_point_index = (start_point_index + mid_points.size() - 1) % mid_points.size();
                    if (!ignore_points[last_point_index] && vSize(mid_points[last_point_index] - mid_points[start_point_index]) < 2 * avg_width)
                    {
                        start_point_index = last_point_index;
                    }

                    bool travel_needed = true;

                    // helper function that adds a line between two points - if the line width at each end alters appreciably, the line is sub-divided
                    std::function<void(const Point&, const Point&, const coord_t, const coord_t)> addLine = [&](const Point& start, const Point& end, const coord_t start_width, const coord_t end_width) -> void
                    {
                        const coord_t estimated_width = (start_width + end_width) / 2;
                        // split the line if it is longer than a min length and the flow required at each end differs appreciably
                        const coord_t min_len = 500;
                        const float max_flow_ratio = 1.2;
                        const float flow_ratio = (float)std::max(start_width, end_width) / std::min(start_width, end_width);
                        if (flow_ratio >= max_flow_ratio && vSize2(end - start) >= min_len * min_len)
                        {
                            const Point split_point(start + (end - start) / 2);
                            coord_t split_width = estimated_width;
                            if (!is_outline)
                            {
                                // measure the gap width at split_point and use that rather than estimated_width
                                const Point half_line(normal(turn90CCW(end - start), estimated_width * 2));
                                Polygons lines;
                                lines.addLine(split_point + half_line, split_point - half_line);
                                lines = gap_part.intersectionPolyLines(lines);
                                if (lines.size() > 0)
                                {
                                    // Limit amount the line width can grow when the line is split.
                                    // If we don't do this then it is possible that the line width could become too large because
                                    // it was measured in a place that appeared to be wide (like at a T junction).
                                    split_width = std::min(vSize(lines[0][1] - lines[0][0]), (coord_t)(estimated_width * (max_flow_ratio / 2 + 0.5f)));
                                }
                            }
                            addLine(start, split_point, start_width, split_width);
                            addLine(split_point, end, split_width, end_width);
                        }
                        else
                        {
                            const float flow = (float)estimated_width / gap_config.getLineWidth();
                            if (flow > min_flow)
                            {
                                if (travel_needed)
                                {
                                    gcode_layer.addTravel(start);
                                    travel_needed = false;
                                }
                                gcode_layer.addExtrusionMove(end, gap_config, SpaceFillType::Lines, flow);
                            }
                            else
                            {
                                travel_needed = true;
                            }
                        }
                    };

                    Point start_mid_point(mid_points[start_point_index]);

                    // output the lines between the mid points
                    for (unsigned n = 0; n < mid_points.size(); ++n)
                    {
                        const unsigned point_index = (start_point_index + n) % mid_points.size();
                        const unsigned next_point_index = (point_index + 1) % mid_points.size();
                        const Point& next_mid_point(mid_points[next_point_index]);

                        if (ignore_points[point_index])
                        {
                            start_mid_point = next_mid_point;
                            travel_needed = true;
                            continue;
                        }

                        Polygons filled; // area filled by this line
                        Polygons overlap;
                        if (check_overlap)
                        {
                            filled.add(areas[point_index]);
                            overlap = filled.intersection(all_filled_areas);
                        }

#if 0
                        if (gcode_layer.getLayerNr() == 0)
                        {
                            std::cerr << point_index << ": overlap % = " << 100 * overlap.area() / filled.area() << " is_outline = " << is_outline << "\n";
                        }
#endif
                        bool add_to_filled_areas = check_overlap;

                        if (overlap.size() > 0)
                        {
                            double overlap_area = overlap.area();
                            double filled_area = filled.area();
                            if (overlap_area > filled_area * 0.9)
                            {
                                // don't draw any of this line
                                travel_needed = true;
                                add_to_filled_areas = false;
                            }
                            else if (overlap_area > filled_area * 0.2)
                            {
                                const double seg_len = vSize(start_mid_point - next_mid_point);
                                Polygons lines;
                                lines.addLine(start_mid_point, next_mid_point);
                                lines = filled.difference(overlap).intersectionPolyLines(lines);
                                if (lines.size())
                                {
                                    // assume current position is the start of the line to ensure that the segment lines are drawn in the correct order and direction
                                    Point cur_pos(start_mid_point);

                                    while (lines.size() > 0)
                                    {
                                        unsigned closest_seg = 0;
                                        unsigned closest_end = 0;
                                        coord_t min_dist2 = vSize2(cur_pos - lines[0][0]);
                                        for (unsigned ln = 0; ln < lines.size(); ++ln)
                                        {
                                            for (unsigned en = 0; en < 2; ++en)
                                            {
                                                coord_t dist2 = vSize2(cur_pos - lines[ln][en]);
                                                if (dist2 < min_dist2)
                                                {
                                                    closest_seg = ln;
                                                    closest_end = en;
                                                    min_dist2 = dist2;
                                                }
                                            }
                                        }
                                        if (vSize(lines[closest_seg][1] - lines[closest_seg][0]) > widths[point_index] * 0.2)
                                        {
                                            const coord_t w0 = widths[point_index] + ((int)widths[next_point_index] - (int)widths[point_index]) * vSize(lines[closest_seg][0] - start_mid_point) / seg_len;
                                            const coord_t w1 = widths[point_index] + ((int)widths[next_point_index] - (int)widths[point_index]) * vSize(lines[closest_seg][1] - start_mid_point) / seg_len;
                                            if (closest_end == 0)
                                            {
                                                addLine(lines[closest_seg][0], lines[closest_seg][1], w0, w1);
                                            }
                                            else
                                            {
                                                addLine(lines[closest_seg][1], lines[closest_seg][0], w1, w0);
                                            }
                                        }
                                        else
                                        {
                                            travel_needed = true;
                                        }
                                        lines.remove(closest_seg);
                                        cur_pos = gcode_layer.getLastPlannedPositionOrStartingPosition();
                                    }
                                }
                                else
                                {
                                    travel_needed = true;
                                }
                            }
                            else
                            {
                                addLine(start_mid_point, next_mid_point, widths[point_index], widths[next_point_index]);
                            }
                        }
                        else
                        {
                            addLine(start_mid_point, next_mid_point, widths[point_index], widths[next_point_index]);
                        }

                        if (add_to_filled_areas)
                        {
                            all_filled_areas = all_filled_areas.unionPolygons(filled);
                        }

                        start_mid_point = next_mid_point;
                    }
                }
            }

            gap_polygons.remove(next_poly_index);
            if (gap_polygons.size())
            {
                // find the closest inner polygon (hole)
                ClosestPolygonPoint cpp = PolygonUtils::findClosest(gcode_layer.getLastPlannedPositionOrStartingPosition(), gap_polygons);
                if (cpp.isValid())
                {
                    next_poly_index = cpp.poly_idx;
                }
            }
        }
    }
}

void FffGcodeWriter::processPerimeterGaps(const SliceDataStorage& storage, LayerPlan& gcode_layer, const SliceMeshStorage& mesh, const size_t extruder_nr, const Polygons& perimeter_gaps, const GCodePathConfig& perimeter_gap_config, bool& added_something) const
{
    if (true)
    {
        const bool is_outline = false;
        fillNarrowGaps(storage, gcode_layer, mesh, extruder_nr, perimeter_gaps.offset(mesh.settings.get<coord_t>("skin_overlap_mm")), perimeter_gap_config, is_outline, added_something);
        return;
    }

    const coord_t perimeter_gaps_line_width = perimeter_gap_config.getLineWidth();

    assert(mesh.roofing_angles.size() > 0);
    const bool zig_zaggify_infill = false;
    const bool connect_polygons = false; // not applicable
    int perimeter_gaps_angle = mesh.roofing_angles[gcode_layer.getLayerNr() % mesh.roofing_angles.size()]; // use roofing angles for perimeter gaps
    Polygons gap_polygons; // will remain empty
    Polygons gap_lines;
    constexpr int offset = 0;
    constexpr int infill_multiplier = 1;
    constexpr int extra_infill_shift = 0;
    const coord_t skin_overlap = mesh.settings.get<coord_t>("skin_overlap_mm");
    constexpr int wall_line_count = 0;
    const Point& infill_origin = Point();
    constexpr Polygons* perimeter_gaps_polyons = nullptr;
    constexpr bool connected_zigzags = false;
    constexpr bool use_endpieces = true;
    constexpr bool skip_some_zags = false;
    constexpr int zag_skip_count = 0;
    constexpr coord_t pocket_size = 0;
    const coord_t maximum_resolution = mesh.settings.get<coord_t>("meshfix_maximum_resolution");

    gcode_layer.mode_skip_agressive_merge = false;

    Infill infill_comp(
        EFillMethod::LINES, zig_zaggify_infill, connect_polygons, perimeter_gaps, offset, perimeter_gaps_line_width, perimeter_gaps_line_width, skin_overlap, infill_multiplier, perimeter_gaps_angle, gcode_layer.z, extra_infill_shift,
        wall_line_count, infill_origin, perimeter_gaps_polyons, connected_zigzags, use_endpieces, skip_some_zags, zag_skip_count, pocket_size, maximum_resolution);
    infill_comp.generate(gap_polygons, gap_lines);
    if (gap_lines.size() > 0)
    {
        added_something = true;
        setExtruder_addPrime(storage, gcode_layer, extruder_nr);
        gcode_layer.setIsInside(true); // going to print stuff inside print object
        gcode_layer.addLinesByOptimizer(gap_lines, perimeter_gap_config, SpaceFillType::Lines);
    }

    gcode_layer.mode_skip_agressive_merge = true;
}

bool FffGcodeWriter::processIroning(const SliceMeshStorage& mesh, const SliceLayer& layer, const GCodePathConfig& line_config, LayerPlan& gcode_layer) const
{
    bool added_something = false;
    const bool ironing_enabled = mesh.settings.get<bool>("ironing_enabled");
    const bool ironing_only_highest_layer = mesh.settings.get<bool>("ironing_only_highest_layer");
    if (ironing_enabled && (!ironing_only_highest_layer || mesh.layer_nr_max_filled_layer == gcode_layer.getLayerNr()))
    {
        added_something |= layer.top_surface.ironing(mesh, line_config, gcode_layer);
    }
    return added_something;
}


bool FffGcodeWriter::addSupportToGCode(const SliceDataStorage& storage, LayerPlan& gcode_layer, const size_t extruder_nr) const
{
    bool support_added = false;
    if (!storage.support.generated || gcode_layer.getLayerNr() > storage.support.layer_nr_max_filled_layer)
    {
        return support_added;
    }

    const Settings& mesh_group_settings = Application::getInstance().current_slice->scene.current_mesh_group->settings;
    const size_t support_roof_extruder_nr = mesh_group_settings.get<ExtruderTrain&>("support_roof_extruder_nr").extruder_nr;
    const size_t support_bottom_extruder_nr = mesh_group_settings.get<ExtruderTrain&>("support_bottom_extruder_nr").extruder_nr;
    size_t support_infill_extruder_nr = (gcode_layer.getLayerNr() <= 0) ? mesh_group_settings.get<ExtruderTrain&>("support_extruder_nr_layer_0").extruder_nr : mesh_group_settings.get<ExtruderTrain&>("support_infill_extruder_nr").extruder_nr;

    const SupportLayer& support_layer = storage.support.supportLayers[std::max(0, gcode_layer.getLayerNr())];
    if (support_layer.support_bottom.empty() && support_layer.support_roof.empty() && support_layer.support_infill_parts.empty())
    {
        return support_added;
    }

    if (extruder_nr == support_infill_extruder_nr)
    {
        support_added |= processSupportInfill(storage, gcode_layer);
    }
    if (extruder_nr == support_roof_extruder_nr)
    {
        support_added |= addSupportRoofsToGCode(storage, gcode_layer);
    }
    if (extruder_nr == support_bottom_extruder_nr)
    {
        support_added |= addSupportBottomsToGCode(storage, gcode_layer);
    }
    return support_added;
}


bool FffGcodeWriter::processSupportInfill(const SliceDataStorage& storage, LayerPlan& gcode_layer) const
{
    bool added_something = false;
    const SupportLayer& support_layer = storage.support.supportLayers[std::max(0, gcode_layer.getLayerNr())]; // account for negative layer numbers for raft filler layers

    if (gcode_layer.getLayerNr() > storage.support.layer_nr_max_filled_layer || support_layer.support_infill_parts.empty())
    {
        return added_something;
    }

    const Settings& mesh_group_settings = Application::getInstance().current_slice->scene.current_mesh_group->settings;
    const size_t extruder_nr = (gcode_layer.getLayerNr() <= 0) ? mesh_group_settings.get<ExtruderTrain&>("support_extruder_nr_layer_0").extruder_nr : mesh_group_settings.get<ExtruderTrain&>("support_infill_extruder_nr").extruder_nr;
    const ExtruderTrain& infill_extruder = Application::getInstance().current_slice->scene.extruders[extruder_nr];

    coord_t default_support_line_distance = infill_extruder.settings.get<coord_t>("support_line_distance");
    
    // To improve adhesion for the "support initial layer" the first layer might have different properties
    if(gcode_layer.getLayerNr() == 0)
    {
        default_support_line_distance = infill_extruder.settings.get<coord_t>("support_initial_layer_line_distance"); 
    }

    const coord_t default_support_infill_overlap = infill_extruder.settings.get<coord_t>("infill_overlap_mm");
    const AngleDegrees support_infill_angle = infill_extruder.settings.get<AngleDegrees>("support_infill_angle");
    constexpr size_t infill_multiplier = 1; // there is no frontend setting for this (yet)
    constexpr size_t wall_line_count = 0;
    coord_t default_support_line_width = infill_extruder.settings.get<coord_t>("support_line_width");
    if (gcode_layer.getLayerNr() == 0 && mesh_group_settings.get<EPlatformAdhesion>("adhesion_type") != EPlatformAdhesion::RAFT)
    {
        default_support_line_width *= infill_extruder.settings.get<Ratio>("initial_layer_line_width_factor");
    }

    EFillMethod support_pattern = infill_extruder.settings.get<EFillMethod>("support_pattern");
    if (gcode_layer.getLayerNr() <= 0 && (support_pattern == EFillMethod::LINES || support_pattern == EFillMethod::ZIG_ZAG))
    {
        support_pattern = EFillMethod::GRID;
    }
    const bool zig_zaggify_infill = infill_extruder.settings.get<bool>("zig_zaggify_support");
    constexpr bool connect_polygons = false; // polygons are too distant to connect for sparse support
    const bool skip_some_zags = infill_extruder.settings.get<bool>("support_skip_some_zags");
    const size_t zag_skip_count = infill_extruder.settings.get<size_t>("support_zag_skip_count");

    // create a list of outlines and use PathOrderOptimizer to optimize the travel move
    PathOrderOptimizer island_order_optimizer(gcode_layer.getLastPlannedPositionOrStartingPosition());
    for (size_t part_idx = 0; part_idx < support_layer.support_infill_parts.size(); ++part_idx)
    {
        island_order_optimizer.addPolygon(support_layer.support_infill_parts[part_idx].outline[0]);
    }
    island_order_optimizer.optimize();

    //Print the thicker infill lines first. (double or more layer thickness, infill combined with previous layers)
    const std::vector<SupportInfillPart>& part_list = support_layer.support_infill_parts;
    for (int part_idx : island_order_optimizer.polyOrder)
    {
        const SupportInfillPart& part = part_list[part_idx];

        // always process the wall overlap if walls are generated
        const int current_support_infill_overlap = (part.inset_count_to_generate > 0) ? default_support_infill_overlap : 0;

        // add outline (boundary) if any wall is generated
        if (!part.insets.empty())
        {
            Polygons all_insets;
            for (const Polygons& inset : part.insets)
            {
                all_insets.add(inset);
            }

            if (all_insets.size() > 0)
            {
                setExtruder_addPrime(storage, gcode_layer, extruder_nr); // only switch extruder if we're sure we're going to switch
                gcode_layer.setIsInside(false); // going to print stuff outside print object, i.e. support
                gcode_layer.addPolygonsByOptimizer(all_insets, gcode_layer.configs_storage.support_infill_config[0]);
            }
        }

        // process sub-areas in this support infill area with different densities
        if (default_support_line_distance <= 0
            || part.infill_area_per_combine_per_density.empty())
        {
            continue;
        }

        for (unsigned int combine_idx = 0; combine_idx < part.infill_area_per_combine_per_density[0].size(); ++combine_idx)
        {
            const coord_t support_line_width = default_support_line_width * (combine_idx + 1);

            Polygons support_polygons;
            Polygons support_lines;
            for (unsigned int density_idx = part.infill_area_per_combine_per_density.size() - 1; (int)density_idx >= 0; density_idx--)
            {
                if (combine_idx >= part.infill_area_per_combine_per_density[density_idx].size())
                {
                    continue;
                }
                const Polygons& support_area = part.infill_area_per_combine_per_density[density_idx][combine_idx];

                const unsigned int density_factor = 2 << density_idx; // == pow(2, density_idx + 1)
                int support_line_distance_here = default_support_line_distance * density_factor; // the highest density infill combines with the next to create a grid with density_factor 1
                const int support_shift = support_line_distance_here / 2;
                if (density_idx == part.infill_area_per_combine_per_density.size() - 1 || support_pattern == EFillMethod::CROSS || support_pattern == EFillMethod::CROSS_3D)
                {
                    support_line_distance_here /= 2;
                }

                constexpr coord_t offset_from_outline = 0;
                constexpr bool use_endpieces = true;
                constexpr Polygons* perimeter_gaps = nullptr;
                const Point infill_origin;

                constexpr coord_t pocket_size = 0;
                const coord_t maximum_resolution = infill_extruder.settings.get<coord_t>("meshfix_maximum_resolution");

                Infill infill_comp(support_pattern, zig_zaggify_infill, connect_polygons, support_area, offset_from_outline, support_line_width,
                                   support_line_distance_here, current_support_infill_overlap, infill_multiplier, support_infill_angle, gcode_layer.z, support_shift, wall_line_count, infill_origin,
                                   perimeter_gaps, infill_extruder.settings.get<bool>("support_connect_zigzags"), use_endpieces,
                                   skip_some_zags, zag_skip_count, pocket_size, maximum_resolution);
                infill_comp.generate(support_polygons, support_lines, storage.support.cross_fill_provider);
            }

            if (support_lines.size() > 0 || support_polygons.size() > 0)
            {
                setExtruder_addPrime(storage, gcode_layer, extruder_nr); // only switch extruder if we're sure we're going to switch
                gcode_layer.setIsInside(false); // going to print stuff outside print object, i.e. support
                if (!support_polygons.empty())
                {
                    constexpr bool force_comb_retract = false;
                    gcode_layer.addTravel(support_polygons[0][0], force_comb_retract);
                    gcode_layer.addPolygonsByOptimizer(support_polygons, gcode_layer.configs_storage.support_infill_config[combine_idx]);
                }
                gcode_layer.addLinesByOptimizer(support_lines, gcode_layer.configs_storage.support_infill_config[combine_idx],
                                                (support_pattern == EFillMethod::ZIG_ZAG) ? SpaceFillType::PolyLines : SpaceFillType::Lines);
                added_something = true;
            }
        }
    }

    return added_something;
}


bool FffGcodeWriter::addSupportRoofsToGCode(const SliceDataStorage& storage, LayerPlan& gcode_layer) const
{
    const SupportLayer& support_layer = storage.support.supportLayers[std::max(0, gcode_layer.getLayerNr())];

    if (!storage.support.generated 
        || gcode_layer.getLayerNr() > storage.support.layer_nr_max_filled_layer 
        || support_layer.support_roof.empty())
    {
        return false; //No need to generate support roof if there's no support.
    }

    const size_t roof_extruder_nr = Application::getInstance().current_slice->scene.current_mesh_group->settings.get<ExtruderTrain&>("support_roof_extruder_nr").extruder_nr;
    const ExtruderTrain& roof_extruder = Application::getInstance().current_slice->scene.extruders[roof_extruder_nr];

    const EFillMethod pattern = roof_extruder.settings.get<EFillMethod>("support_roof_pattern");
    const double fill_angle = supportInterfaceFillAngle(storage, pattern, "support_roof_height", gcode_layer.getLayerNr());
    const bool zig_zaggify_infill = pattern == EFillMethod::ZIG_ZAG;
    const bool connect_polygons = false; // connections might happen in mid air in between the infill lines
    constexpr coord_t support_roof_overlap = 0; // the roofs should never be expanded outwards
    constexpr size_t infill_multiplier = 1;
    constexpr coord_t outline_offset =  0;
    constexpr coord_t extra_infill_shift = 0;
    constexpr size_t wall_line_count = 0;
    const Point infill_origin;
    constexpr Polygons* perimeter_gaps = nullptr;
    constexpr bool use_endpieces = true;
    constexpr bool connected_zigzags = false;
    constexpr bool skip_some_zags = false;
    constexpr size_t zag_skip_count = 0;
    constexpr coord_t pocket_size = 0;
    const coord_t maximum_resolution = roof_extruder.settings.get<coord_t>("meshfix_maximum_resolution");

    coord_t support_roof_line_distance = roof_extruder.settings.get<coord_t>("support_roof_line_distance");
    const coord_t support_roof_line_width = roof_extruder.settings.get<coord_t>("support_roof_line_width");
    if (gcode_layer.getLayerNr() == 0 && support_roof_line_distance < 2 * support_roof_line_width)
    { // if roof is dense
        support_roof_line_distance *= roof_extruder.settings.get<Ratio>("initial_layer_line_width_factor");
    }

    Polygons infill_outline = support_layer.support_roof;
    Polygons wall;
    // make sure there is a wall if this is on the first layer
    if (gcode_layer.getLayerNr() == 0)
    {
        wall = support_layer.support_roof.offset(-support_roof_line_width / 2);
        infill_outline = wall.offset(-support_roof_line_width / 2);
    }

    Infill roof_computation(
        pattern, zig_zaggify_infill, connect_polygons, infill_outline, outline_offset, gcode_layer.configs_storage.support_roof_config.getLineWidth(),
        support_roof_line_distance, support_roof_overlap, infill_multiplier, fill_angle, gcode_layer.z, extra_infill_shift,
        wall_line_count, infill_origin, perimeter_gaps, connected_zigzags, use_endpieces, skip_some_zags, zag_skip_count, pocket_size, maximum_resolution
        );
    Polygons roof_polygons;
    Polygons roof_lines;
    roof_computation.generate(roof_polygons, roof_lines);
    if ((gcode_layer.getLayerNr() == 0 && wall.empty()) || (gcode_layer.getLayerNr() > 0 && roof_polygons.empty() && roof_lines.empty()))
    {
        return false; //We didn't create any support roof.
    }
    setExtruder_addPrime(storage, gcode_layer, roof_extruder_nr);
    gcode_layer.setIsInside(false); // going to print stuff outside print object, i.e. support
    if (gcode_layer.getLayerNr() == 0)
    {
        gcode_layer.addPolygonsByOptimizer(wall, gcode_layer.configs_storage.support_roof_config);
    }
    if (!roof_polygons.empty())
    {
        constexpr bool force_comb_retract = false;
        gcode_layer.addTravel(roof_polygons[0][0], force_comb_retract);
        gcode_layer.addPolygonsByOptimizer(roof_polygons, gcode_layer.configs_storage.support_roof_config);
    }
    gcode_layer.addLinesByOptimizer(roof_lines, gcode_layer.configs_storage.support_roof_config, (pattern == EFillMethod::ZIG_ZAG) ? SpaceFillType::PolyLines : SpaceFillType::Lines);
    return true;
}

bool FffGcodeWriter::addSupportBottomsToGCode(const SliceDataStorage& storage, LayerPlan& gcode_layer) const
{
    const SupportLayer& support_layer = storage.support.supportLayers[std::max(0, gcode_layer.getLayerNr())];

    if (!storage.support.generated 
        || gcode_layer.getLayerNr() > storage.support.layer_nr_max_filled_layer 
        || support_layer.support_bottom.empty())
    {
        return false; //No need to generate support bottoms if there's no support.
    }

    const size_t bottom_extruder_nr = Application::getInstance().current_slice->scene.current_mesh_group->settings.get<ExtruderTrain&>("support_bottom_extruder_nr").extruder_nr;
    const ExtruderTrain& bottom_extruder = Application::getInstance().current_slice->scene.extruders[bottom_extruder_nr];

    const EFillMethod pattern = bottom_extruder.settings.get<EFillMethod>("support_bottom_pattern");
    const AngleDegrees fill_angle = supportInterfaceFillAngle(storage, pattern, "support_bottom_height", gcode_layer.getLayerNr());
    const bool zig_zaggify_infill = pattern == EFillMethod::ZIG_ZAG;
    const bool connect_polygons = true; // less retractions and less moves only make the bottoms easier to print
    constexpr coord_t support_bottom_overlap = 0; // the bottoms should never be expanded outwards
    constexpr size_t infill_multiplier = 1;
    constexpr coord_t outline_offset =  0;
    constexpr coord_t extra_infill_shift = 0;
    constexpr size_t wall_line_count = 0;
    const Point infill_origin;
    constexpr Polygons* perimeter_gaps = nullptr;
    constexpr bool use_endpieces = true;
    constexpr bool connected_zigzags = false;
    constexpr bool skip_some_zags = false;
    constexpr int zag_skip_count = 0;
    constexpr coord_t pocket_size = 0;
    const coord_t maximum_resolution = bottom_extruder.settings.get<coord_t>("meshfix_maximum_resolution");

    const coord_t support_bottom_line_distance = bottom_extruder.settings.get<coord_t>("support_bottom_line_distance"); // note: no need to apply initial line width factor; support bottoms cannot exist on the first layer
    Infill bottom_computation(
        pattern, zig_zaggify_infill, connect_polygons, support_layer.support_bottom, outline_offset, gcode_layer.configs_storage.support_bottom_config.getLineWidth(),
        support_bottom_line_distance, support_bottom_overlap, infill_multiplier, fill_angle, gcode_layer.z, extra_infill_shift,
        wall_line_count, infill_origin, perimeter_gaps, connected_zigzags, use_endpieces, skip_some_zags, zag_skip_count, pocket_size, maximum_resolution
        );
    Polygons bottom_polygons;
    Polygons bottom_lines;
    bottom_computation.generate(bottom_polygons, bottom_lines);
    if (bottom_polygons.empty() && bottom_lines.empty())
    {
        return false;
    }
    setExtruder_addPrime(storage, gcode_layer, bottom_extruder_nr);
    gcode_layer.setIsInside(false); // going to print stuff outside print object, i.e. support
    if (!bottom_polygons.empty())
    {
        constexpr bool force_comb_retract = false;
        gcode_layer.addTravel(bottom_polygons[0][0], force_comb_retract);
        gcode_layer.addPolygonsByOptimizer(bottom_polygons, gcode_layer.configs_storage.support_bottom_config);
    }
    gcode_layer.addLinesByOptimizer(bottom_lines, gcode_layer.configs_storage.support_bottom_config, (pattern == EFillMethod::ZIG_ZAG) ? SpaceFillType::PolyLines : SpaceFillType::Lines);
    return true;
}

AngleDegrees FffGcodeWriter::supportInterfaceFillAngle(const SliceDataStorage& storage, const EFillMethod pattern, const std::string interface_height_setting, const LayerIndex layer_nr) const
{
    if (pattern == EFillMethod::CONCENTRIC)
    {
        return 0; //Concentric has no rotation.
    }
    if (pattern == EFillMethod::TRIANGLES)
    {
        return 90; //Triangular support interface shouldn't alternate every layer.
    }

    for (const SliceMeshStorage& mesh : storage.meshes)
    {
        if (mesh.settings.get<coord_t>(interface_height_setting) >= 2 * Application::getInstance().current_slice->scene.current_mesh_group->settings.get<coord_t>("layer_height"))
        {
            //Some roofs are quite thick.
            //Alternate between the two kinds of diagonal: / and \ .
            // + 2) % 2 is to handle negative layer numbers.
            return 45 + (((layer_nr % 2) + 2) % 2) * 90;
        }
    }

    return 90; //Perpendicular to support lines.
}

void FffGcodeWriter::setExtruder_addPrime(const SliceDataStorage& storage, LayerPlan& gcode_layer, const size_t extruder_nr) const
{
    const size_t outermost_prime_tower_extruder = storage.primeTower.extruder_order[0];

    const size_t previous_extruder = gcode_layer.getExtruder();
    if (previous_extruder == extruder_nr && !(extruder_nr == outermost_prime_tower_extruder
            && gcode_layer.getLayerNr() >= -static_cast<LayerIndex>(Raft::getFillerLayerCount()))) //No unnecessary switches, unless switching to extruder for the outer shell of the prime tower.
    {
        return;
    }
    const bool extruder_changed = gcode_layer.setExtruder(extruder_nr);

    if (extruder_changed)
    {
        if (extruder_prime_layer_nr[extruder_nr] == gcode_layer.getLayerNr())
        {
            const ExtruderTrain& train = Application::getInstance().current_slice->scene.extruders[extruder_nr];

            // We always prime an extruder, but whether it will be a prime blob/poop depends on if prime blob is enabled.
            // This is decided in GCodeExport::writePrimeTrain().
            if (train.settings.get<bool>("prime_blob_enable")) // Don't travel to the prime-blob position if not enabled though.
            {
                bool prime_pos_is_abs = train.settings.get<bool>("extruder_prime_pos_abs");
                Point prime_pos = Point(train.settings.get<coord_t>("extruder_prime_pos_x"), train.settings.get<coord_t>("extruder_prime_pos_y"));
                gcode_layer.addTravel(prime_pos_is_abs ? prime_pos : gcode_layer.getLastPlannedPositionOrStartingPosition() + prime_pos);
                gcode_layer.planPrime();
            }
        }

        if (gcode_layer.getLayerNr() == 0 && !gcode_layer.getSkirtBrimIsPlanned(extruder_nr))
        {
            processSkirtBrim(storage, gcode_layer, extruder_nr);
        }
    }

    // The first layer of the prime tower is printed with one material only, so do not prime another material on the
    // first layer again.
    if (((extruder_changed && gcode_layer.getLayerNr() > 0) || extruder_nr == outermost_prime_tower_extruder) && gcode_layer.getLayerNr() >= -static_cast<LayerIndex>(Raft::getFillerLayerCount())) //Always print a prime tower with outermost extruder.
    {
        addPrimeTower(storage, gcode_layer, previous_extruder);
    }
}

void FffGcodeWriter::addPrimeTower(const SliceDataStorage& storage, LayerPlan& gcode_layer, int prev_extruder) const
{
    if (!Application::getInstance().current_slice->scene.current_mesh_group->settings.get<bool>("prime_tower_enable"))
    {
        return;
    }

    const size_t outermost_prime_tower_extruder = storage.primeTower.extruder_order[0];
    if (gcode_layer.getLayerNr() == 0 && outermost_prime_tower_extruder != gcode_layer.getExtruder())
    {
        return;
    }

    storage.primeTower.addToGcode(storage, gcode_layer, prev_extruder, gcode_layer.getExtruder());
}

void FffGcodeWriter::finalize()
{
    const Settings& mesh_group_settings = Application::getInstance().current_slice->scene.current_mesh_group->settings;
    if (mesh_group_settings.get<bool>("machine_heated_bed"))
    {
        gcode.writeBedTemperatureCommand(0); //Cool down the bed (M140).
        //Nozzles are cooled down automatically after the last time they are used (which might be earlier than the end of the print).
    }

    const Duration print_time = gcode.getSumTotalPrintTimes();
    std::vector<double> filament_used;
    std::vector<std::string> material_ids;
    std::vector<bool> extruder_is_used;
    const Scene& scene = Application::getInstance().current_slice->scene;
    for (size_t extruder_nr = 0; extruder_nr < scene.extruders.size(); extruder_nr++)
    {
        filament_used.emplace_back(gcode.getTotalFilamentUsed(extruder_nr));
        material_ids.emplace_back(scene.extruders[extruder_nr].settings.get<std::string>("material_guid"));
        extruder_is_used.push_back(gcode.getExtruderIsUsed(extruder_nr));
    }
    std::string prefix = gcode.getFileHeader(extruder_is_used, &print_time, filament_used, material_ids);
    if (!Application::getInstance().communication->isSequential())
    {
        Application::getInstance().communication->sendGCodePrefix(prefix);
    }
    else
    {
        log("Gcode header after slicing:\n");
        log("%s", prefix.c_str());
        log("End of gcode header.\n");
    }
    if (mesh_group_settings.get<bool>("acceleration_enabled"))
    {
        gcode.writePrintAcceleration(mesh_group_settings.get<Acceleration>("machine_acceleration"));
        gcode.writeTravelAcceleration(mesh_group_settings.get<Acceleration>("machine_acceleration"));
    }
    if (mesh_group_settings.get<bool>("jerk_enabled"))
    {
        gcode.writeJerk(mesh_group_settings.get<Velocity>("machine_max_jerk_xy"));
    }
    if (gcode.getCurrentMaxZFeedrate() > 0)
    {
        gcode.writeMaxZFeedrate(mesh_group_settings.get<Velocity>("machine_max_feedrate_z"));
    }

    const std::string end_gcode = mesh_group_settings.get<std::string>("machine_end_gcode");

    if (end_gcode.length() > 0 && mesh_group_settings.get<bool>("relative_extrusion"))
    {
        gcode.writeExtrusionMode(false); // ensure absolute extrusion mode is set before the end gcode
    }
    gcode.finalize(end_gcode.c_str());

    // set extrusion mode back to "normal"
    const bool set_relative_extrusion_mode = (gcode.getFlavor() == EGCodeFlavor::REPRAP);
    gcode.writeExtrusionMode(set_relative_extrusion_mode);
    for (size_t e = 0; e < Application::getInstance().current_slice->scene.extruders.size(); e++)
    {
        gcode.writeTemperatureCommand(e, 0, false);
    }

    gcode.writeComment("End of Gcode");
    /*
    the profile string below can be executed since the M25 doesn't end the gcode on an UMO and when printing via USB.
    gcode.writeCode("M25 ;Stop reading from this point on.");
    gcode.writeComment("Cura profile string:");
    gcode.writeComment(FffProcessor::getInstance()->getAllLocalSettingsString() + FffProcessor::getInstance()->getProfileString());
    */
}


}//namespace cura
<|MERGE_RESOLUTION|>--- conflicted
+++ resolved
@@ -1594,11 +1594,7 @@
         }
     }
     const bool is_bottom_layer = (layer_nr == mesh.settings.get<LayerIndex>("bottom_layers"));
-<<<<<<< HEAD
-    const bool is_top_layer = ((size_t)layer_nr == (storage.spiralize_wall_outlines.capacity() - 1) || storage.spiralize_wall_outlines[layer_nr + 1] == nullptr);
-=======
     const bool is_top_layer = ((size_t)layer_nr == (storage.spiralize_wall_outlines.size() - 1) || storage.spiralize_wall_outlines[layer_nr + 1] == nullptr);
->>>>>>> b5b17df3
     ConstPolygonRef wall_outline = part.insets[0][0]; // current layer outer wall outline
     const int seam_vertex_idx = storage.spiralize_seam_vertex_indices[layer_nr]; // use pre-computed seam vertex index for current layer
     // output a wall slice that is interpolated between the last and current walls
