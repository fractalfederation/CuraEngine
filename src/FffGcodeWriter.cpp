--- conflicted
+++ resolved
@@ -1438,20 +1438,12 @@
                 }
             }
             const int line_width = mesh_config.inset0_config.getLineWidth();
-<<<<<<< HEAD
-            gcode_layer.setSolidBelow(part.outline.difference(outlines_below).offset(-line_width).offset(line_width));
-=======
             gcode_layer.setAirBelow(part.outline.difference(outlines_below).offset(-line_width).offset(line_width));
->>>>>>> 33b158b1
         }
         else
         {
             // clear to disable use of bridging settings
-<<<<<<< HEAD
-            gcode_layer.setSolidBelow(Polygons());
-=======
             gcode_layer.setAirBelow(Polygons());
->>>>>>> 33b158b1
         }
 
         // Only spiralize the first part in the mesh, any other parts will be printed using the normal, non-spiralize codepath.
