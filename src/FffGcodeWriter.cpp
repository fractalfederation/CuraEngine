--- conflicted
+++ resolved
@@ -1809,11 +1809,7 @@
                 added_something = true;
                 setExtruder_addPrime(storage, gcode_layer, extruder_nr);
                 gcode_layer.setIsInside(true); // going to print stuff inside print object
-<<<<<<< HEAD
                 gcode_layer.addWalls(skin_perimeter, mesh, mesh_config.skin_config, mesh_config.bridge_skin_config, nullptr); // add polygons to gcode in inward order
-=======
-                gcode_layer.addWalls(skin_perimeter, mesh_config.skin_config, mesh_config.bridge_skin_config, nullptr); // add polygons to gcode in inward order
->>>>>>> 998b84b1
             }
         }
     }
@@ -1889,7 +1885,6 @@
     const SupportLayer* support_layer = nullptr;
 
     if (storage.getSettingBoolean("support_enable") || storage.getSettingBoolean("support_tree_enable"))
-<<<<<<< HEAD
     {
         const coord_t layer_height = mesh_config.inset0_config.getLayerThickness();
         const coord_t z_distance_top = mesh.getSettingInMicrons("support_top_distance");
@@ -2022,104 +2017,8 @@
                     {
                         break;
                     }
-=======
-    {
-        const coord_t layer_height = mesh_config.inset0_config.getLayerThickness();
-        const coord_t z_distance_top = mesh.getSettingInMicrons("support_top_distance");
-        const size_t z_distance_top_layers = std::max(0U, round_up_divide(z_distance_top, layer_height)) + 1;
-        support_layer_nr = layer_nr - z_distance_top_layers;
-    }
-
-    // helper function that detects skin regions that have no support and modifies their print settings (config, line angle, density, etc.)
-
-    auto handle_bridge_skin = [&](const int bridge_layer, const GCodePathConfig* config, const float density) // bridge_layer = 1, 2 or 3
-    {
-        if (support_layer_nr >= (bridge_layer - 1))
-        {
-            support_layer = &storage.support.supportLayers[support_layer_nr - (bridge_layer - 1)];
-        }
-
-        // for upper bridge skins, outline used is union of current skin part and those skin parts from the 1st bridge layer that overlap the curent skin part
-
-        // this is done because if we only use skin_part.outline for this layer and that outline is different (i.e. smaller) than
-        // the skin outline used to compute the bridge angle for the first skin, the angle computed for this (second) skin could
-        // be different and we would prefer it to be the same as computed for the first bridge layer
-        Polygons skin_outline(skin_part.outline);
-
-        if (bridge_layer > 1)
-        {
-            for (auto layer_part : mesh.layers[layer_nr - (bridge_layer - 1)].parts)
-            {
-                for (auto other_skin_part : layer_part.skin_parts)
-                {
-                    if (PolygonUtils::polygonsIntersect(skin_part.outline.outerPolygon(), other_skin_part.outline.outerPolygon()))
-                    {
-                        skin_outline = skin_outline.unionPolygons(other_skin_part.outline);
-                    }
                 }
             }
-        }
-
-        Polygons supported_skin_part_regions;
-
-        int angle = bridgeAngle(skin_part.outline, storage, layer_nr - bridge_layer, support_layer, supported_skin_part_regions, support_threshold);
-
-        if (angle > -1 || (supported_skin_part_regions.area() / (skin_part.outline.area() + 1) < support_threshold))
-        {
-            if (angle > -1)
-            {
-                switch (bridge_layer)
-                {
-                    default:
-                    case 1:
-                        skin_angle = angle;
-                        break;
-
-                    case 2:
-                        if (bottom_layers > 2)
-                        {
-                            // orientate second bridge skin at +45 deg to first
-                            skin_angle = (angle + 45) % 360;
-                        }
-                        else
-                        {
-                            // orientate second bridge skin at 90 deg to first
-                            skin_angle = (angle + 90) % 360;
-                        }
-                        break;
-
-                    case 3:
-                        // orientate third bridge skin at 135 (same result as -45) deg to first
-                        skin_angle = (angle + 135) % 360;
-                        break;
->>>>>>> 998b84b1
-                }
-            }
-            pattern = EFillMethod::LINES; // force lines pattern when bridging
-            if (bridge_settings_enabled)
-            {
-                skin_config = config;
-                skin_overlap = more_skin_overlap;
-                skin_density = density;
-            }
-            return true;
-        }
-
-        return false;
-    };
-
-    bool is_bridge_skin = false;
-    if (layer_nr > 0)
-    {
-        is_bridge_skin = handle_bridge_skin(1, &mesh_config.bridge_skin_config, mesh.getSettingAsRatio("bridge_skin_density"));
-    }
-    if (bridge_settings_enabled && !is_bridge_skin && layer_nr > 1 && bottom_layers > 1)
-    {
-        is_bridge_skin = handle_bridge_skin(2, &mesh_config.bridge_skin_config2, mesh.getSettingAsRatio("bridge_skin_density_2"));
-
-        if (!is_bridge_skin && layer_nr > 2 && bottom_layers > 2)
-        {
-            is_bridge_skin = handle_bridge_skin(3, &mesh_config.bridge_skin_config3, mesh.getSettingAsRatio("bridge_skin_density_3"));
         }
 
         if (supported)
@@ -2131,11 +2030,7 @@
     // calculate polygons and lines
     Polygons* perimeter_gaps_output = (generate_perimeter_gaps)? &concentric_perimeter_gaps : nullptr;
 
-<<<<<<< HEAD
     processSkinPrintFeature(storage, gcode_layer, mesh, extruder_nr, skin_part.inner_infill, *skin_config, pattern, skin_angle, skin_overlap, skin_density, perimeter_gaps_output, added_something, fan_speed);
-=======
-    processSkinPrintFeature(storage, gcode_layer, mesh, extruder_nr, skin_part.inner_infill, *skin_config, pattern, skin_angle, skin_overlap, skin_density, perimeter_gaps_output, added_something);
->>>>>>> 998b84b1
 }
 
 void FffGcodeWriter::processSkinPrintFeature(const SliceDataStorage& storage, LayerPlan& gcode_layer, const SliceMeshStorage& mesh, const int extruder_nr, const Polygons& area, const GCodePathConfig& config, EFillMethod pattern, int skin_angle, const coord_t skin_overlap, const double skin_density, Polygons* perimeter_gaps_output, bool& added_something, float fan_speed) const
