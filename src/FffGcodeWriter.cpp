--- conflicted
+++ resolved
@@ -1747,7 +1747,6 @@
 
                 line_width = vSize(lines[ln][1] - lines[ln][0]) * abs_sine;
             }
-<<<<<<< HEAD
         };
 
         for (unsigned n = 0; n < wall_outline.size(); ++n)
@@ -1766,15 +1765,10 @@
             flows[n] = std::max(std::min((double)line_width / default_line_width, max_line_width), min_line_width);
 
             if (flows[n] > 1)
-=======
-            const size_t initial_bottom_layers = mesh.settings.get<size_t>("initial_bottom_layers");
-            if (gcode_layer.getLayerNr() >= static_cast<LayerIndex>(initial_bottom_layers))
->>>>>>> 91d8c371
             {
                 // the wall is wider so move the vertex away from the outline
                 shifts[n] = normal(bisector, default_line_width * (flows[n] - 1) / 2 / abs_sine);
             }
-<<<<<<< HEAD
             else if(flows[n] < 1)
             {
                 // the wall is narrower so move the vertex towards the outline
@@ -1811,19 +1805,6 @@
                     float intermediate_flow = std::max(std::min((double)intermediate_line_width / default_line_width, max_line_width), min_line_width);
 
                     if (std::abs(intermediate_flow - prev_flow) < 0.5)
-=======
-            if (spiralize && gcode_layer.getLayerNr() == static_cast<LayerIndex>(initial_bottom_layers) && !part.insets.empty() && extruder_nr == mesh.settings.get<ExtruderTrain&>("wall_0_extruder_nr").extruder_nr)
-            { // on the last normal layer first make the outer wall normally and then start a second outer wall from the same hight, but gradually moving upward
-                added_something = true;
-                setExtruder_addPrime(storage, gcode_layer, extruder_nr);
-                gcode_layer.setIsInside(true); // going to print stuff inside print object
-                if (part.insets[0].size() > 0)
-                {
-                    // start this first wall at the same vertex the spiral starts
-                    ConstPolygonRef spiral_inset = part.insets[0][0];
-                    const unsigned spiral_start_vertex = storage.spiralize_seam_vertex_indices[initial_bottom_layers];
-                    if (spiral_start_vertex < spiral_inset.size())
->>>>>>> 91d8c371
                     {
                         flows[n] = intermediate_flow;
                     }
@@ -1963,12 +1944,12 @@
                 // nothing to do
                 return false;
             }
-            const size_t bottom_layers = mesh.settings.get<size_t>("bottom_layers");
-            if (gcode_layer.getLayerNr() >= static_cast<LayerIndex>(bottom_layers))
+            const size_t initial_bottom_layers = mesh.settings.get<size_t>("initial_bottom_layers");
+            if (gcode_layer.getLayerNr() >= static_cast<LayerIndex>(initial_bottom_layers))
             {
                 spiralize = true;
             }
-            if (spiralize && gcode_layer.getLayerNr() == static_cast<LayerIndex>(bottom_layers) && !part.insets.empty() && extruder_nr == mesh.settings.get<ExtruderTrain&>("wall_0_extruder_nr").extruder_nr)
+            if (spiralize && gcode_layer.getLayerNr() == static_cast<LayerIndex>(initial_bottom_layers) && !part.insets.empty() && extruder_nr == mesh.settings.get<ExtruderTrain&>("wall_0_extruder_nr").extruder_nr)
             { // on the last normal layer first make the outer wall normally and then start a second outer wall from the same hight, but gradually moving upward
                 added_something = true;
                 setExtruder_addPrime(storage, gcode_layer, extruder_nr);
@@ -1977,7 +1958,7 @@
                 {
                     // start this first wall at the same vertex the spiral starts
                     ConstPolygonRef spiral_inset = part.insets[0][0];
-                    const unsigned spiral_start_vertex = storage.spiralize_seam_vertex_indices[bottom_layers];
+                    const unsigned spiral_start_vertex = storage.spiralize_seam_vertex_indices[initial_bottom_layers];
                     if (spiral_start_vertex < spiral_inset.size())
                     {
                         gcode_layer.addTravel(spiral_inset[spiral_start_vertex]);
