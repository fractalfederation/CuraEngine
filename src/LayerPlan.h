--- conflicted
+++ resolved
@@ -478,20 +478,6 @@
     }
 
     /*!
-<<<<<<< HEAD
-     * Add a travel path to a certain point, retract if needed and when avoiding boundary crossings:
-     * avoiding obstacles and comb along the boundary of parts.
-     * 
-     * \warning For the first travel move in a layer this will result in a bogous travel move with no combing and no retraction
-     * This travel move needs to be fixed afterwards
-     * 
-     * \param p The point to travel to
-     * \param force_comb_retract Whether to force a retraction to occur when travelling to this point. (Only enforced when distance is larger than retraction_min_travel)
-     * \param min_comb_distance Minimum travel distance required to enable the use of combing rather than a direct travel move.
-     */
-    GCodePath& addTravel(Point p, bool force_comb_retract = false, coord_t min_comb_distance = 0);
-    
-=======
      * Travel to a certain point, with all of the procedures necessary to do so.
      *
      * Additional procedures here are:
@@ -517,10 +503,10 @@
      * afterwards.
      * \param p The point to travel to.
      * \param force_comb_retract Whether to force a retraction to occur.
-     */
-    GCodePath& addTravel(const Point p, const bool force_retract = false);
-
->>>>>>> 71c1db64
+     * \param min_comb_distance Minimum travel distance required to enable the use of combing rather than a direct travel move.
+     */
+    GCodePath& addTravel(const Point p, const bool force_retract = false, const coord_t min_comb_distance = 0);
+    
     /*!
      * Add a travel path to a certain point and retract if needed.
      * 
