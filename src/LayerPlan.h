--- conflicted
+++ resolved
@@ -478,11 +478,7 @@
      * \param flow_ratio The ratio with which to multiply the extrusion amount
      * \param always_retract Whether to force a retraction when moving to the start of the polygon (used for outer walls)
      */
-<<<<<<< HEAD
-    void addPolygonsByOptimizer(const Polygons& polygons, const GCodePathConfig& config, WallOverlapComputation* wall_overlap_computation = nullptr, const ZSeamConfig* z_seam_config = nullptr, coord_t wall_0_wipe_dist = 0, bool spiralize = false, float flow_ratio = 1.0, bool always_retract = false);
-=======
     void addPolygonsByOptimizer(const Polygons& polygons, const GCodePathConfig& config, WallOverlapComputation* wall_overlap_computation = nullptr, const ZSeamConfig& z_seam_config = ZSeamConfig(), coord_t wall_0_wipe_dist = 0, bool spiralize = false, float flow_ratio = 1.0, bool always_retract = false);
->>>>>>> 0cc9ffd3
 
     /*!
      * Add lines to the gcode with optimized order.
