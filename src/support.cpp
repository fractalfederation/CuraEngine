//Copyright (C) 2013 David Braam
//Copyright (c) 2017 Ultimaker B.V.
//CuraEngine is released under the terms of the AGPLv3 or higher.

#include <cmath> // sqrt
#include <utility> // pair
#include <deque>
#include <cmath> // round

#ifdef _OPENMP
#include <omp.h>
#endif // _OPENMP

#include "support.h"

#include "utils/math.h"
#include "progress/Progress.h"

namespace cura 
{

bool AreaSupport::handleSupportModifierMesh(SliceDataStorage& storage, const SettingsBaseVirtual& mesh, const Slicer* slicer)
{
    if (!mesh.getSettingBoolean("anti_overhang_mesh") && !mesh.getSettingBoolean("support_mesh"))
    {
        return false;
    }
    enum ModifierType { ANTI_OVERHANG, SUPPORT_DROP_DOWN, SUPPORT_VANILLA };
    ModifierType modifier_type = (mesh.getSettingBoolean("anti_overhang_mesh"))? ANTI_OVERHANG : ((mesh.getSettingBoolean("support_mesh_drop_down"))? SUPPORT_DROP_DOWN : SUPPORT_VANILLA);
    for (unsigned int layer_nr = 0; layer_nr < slicer->layers.size(); layer_nr++)
    {
        SupportLayer& support_layer = storage.support.supportLayers[layer_nr];
        const SlicerLayer& slicer_layer = slicer->layers[layer_nr];
        switch (modifier_type)
        {
        case ANTI_OVERHANG:
            support_layer.anti_overhang.add(slicer_layer.polygons);
            break;
        case SUPPORT_DROP_DOWN:
            support_layer.support_mesh_drop_down.add(slicer_layer.polygons);
            break;
        case SUPPORT_VANILLA:
            support_layer.support_mesh.add(slicer_layer.polygons);
            break;
        }
    }
    return true;
}


void AreaSupport::splitGlobalSupportAreasIntoSupportInfillParts(SliceDataStorage& storage, const std::vector<Polygons>& global_support_areas_per_layer, unsigned int total_layer_count)
{
    size_t min_layer = 0;
    size_t max_layer = total_layer_count - 1;

    const ExtruderTrain& infill_extr = *storage.meshgroup->getExtruderTrain(storage.getSettingAsIndex("support_infill_extruder_nr"));
    const EFillMethod support_pattern = infill_extr.getSettingAsFillMethod("support_pattern");
    const coord_t support_line_width = infill_extr.getSettingInMicrons("support_line_width");

    // the wall line count is used for calculating insets, and we generate support infill patterns within the insets
    int wall_line_count = 0;  // no wall for zig zag.
    if (support_pattern == EFillMethod::GRID
        || support_pattern == EFillMethod::TRIANGLES
        || support_pattern == EFillMethod::CONCENTRIC)
    {
        // for other patterns which require a wall, we will generate 2 insets.
        // the first inset is the wall line, and the second inset is the infill area
        wall_line_count = 1;
    }

    // generate separate support islands
    for (unsigned int layer_nr = 0; layer_nr < total_layer_count - 1; ++layer_nr)
    {
        assert(storage.support.supportLayers[layer_nr].support_infill_parts.empty() && "support infill part list is supposed to be uninitialized");

        const Polygons& global_support_areas = global_support_areas_per_layer[layer_nr];
        if (global_support_areas.size() == 0 || layer_nr < min_layer || layer_nr > max_layer)
        {
            // initialize support_infill_parts empty
            storage.support.supportLayers[layer_nr].support_infill_parts.clear();
            continue;
        }

        std::vector<PolygonsPart> support_islands = global_support_areas.splitIntoParts();
        for (const PolygonsPart& island_outline : support_islands)
        {
            coord_t support_line_width_here = support_line_width;
            if (layer_nr == 0 && storage.getSettingAsPlatformAdhesion("adhesion_type") != EPlatformAdhesion::RAFT)
            {
                support_line_width_here *= infill_extr.getSettingAsRatio("initial_layer_line_width_factor");
            }
            // we don't generate insets and infill area for the parts yet because later the skid/brim and prime
            // tower will remove themselves from the support, so the outlines of the parts can be changed.
            SupportInfillPart support_infill_part(island_outline, support_line_width_here, wall_line_count);

            storage.support.supportLayers[layer_nr].support_infill_parts.push_back(support_infill_part);
        }
    }
}


void AreaSupport::generateSupportInfillFeatures(SliceDataStorage& storage)
{
    AreaSupport::prepareInsetsAndInfillAreasForForSupportInfillParts(storage);
    AreaSupport::generateGradualSupport(storage);

    // combine support infill layers
    AreaSupport::combineSupportInfillLayers(storage);

    AreaSupport::cleanup(storage);
}


void AreaSupport::prepareInsetsAndInfillAreasForForSupportInfillParts(SliceDataStorage& storage)
{
    // at this stage, the outlines are final, and we can generate insets and infill area
    for (SupportLayer& support_layer : storage.support.supportLayers)
    {
        for (auto part_itr = support_layer.support_infill_parts.begin(); part_itr != support_layer.support_infill_parts.end(); ++part_itr)
        {
            SupportInfillPart& part = *part_itr;
            const bool is_not_empty_part = part.generateInsetsAndInfillAreas();
            if (!is_not_empty_part)
            {
                support_layer.support_infill_parts.erase(part_itr);
                --part_itr;
            }
        }
    }
}


void AreaSupport::generateGradualSupport(SliceDataStorage& storage)
{
    //
    // # How gradual support infill works:
    // The gradual support infill uses the same technic as the gradual infill. Here is an illustration
    //
    //          A part of the model |
    //                              V
    //              __________________________       <-- each gradual support infill step consists of 2 actual layers
    //            / |                         |      <-- each step halfs the infill density.
    //          /_ _ _ _ _ _ _ _ _ _ _ _ _ _ _|      <-- infill density 1 x 1/(2^2) (25%)
    //        / |   |                         |      <-- infill density 1 x 1/(2^1) (50%)
    //      /_ _ _ _ _ _ _ _ _ _ _ _ _ _ _ _ _|
    //    / |   |   |                         |      <-- infill density 1 x 1/(2^0) (100%)
    //  /_____________________________________|      <-- the current layer, the layer which we are processing right now.
    //
    //  | 0 | 1 | 2 |              3          |      <-- areas with different densities, where densities (or sparsities) are represented by numbers 0, 1, 2, etc.
    //  more dense    ---->      less dense
    //
    // In the example above, it shows a part of the model. For the gradual support infill, we process each layer in the following way:
    //  -> Separate the generated support areas into isolated islands, and we process those islands one by one
    //     so that the outlines and the gradual infill areas of an island can be printed together.
    //
    //  -> Calculate a number of layer groups, each group consists of layers that will be infilled with the same density.
    //     The maximum number of densities is defined by the parameter "max graudual support steps". For example, it the <max steps> is 5,
    //     It means that we can have at most 5 different densities, each is 1/2 than the other. So, it will looks like below:
    //           |  step  |    density    |  description              |
    //           |    0   |   1 / (2^0)   |  100% the most dense      |
    //           |    1   |   1 / (2^1)   |                           |
    //           |    2   |   1 / (2^2)   |                           |
    //           |    3   |   1 / (2^3)   |                           |
    //           |    4   |   1 / (2^4)   |                           |
    //           |    5   |   1 / (2^5)   |  3.125% the least dense   |
    //
    //  -> With those layer groups, we can project areas with different densities onto the layer we are currently processing.
    //     Like in the illustration above, you can see 4 different areas with densities ranging from 0 to 3.
    //
    //  -> We save those areas with different densities into the SupportInfillPart data structure, which holds all the support infill
    //     information of a support island on a specific layer.
    //
    //  -> Note that this function only does the above, which is identifying and storing support infill areas with densities.
    //     The actual printing part is done in FffGcodeWriter.
    //
    const unsigned int total_layer_count = storage.print_layer_count;
    const ExtruderTrain& infill_extruder = *storage.meshgroup->getExtruderTrain(storage.getSettingAsIndex("support_infill_extruder_nr"));    
    const unsigned int gradual_support_step_height = infill_extruder.getSettingInMicrons("gradual_support_infill_step_height");
    const unsigned int max_density_steps = infill_extruder.getSettingAsCount("gradual_support_infill_steps");

    // no early-out for this function; it needs to initialize the [infill_area_per_combine_per_density]
    float layer_skip_count = 8; // skip every so many layers as to ignore small gaps in the model making computation more easy
    unsigned int gradual_support_step_layer_count = round_divide(gradual_support_step_height, storage.getSettingInMicrons("layer_height")); // The difference in layer count between consecutive density infill areas

    // make gradual_support_step_height divisable by layer_skip_count
    float n_skip_steps_per_gradual_step = std::max(1.0f, std::ceil(gradual_support_step_layer_count / layer_skip_count)); // only decrease layer_skip_count to make it a divisor of gradual_support_step_layer_count
    layer_skip_count = gradual_support_step_layer_count / n_skip_steps_per_gradual_step;

    size_t min_layer = 0;
    size_t max_layer = total_layer_count - 1;

    // compute different density areas for each support island
    for (unsigned int layer_nr = 0; layer_nr < total_layer_count - 1; ++layer_nr)
    {
        if (layer_nr < min_layer || layer_nr > max_layer)
        {
            continue;
        }

        // generate separate support islands and calculate density areas for each island
        std::vector<SupportInfillPart>& support_infill_parts = storage.support.supportLayers[layer_nr].support_infill_parts;
        for (unsigned int part_idx = 0; part_idx < support_infill_parts.size(); ++part_idx)
        {
            SupportInfillPart& support_infill_part = support_infill_parts[part_idx];
            if (support_infill_part.getInfillArea().empty())
            {
                continue;
            }
            const AABB& this_part_boundary_box = support_infill_part.outline_boundary_box;

            // calculate density areas for this island
            Polygons less_dense_support = support_infill_part.getInfillArea(); // one step less dense with each density_step
            for (unsigned int density_step = 0; density_step < max_density_steps; ++density_step)
            {
                size_t min_layer = layer_nr + density_step * gradual_support_step_layer_count + layer_skip_count;
                size_t max_layer = layer_nr + (density_step + 1) * gradual_support_step_layer_count;

                for (float upper_layer_idx = min_layer; static_cast<unsigned int>(upper_layer_idx) <= max_layer; upper_layer_idx += layer_skip_count)
                {
                    if (static_cast<unsigned int>(upper_layer_idx) >= total_layer_count)
                    {
                        less_dense_support.clear();
                        break;
                    }

                    // compute intersections with relevent upper parts
                    const std::vector<SupportInfillPart> upper_infill_parts = storage.support.supportLayers[upper_layer_idx].support_infill_parts;
                    Polygons relevant_upper_polygons;
                    for (unsigned int upper_part_idx = 0; upper_part_idx < upper_infill_parts.size(); ++upper_part_idx)
                    {
                        if (support_infill_part.outline.empty())
                        {
                            continue;
                        }

                        // we compute intersection based on support infill areas
                        const AABB& upper_part_boundary_box = upper_infill_parts[upper_part_idx].outline_boundary_box;
                        //
                        // Here we are comparing the **outlines** of the infill areas
                        //
                        // legend:
                        //   ^ support roof
                        //   | support wall
                        //   # dense support
                        //   + less dense support
                        //
                        //     comparing infill            comparing with outline (this is our approach)
                        //    ^^^^^^        ^^^^^^            ^^^^^^            ^^^^^^
                        //    ####||^^      ####||^^          ####||^^          ####||^^
                        //    ######||^^    #####||^^         ######||^^        #####||^^
                        //    ++++####||    ++++##||^         ++++++##||        ++++++||^
                        //    ++++++####    +++++##||         ++++++++##        +++++++||
                        //
                        if (upper_part_boundary_box.hit(this_part_boundary_box))
                        {
                            relevant_upper_polygons.add(upper_infill_parts[upper_part_idx].outline);
                        }
                    }

                    less_dense_support = less_dense_support.intersection(relevant_upper_polygons);
                }
                if (less_dense_support.size() == 0)
                {
                    break;
                }

                // add new infill_area_per_combine_per_density for the current density
                support_infill_part.infill_area_per_combine_per_density.emplace_back();
                std::vector<Polygons>& support_area_current_density = support_infill_part.infill_area_per_combine_per_density.back();
                const Polygons more_dense_support = support_infill_part.getInfillArea().difference(less_dense_support);
                support_area_current_density.push_back(more_dense_support);
            }

            support_infill_part.infill_area_per_combine_per_density.emplace_back();
            std::vector<Polygons>& support_area_current_density = support_infill_part.infill_area_per_combine_per_density.back();
            support_area_current_density.push_back(support_infill_part.getInfillArea());

            assert(support_infill_part.infill_area_per_combine_per_density.size() != 0 && "support_infill_part.infill_area_per_combine_per_density should now be initialized");
#ifdef DEBUG
            for (unsigned int part_i = 0; part_i < support_infill_part.infill_area_per_combine_per_density.size(); ++part_i)
            {
                assert(support_infill_part.infill_area_per_combine_per_density[part_i].size() != 0);
            }
#endif // DEBUG
        }
    }
}


void AreaSupport::combineSupportInfillLayers(SliceDataStorage& storage)
{
    const unsigned int total_layer_count = storage.print_layer_count;
    const coord_t layer_height = storage.getSettingInMicrons("layer_height");
    // How many support infill layers to combine to obtain the requested sparse thickness.
    const ExtruderTrain& infill_extruder = *storage.meshgroup->getExtruderTrain(storage.getSettingAsIndex("support_infill_extruder_nr"));
    const unsigned int combine_layers_amount = std::max(1U, round_divide(infill_extruder.getSettingInMicrons("support_infill_sparse_thickness"), std::max(layer_height, (coord_t) 1)));
    if (combine_layers_amount <= 1)
    {
        return;
    }

    /* We need to round down the layer index we start at to the nearest
    divisible index. Otherwise we get some parts that have infill at divisible
    layers and some at non-divisible layers. Those layers would then miss each
    other. */
    size_t min_layer = combine_layers_amount - 1;
    min_layer -= min_layer % combine_layers_amount;  // Round upwards to the nearest layer divisible by infill_sparse_combine.
    size_t max_layer = total_layer_count < storage.support.supportLayers.size() ? total_layer_count : storage.support.supportLayers.size();
    max_layer = max_layer - 1;
    max_layer -= max_layer % combine_layers_amount;  // Round downwards to the nearest layer divisible by infill_sparse_combine.

    for (size_t layer_idx = min_layer; layer_idx <= max_layer; layer_idx += combine_layers_amount) //Skip every few layers, but extrude more.
    {
        if (layer_idx >= storage.support.supportLayers.size())
        {
            break;
        }

        SupportLayer& layer = storage.support.supportLayers[layer_idx];
        for (unsigned int combine_count_here = 1; combine_count_here < combine_layers_amount; ++combine_count_here)
        {
            if (layer_idx < combine_count_here)
            {
                break;
            }

            size_t lower_layer_idx = layer_idx - combine_count_here;
            if (lower_layer_idx < min_layer)
            {
                break;
            }
            SupportLayer& lower_layer = storage.support.supportLayers[lower_layer_idx];

            for (SupportInfillPart& part : layer.support_infill_parts)
            {
                if (part.insets.empty() && part.inset_count_to_generate > 0)
                {
                    continue;
                }
                for (unsigned int density_idx = 0; density_idx < part.infill_area_per_combine_per_density.size(); ++density_idx)
                { // go over each density of gradual infill (these density areas overlap!)
                    std::vector<Polygons>& infill_area_per_combine = part.infill_area_per_combine_per_density[density_idx];
                    Polygons result;
                    for (SupportInfillPart& lower_layer_part : lower_layer.support_infill_parts)
                    {
                        if (lower_layer_part.insets.empty() && part.inset_count_to_generate > 0)
                        {
                            continue;
                        }
                        if (not part.outline_boundary_box.hit(lower_layer_part.outline_boundary_box))
                        {
                            continue;
                        }

                        Polygons intersection = infill_area_per_combine[combine_count_here - 1].intersection(lower_layer_part.getInfillArea()).offset(-200).offset(200);
                        if (intersection.size() <= 0)
                        {
                            continue;
                        }

                        result.add(intersection); // add area to be thickened
                        infill_area_per_combine[combine_count_here - 1] = infill_area_per_combine[combine_count_here - 1].difference(intersection); // remove thickened area from less thick layer here

                        unsigned int max_lower_density_idx = density_idx;
                        // Generally: remove only from *same density* areas on layer below
                        // If there are no same density areas, then it's ok to print them anyway
                        // Don't remove other density areas
                        if (density_idx == part.infill_area_per_combine_per_density.size() - 1)
                        {
                            // For the most dense areas on a given layer the density of that area is doubled.
                            // This means that - if the lower layer has more densities -
                            // all those lower density lines are included in the most dense of this layer.
                            // We therefore compare the most dense are on this layer with all densities
                            // of the lower layer with the same or higher density index
                            max_lower_density_idx = lower_layer_part.infill_area_per_combine_per_density.size() - 1;
                        }
                        for (unsigned int lower_density_idx = density_idx; lower_density_idx <= max_lower_density_idx && lower_density_idx < lower_layer_part.infill_area_per_combine_per_density.size(); lower_density_idx++)
                        {
                            std::vector<Polygons>& lower_infill_area_per_combine = lower_layer_part.infill_area_per_combine_per_density[lower_density_idx];
                            lower_infill_area_per_combine[0] = lower_infill_area_per_combine[0].difference(intersection); // remove thickened area from lower (single thickness) layer
                        }
                    }

                    infill_area_per_combine.push_back(result);
                }
            }
        }
    }
}


void AreaSupport::generateOutlineInsets(std::vector<Polygons>& insets, Polygons& outline, int inset_count, int wall_line_width_x)
{
    for (int inset_idx = 0; inset_idx < inset_count; inset_idx++)
    {
        insets.push_back(Polygons());
        if (inset_idx == 0)
        {
            insets[0] = outline.offset(-wall_line_width_x / 2);
        }
        else
        {
            insets[inset_idx] = insets[inset_idx - 1].offset(-wall_line_width_x);
        }

        // optimize polygons: remove unnecessary verts
        insets[inset_idx].simplify();
        if (insets[inset_idx].size() < 1)
        {
            insets.pop_back();
            break;
        }
    }
}

void AreaSupport::cleanup(SliceDataStorage& storage)
{
    const coord_t support_line_width = storage.getSettingInMicrons("support_line_width");
    for (unsigned int layer_nr = 0; layer_nr < storage.support.supportLayers.size(); layer_nr++)
    {
        SupportLayer& layer = storage.support.supportLayers[layer_nr];
        for (unsigned int part_idx = 0; part_idx < layer.support_infill_parts.size(); part_idx++)
        {
            SupportInfillPart& part = layer.support_infill_parts[part_idx];
            bool can_be_removed = true;
            if (part.inset_count_to_generate > 0)
            {
                if (part.insets.size() > 0 && part.insets[0].size() > 0)
                {
                    can_be_removed = false;
                }
            }
            else
            {
                for (const std::vector<Polygons>& infill_area_per_combine_this_density : part.infill_area_per_combine_per_density)
                {
                    for (const Polygons& infill_area_this_combine_this_density : infill_area_per_combine_this_density)
                    {
                        // remove small areas which were intorduced by rounding errors in comparing the same area on two consecutive layer
                        if (!infill_area_this_combine_this_density.empty()
                            && infill_area_this_combine_this_density.area() > support_line_width * support_line_width)
                        {
                            can_be_removed = false;
                            break;
                        }
                    }
                    if (!can_be_removed)
                    { // break outer loop
                        break;
                    }
                }
            }
            if (can_be_removed)
            {
                part = std::move(layer.support_infill_parts.back());
                layer.support_infill_parts.pop_back();
                part_idx--;
            }
        }
    }
}

Polygons AreaSupport::join(const Polygons& supportLayer_up, Polygons& supportLayer_this, int64_t supportJoinDistance, int64_t smoothing_distance, int max_smoothing_angle, bool conical_support, int64_t conical_support_offset, int64_t conical_smallest_breadth)
{
    Polygons joined;
    if (conical_support)
    {
        Polygons insetted = supportLayer_up.offset(-conical_smallest_breadth/2);
        Polygons small_parts = supportLayer_up.difference(insetted.offset(conical_smallest_breadth/2+20));
        joined = supportLayer_this.unionPolygons(supportLayer_up.offset(conical_support_offset))
                                .unionPolygons(small_parts);
    }
    else 
    {
        joined = supportLayer_this.unionPolygons(supportLayer_up);
    }
    // join different parts
    if (supportJoinDistance > 0)
    {
        joined = joined.offset(supportJoinDistance)
                        .offset(-supportJoinDistance);
    }

    // remove jagged line pieces introduced by unioning separate overhang areas for consectuive layers
    //
    // support may otherwise look like:
    //      _____________________      .
    //     /                     \      } dist_from_lower_layer
    //    /__                   __\    /
    //      /''--...........--''\        `\                                                 .
    //     /                     \         } dist_from_lower_layer
    //    /__                   __\      ./
    //      /''--...........--''\     `\                                                    .
    //     /                     \      } dist_from_lower_layer
    //    /_______________________\   ,/
    //            rather than
    //      _____________________
    //     /                     \                                                          .
    //    /                       \                                                         .
    //    |                       |
    //    |                       |
    //    |                       |
    //    |                       |
    //    |                       |
    //    |_______________________|
    //
    // dist_from_lower_layer may be up to max_dist_from_lower_layer (see below), but that value may be extremely high
    joined = joined.smooth_outward(max_smoothing_angle, smoothing_distance);

    return joined;
}

void AreaSupport::generateSupportAreas(SliceDataStorage& storage, unsigned int layer_count)
{
    std::vector<Polygons> global_support_areas_per_layer;
    global_support_areas_per_layer.resize(layer_count);

    int max_layer_nr_support_mesh_filled;
    for (max_layer_nr_support_mesh_filled = storage.support.supportLayers.size() - 1; max_layer_nr_support_mesh_filled >= 0; max_layer_nr_support_mesh_filled--)
    {
        const SupportLayer& support_layer = storage.support.supportLayers[max_layer_nr_support_mesh_filled];
        if (support_layer.support_mesh.size() > 0 || support_layer.support_mesh_drop_down.size() > 0)
        {
            break;
        }
    }
    storage.support.layer_nr_max_filled_layer = max_layer_nr_support_mesh_filled;
    for (int layer_nr = 0; layer_nr < max_layer_nr_support_mesh_filled; layer_nr++)
    {
        SupportLayer& support_layer = storage.support.supportLayers[layer_nr];
        support_layer.anti_overhang = support_layer.anti_overhang.unionPolygons();
        support_layer.support_mesh_drop_down = support_layer.support_mesh_drop_down.unionPolygons();
        support_layer.support_mesh = support_layer.support_mesh.unionPolygons();
    }

    // initialization of supportAreasPerLayer
    if (layer_count > storage.support.supportLayers.size())
    { // there might already be anti_overhang_area data or support mesh data in the supportLayers
        storage.support.supportLayers.resize(layer_count);
    }

    // generate support areas
    bool support_meshes_drop_down_handled = false;
    bool support_meshes_handled = false;
    for (unsigned int mesh_idx = 0; mesh_idx < storage.meshes.size(); mesh_idx++)
    {
        SliceMeshStorage& mesh = storage.meshes[mesh_idx];
        if (mesh.getSettingBoolean("infill_mesh") || mesh.getSettingBoolean("anti_overhang_mesh"))
        {
            continue;
        }
        SettingsBaseVirtual* infill_settings = &storage.meshes[mesh_idx];
        SettingsBaseVirtual* roof_settings = &storage.meshes[mesh_idx];
        SettingsBaseVirtual* bottom_settings = &storage.meshes[mesh_idx];
        if (mesh.getSettingBoolean("support_mesh"))
        {
            if ((mesh.getSettingBoolean("support_mesh_drop_down") && support_meshes_drop_down_handled) ||
                (!mesh.getSettingBoolean("support_mesh_drop_down") && support_meshes_handled) )
            { // handle all support_mesh and support_mesh_drop_down areas only once
                continue;
            }
            // use extruder train settings rather than the per-object settings of the first support mesh encountered.
            // because all support meshes are processed at the same time it doesn't make sense to use the per-object settings of the first support mesh encountered.
            // instead we must use the support extruder settings, which is the settings base common to all support meshes.
            int roof_extruder_nr = storage.getSettingAsIndex("support_roof_extruder_nr");
            int bottom_extruder_nr = storage.getSettingAsIndex("support_bottom_extruder_nr");
            int infill_extruder_nr = storage.getSettingAsIndex("support_infill_extruder_nr");
            infill_settings = storage.meshgroup->getExtruderTrain(infill_extruder_nr);
            roof_settings = storage.meshgroup->getExtruderTrain(roof_extruder_nr);
            bottom_settings = storage.meshgroup->getExtruderTrain(bottom_extruder_nr);
            if (mesh.getSettingBoolean("support_mesh_drop_down"))
            {
                support_meshes_drop_down_handled = true;
            }
            else
            {
                support_meshes_handled = true;
            }
        }
        std::vector<Polygons> mesh_support_areas_per_layer;
        mesh_support_areas_per_layer.resize(layer_count, Polygons());
        generateSupportAreasForMesh(storage, *infill_settings, *roof_settings, *bottom_settings, mesh_idx, layer_count, mesh_support_areas_per_layer);

        for (unsigned int layer_idx = 0; layer_idx < layer_count; layer_idx++)
        {
            global_support_areas_per_layer[layer_idx].add(mesh_support_areas_per_layer[layer_idx]);
        }
    }

    for (unsigned int layer_idx = 0; layer_idx < layer_count ; layer_idx++)
    {
        Polygons& support_areas = global_support_areas_per_layer[layer_idx];
        support_areas = support_areas.unionPolygons();
    }

    // handle support interface
    for (unsigned int mesh_idx = 0; mesh_idx < storage.meshes.size(); mesh_idx++)
    {
        SliceMeshStorage& mesh = storage.meshes[mesh_idx];
        if (mesh.getSettingBoolean("infill_mesh") || mesh.getSettingBoolean("anti_overhang_mesh"))
        {
            continue;
        }

        if (mesh.getSettingBoolean("support_roof_enable"))
        {
            generateSupportRoof(storage, mesh, global_support_areas_per_layer);
        }
        if (mesh.getSettingBoolean("support_bottom_enable"))
        {
            generateSupportBottom(storage, mesh, global_support_areas_per_layer);
        }
    }

    // split the global support areas into parts for later gradual support infill generation
    AreaSupport::splitGlobalSupportAreasIntoSupportInfillParts(storage, global_support_areas_per_layer, storage.print_layer_count);
}

/* 
 * Algorithm:
 * From top layer to bottom layer:
 * - find overhang by looking at the difference between two consucutive layers
 * - join with support areas from layer above
 * - subtract current layer
 * - use the result for the next lower support layer (without doing XY-distance and Z bottom distance, so that a single support beam may move around the model a bit => more stability)
 * - perform inset using X/Y-distance and bottom Z distance
 * 
 * for support buildplate only: purge all support not connected to buildplate
 */
void AreaSupport::generateSupportAreasForMesh(SliceDataStorage& storage, const SettingsBaseVirtual& infill_settings, const SettingsBaseVirtual& roof_settings, const SettingsBaseVirtual& bottom_settings, unsigned int mesh_idx, unsigned int layer_count, std::vector<Polygons>& supportAreas)
{
    const SliceMeshStorage& mesh = storage.meshes[mesh_idx];
        
    // given settings
    ESupportType support_type = storage.getSettingAsSupportType("support_type");

<<<<<<< HEAD
    const bool is_support_modifier_place_holder = mesh.getSettingBoolean("support_mesh"); // whether this mesh is an empty mesh and this function is only called to generate support for support meshes
    const bool is_support_mesh_nondrop_place_holder = is_support_modifier_place_holder && !mesh.getSettingBoolean("support_mesh_drop_down");
    const bool is_support_mesh_drop_down_place_holder = is_support_modifier_place_holder && mesh.getSettingBoolean("support_mesh_drop_down");
=======
    bool is_support_modifier_place_holder = mesh.getSettingBoolean("support_mesh"); // whether this mesh has empty SliceMeshStorage and this function is now called to only generate support for all support meshes
>>>>>>> ada566e4

    if (!mesh.getSettingBoolean("support_enable") && !is_support_modifier_place_holder)
    {
        return;
    }
    if (support_type == ESupportType::NONE && !is_support_modifier_place_holder)
    {
        return;
    }

    const int layerThickness = storage.getSettingInMicrons("layer_height");


    int support_infill_extruder_nr = storage.getSettingAsIndex("support_infill_extruder_nr");

    const double supportAngle = ((mesh.getSettingBoolean("support_roof_enable"))? roof_settings : infill_settings).getSettingInAngleRadians("support_angle");
    const bool supportOnBuildplateOnly = support_type == ESupportType::PLATFORM_ONLY;
    const int supportZDistanceBottom = ((mesh.getSettingBoolean("support_bottom_enable"))? bottom_settings : infill_settings).getSettingInMicrons("support_bottom_distance");
    const int supportZDistanceTop = ((mesh.getSettingBoolean("support_roof_enable"))? roof_settings : infill_settings).getSettingInMicrons("support_top_distance");
    const unsigned int tower_top_layer_count = 6; // number of layers after which to conclude that a tiny support area needs a tower
    const coord_t support_bottom_stair_step_height = std::max(static_cast<coord_t>(0), mesh.getSettingInMicrons("support_bottom_stair_step_height"));
    const coord_t support_bottom_stair_step_width = std::max(static_cast<coord_t>(0), mesh.getSettingInMicrons("support_bottom_stair_step_width"));

    const int join_distance = infill_settings.getSettingInMicrons("support_join_distance");
    const int extension_offset = infill_settings.getSettingInMicrons("support_offset");

    const int supportTowerDiameter = infill_settings.getSettingInMicrons("support_tower_diameter");
    const int supportMinAreaSqrt = infill_settings.getSettingInMicrons("support_minimal_diameter");
    const double supportTowerRoofAngle = infill_settings.getSettingInAngleRadians("support_tower_roof_angle");
    const bool use_towers = infill_settings.getSettingBoolean("support_use_towers") && supportMinAreaSqrt > 0;

    const int supportXYDistance = infill_settings.getSettingInMicrons("support_xy_distance");
    const int support_xy_distance_overhang = infill_settings.getSettingInMicrons("support_xy_distance_overhang");
    const bool use_support_xy_distance_overhang = infill_settings.getSettingAsSupportDistPriority("support_xy_overrides_z") == SupportDistPriority::Z_OVERRIDES_XY; // whether to use a different xy distance at overhangs

    const double conical_support_angle = infill_settings.getSettingInAngleRadians("support_conical_angle");
    const bool conical_support = infill_settings.getSettingBoolean("support_conical_enabled") && conical_support_angle != 0;
    const coord_t conical_smallest_breadth = infill_settings.getSettingInMicrons("support_conical_min_width");

    // derived settings:
    const int max_smoothing_angle = 135; // maximum angle of inner corners to be smoothed
    coord_t smoothing_distance;
    { // compute best smoothing_distance
        ExtruderTrain& infill_train = *storage.meshgroup->getExtruderTrain(support_infill_extruder_nr);
        const coord_t support_infill_line_width = infill_train.getSettingInMicrons("support_line_width");
        smoothing_distance = support_infill_line_width;
        if (mesh.getSettingBoolean("support_roof_enable"))
        {
            const int support_roof_extruder_nr = storage.getSettingAsIndex("support_roof_extruder_nr");
            const ExtruderTrain& roof_train = *storage.meshgroup->getExtruderTrain(support_roof_extruder_nr);
            const coord_t support_roof_line_width = roof_train.getSettingInMicrons("support_roof_line_width");
            smoothing_distance = std::max(smoothing_distance, support_roof_line_width);
        }

        if (mesh.getSettingBoolean("support_bottom_enable"))
        {
            const int support_bottom_extruder_nr = storage.getSettingAsIndex("support_bottom_extruder_nr");
            const ExtruderTrain& bottom_train = *storage.meshgroup->getExtruderTrain(support_bottom_extruder_nr);
            const coord_t support_bottom_line_width = bottom_train.getSettingInMicrons("support_bottom_line_width");
            smoothing_distance = std::max(smoothing_distance, support_bottom_line_width);
        }
    }

    const int z_layer_distance_tower = 1; // start tower directly below overhang point
    
    
    int supportLayerThickness = layerThickness;
    
    const unsigned int layerZdistanceTop = std::max(0U, round_up_divide(supportZDistanceTop, supportLayerThickness)) + 1; // support must always be 1 layer below overhang
    const unsigned int bottom_empty_layer_count = std::max(0U, round_up_divide(supportZDistanceBottom, supportLayerThickness)); // number of empty layers between support and model
    const unsigned int bottom_stair_step_layer_count = support_bottom_stair_step_height / supportLayerThickness + 1; // the difference in layers between two stair steps. One is normal support (not stair-like)

    double tanAngle = tan(supportAngle) - 0.01;  // the XY-component of the supportAngle
    int max_dist_from_lower_layer = tanAngle * supportLayerThickness; // max dist which can be bridged
    
    coord_t conical_support_offset;
    if (conical_support_angle > 0) 
    { // outward ==> wider base than overhang
        conical_support_offset = -(tan(conical_support_angle) - 0.01) * supportLayerThickness;
    }
    else 
    { // inward ==> smaller base than overhang
        conical_support_offset = (tan(-conical_support_angle) - 0.01) * supportLayerThickness;
    }
    
    unsigned int support_layer_count = layer_count;
    
    double tanTowerRoofAngle = tan(supportTowerRoofAngle);
    int towerRoofExpansionDistance = layerThickness / tanTowerRoofAngle;
    
    
    // early out
    
    if ( layerZdistanceTop + 1 > support_layer_count )
    {
        return;
    }
    
    
    // computation
        
    
    std::vector<std::vector<Polygons>> overhang_points; // stores overhang_points of each layer
    if (use_towers && !is_support_modifier_place_holder)
    {
        AreaSupport::detectOverhangPoints(storage, mesh, overhang_points, layer_count, supportMinAreaSqrt);
    }

    std::vector<Polygons> xy_disallowed_per_layer;
    std::vector<Polygons> full_overhang_per_layer;
    xy_disallowed_per_layer.resize(support_layer_count);
    full_overhang_per_layer.resize(support_layer_count);
    // simplified processing for bottom layer - just ensure support clears part by XY distance
    xy_disallowed_per_layer[0] = storage.getLayerOutlines(0, false).offset(supportXYDistance);
    // for all other layers (of non support meshes) compute the overhang area and possibly use that when calculating the support disallowed area
    #pragma omp parallel for default(none) shared(xy_disallowed_per_layer, full_overhang_per_layer, support_layer_count, storage, mesh, max_dist_from_lower_layer, tanAngle) schedule(dynamic)
    for (unsigned int layer_idx = 1; layer_idx < support_layer_count; layer_idx++)
    {
        Polygons outlines = storage.getLayerOutlines(layer_idx, false);
        if (!is_support_modifier_place_holder)
        { // don't compute overhang for support meshes
            std::pair<Polygons, Polygons> basic_and_full_overhang = computeBasicAndFullOverhang(storage, mesh, layer_idx, max_dist_from_lower_layer);
            full_overhang_per_layer[layer_idx] = basic_and_full_overhang.second;

            Polygons basic_overhang = basic_and_full_overhang.first;
            if (use_support_xy_distance_overhang)
            {
                Polygons xy_overhang_disallowed = basic_overhang.offset(supportZDistanceTop * tanAngle);
                Polygons xy_non_overhang_disallowed = outlines.difference(basic_overhang.offset(supportXYDistance)).offset(supportXYDistance);

                xy_disallowed_per_layer[layer_idx] = xy_overhang_disallowed.unionPolygons(xy_non_overhang_disallowed.unionPolygons(outlines.offset(support_xy_distance_overhang)));
            }
        }
        if (is_support_modifier_place_holder || !use_support_xy_distance_overhang)
        {
            xy_disallowed_per_layer[layer_idx] = outlines.offset(supportXYDistance);
        }
    }

    std::vector<Polygons> towerRoofs;
    Polygons stair_removal; // polygons to subtract from support because of stair-stepping

    for (unsigned int layer_idx = support_layer_count - 1 - layerZdistanceTop; layer_idx != (unsigned int) -1 ; layer_idx--)
    {
        Polygons supportLayer_this = full_overhang_per_layer[layer_idx + layerZdistanceTop];;

        if (extension_offset && !is_support_modifier_place_holder)
        {
            supportLayer_this = supportLayer_this.offset(extension_offset);
        }

        if (use_towers && !is_support_modifier_place_holder)
        {
            // handle straight walls
            AreaSupport::handleWallStruts(supportLayer_this, supportMinAreaSqrt, supportTowerDiameter);
            // handle towers
            AreaSupport::handleTowers(supportLayer_this, towerRoofs, overhang_points, layer_idx, towerRoofExpansionDistance, supportTowerDiameter, supportMinAreaSqrt, layer_count, z_layer_distance_tower);
        }

        if (layer_idx + 1 < support_layer_count)
        { // join with support from layer up
            const Polygons empty;
            const Polygons* support_layer_above = (layer_idx < supportAreas.size())? &supportAreas[layer_idx + 1] : &empty;
            if (is_support_mesh_nondrop_place_holder)
            {
                support_layer_above = &empty;
                supportLayer_this = supportLayer_this.unionPolygons(storage.support.supportLayers[layer_idx].support_mesh);
            }
            supportLayer_this = AreaSupport::join(*support_layer_above, supportLayer_this, join_distance, smoothing_distance, max_smoothing_angle, conical_support, conical_support_offset, conical_smallest_breadth);
        }

        // make towers for small support
        if (use_towers)
        {
            for (ConstPolygonRef poly : supportLayer_this)
            {
                if (poly.area() < supportMinAreaSqrt * supportMinAreaSqrt)
                {
                    if (layer_idx < support_layer_count - tower_top_layer_count && layer_idx >= tower_top_layer_count + bottom_empty_layer_count)
                    {
                        const Polygons& support_layer_above = supportAreas[layer_idx + tower_top_layer_count];
                        Point middle = AABB(poly).getMiddle();
                        bool has_support_above = support_layer_above.inside(middle);
                        bool has_model_below = storage.getLayerOutlines(layer_idx - tower_top_layer_count - bottom_empty_layer_count, false).inside(middle);
                        if (has_support_above && !has_model_below)
                        {
                            Polygons tiny_tower_here;
                            tiny_tower_here.add(poly);
                            towerRoofs.emplace_back(tiny_tower_here);
                        }
                    }
                }
            }
        }

        if (is_support_mesh_drop_down_place_holder && storage.support.supportLayers[layer_idx].support_mesh_drop_down.size() > 0)
        { // handle support mesh which should be supported by more support
            supportLayer_this = supportLayer_this.unionPolygons(storage.support.supportLayers[layer_idx].support_mesh_drop_down);
        }

        // Enforce XY distance before bottom distance,
        // because xy_offset might have introduced overlap between model and support,
        // which makes stair stepping conclude the support already rests on the model,
        // so it thinks it can make a step.

        // inset using X/Y distance
        if (supportLayer_this.size() > 0)
        {
            supportLayer_this = supportLayer_this.difference(xy_disallowed_per_layer[layer_idx]);
        }

        // move up from model
        moveUpFromModel(storage, stair_removal, supportLayer_this, layer_idx, bottom_empty_layer_count, bottom_stair_step_layer_count, support_bottom_stair_step_width);

        supportAreas[layer_idx] = supportLayer_this;

        Progress::messageProgress(Progress::Stage::SUPPORT, support_layer_count * (mesh_idx + 1) - layer_idx, support_layer_count * storage.meshes.size());
    }
    
    // do stuff for when support on buildplate only
    if (supportOnBuildplateOnly)
    {
        Polygons touching_buildplate = supportAreas[0]; // TODO: not working for conical support!
        for (unsigned int layer_idx = 1 ; layer_idx < storage.support.supportLayers.size() ; layer_idx++)
        {
            Polygons& supportLayer = supportAreas[layer_idx];
            
            if (conical_support)
            { // with conical support the next layer is allowed to be larger than the previous
                touching_buildplate = touching_buildplate.offset(std::abs(conical_support_offset) + 10, ClipperLib::jtMiter, 10); 
                // + 10 and larger miter limit cause performing an outward offset after an inward offset can disregard sharp corners
                //
                // conical support can make
                //  layer above    layer below
                //    v              v
                //  |               : |
                //  |        ==>    : |__
                //  |____           :....
                // 
                // a miter limit would result in
                //  | :             : |
                //  | :..    <==    : |__
                //  .\___           :....
                //
                
            }
            
            touching_buildplate = supportLayer.intersection(touching_buildplate); // from bottom to top, support areas can only decrease!
            
            supportAreas[layer_idx] = touching_buildplate;
        }
    }

    //Enforce top Z distance.
    if (layerZdistanceTop > 1)
    {
        // this is performed after the main support generation loop above, because it affects the joining of polygons
        // if this would be performed in the main loop then some support would not have been generated under the overhangs and consequently no support is generated for that,
        // meaning almost no support would be generated in some cases which definitely need support.
        const int max_checking_layer_idx = std::min(static_cast<int>(storage.support.supportLayers.size())
                                                  , static_cast<int>(support_layer_count - (layerZdistanceTop - 1)));
        const size_t max_checking_idx_size_t = std::max(0, max_checking_layer_idx);
#pragma omp parallel for default(none) shared(supportAreas, support_layer_count, storage) schedule(dynamic)
        for (size_t layer_idx = 0; layer_idx < max_checking_idx_size_t; layer_idx++)
        {
            supportAreas[layer_idx] = supportAreas[layer_idx].difference(storage.getLayerOutlines(layer_idx + layerZdistanceTop - 1, false));
        }
    }

    for (unsigned int layer_idx = supportAreas.size() - 1; layer_idx != (unsigned int) std::max(-1, storage.support.layer_nr_max_filled_layer) ; layer_idx--)
    {
        const Polygons& support_here = supportAreas[layer_idx];
        if (support_here.size() > 0)
        {
            storage.support.layer_nr_max_filled_layer = layer_idx;
            break;
        }
    }

    storage.support.generated = true;
}

void AreaSupport::moveUpFromModel(const SliceDataStorage& storage, Polygons& stair_removal, Polygons& support_areas, const int layer_idx, const int bottom_empty_layer_count, const unsigned int bottom_stair_step_layer_count, const coord_t support_bottom_stair_step_width)
{
// The idea behing support bottom stairs:
//
//   LEGEND:
//   A: support resting on model
//   x: stair step width
//   C: to be removed from support untill the next stair step = intersection between model below and A offsetted by x
//
//     ALGORITHM                                                      RESULT
//
// ###########################                                     ###########################                              .
//    support                                                         support                                               .
// ###########################   ┐                                 ###########################                              .
// AAAAxxxxxxxxxxxxxx            │                                                                                          .
// CCCCCCCCCCCC                  │                                 ____        ###############                              .
// |   \      :                  │                                 |   \                                                    .
// |____\     :                  ├> stair step height              |____\      ###############                              .
// |     \    :                  │                                 |     \                                                  .
// |______\   :                  │                                 |______\    ###############                              .
// |       \  :                  │                                 |       \                                                .
// |________\ :                  │                                 |________\  ###############                              .
// |model    \:                  │                                 |model    \                                              .
// |__________\###############   ┘                                 |__________\###############                              .
// |           \                                                   |           \                                            .
// |____________\                                                  |____________\                                           .
//
//
//
//
//       for more horizontal surface, the stepping is (partly) negated
//
// ############################################################################
//                                                    support
// ############################################################################     ┐
// AAAAAxxxxxxxxxxxxx                                                               │
// CCCCCCCCCCCCCCCCCC##########################################################     │           >>>>>>>>>   result only applies stair step to first layer(s) of what woud normally be the stair step
//      ^^--..__                                                                    │
//              ^^--..__#######################################################     ├> stair step height
// ⎺⎺⎺⎺⎺⎺⎺⎺⎺⎺⎺⎺⎺⎺⎺⎺⎺⎺⎺  ^^--..__                                                    │
//                              ^^--..__#######################################     │
// ⎺⎺⎺⎺⎺⎺⎺⎺⎺⎺⎺⎺⎺⎺⎺⎺⎺⎺⎺⎺⎺⎺⎺⎺⎺⎺⎺⎺⎺⎺⎺⎺⎺⎺⎺⎺ ^^--..__                                    │
//                                              ^^--..__#######################     │
// ⎺⎺⎺⎺⎺⎺⎺⎺⎺⎺⎺⎺⎺⎺⎺⎺⎺⎺⎺⎺⎺⎺⎺⎺⎺⎺⎺⎺⎺⎺⎺⎺⎺⎺⎺⎺⎺⎺⎺⎺⎺⎺⎺⎺⎺⎺⎺⎺⎺⎺⎺⎺⎺^^--..__                    │
//                                                              ^^--..__#######     ┘
// ⎺⎺⎺⎺⎺⎺⎺⎺⎺⎺⎺⎺⎺⎺⎺⎺⎺⎺⎺⎺⎺⎺⎺⎺⎺⎺⎺⎺⎺⎺⎺⎺⎺⎺⎺⎺⎺⎺⎺⎺⎺⎺⎺⎺⎺⎺⎺⎺⎺⎺⎺⎺⎺⎺⎺⎺⎺⎺⎺⎺⎺⎺⎺⎺⎺⎺⎺⎺
    if (layer_idx < bottom_empty_layer_count)
    {
        return;
    }
    if (bottom_empty_layer_count <= 0 && bottom_stair_step_layer_count <= 1)
    {
        return;
    }

    int bottom_layer_nr = layer_idx - bottom_empty_layer_count;
    const Polygons bottom_outline = storage.getLayerOutlines(bottom_layer_nr, false);

    Polygons to_be_removed;
    if (bottom_stair_step_layer_count <= 1)
    {
        to_be_removed = bottom_outline;
    }
    else
    {
        to_be_removed = stair_removal.unionPolygons(bottom_outline);
        if (layer_idx % bottom_stair_step_layer_count == 0)
        { // update stairs for next step
            const Polygons supporting_bottom = storage.getLayerOutlines(bottom_layer_nr - 1, false);
            const Polygons allowed_step_width = support_areas.intersection(supporting_bottom).offset(support_bottom_stair_step_width);

            int step_bottom_layer_nr = bottom_layer_nr - bottom_stair_step_layer_count + 1;
            if (step_bottom_layer_nr >= 0)
            {
                const Polygons step_bottom_outline = storage.getLayerOutlines(step_bottom_layer_nr, false);
                stair_removal = step_bottom_outline.intersection(allowed_step_width);
            }
            else
            {
                stair_removal = allowed_step_width;
            }
        }
    }
    support_areas = support_areas.difference(to_be_removed);
}


/*            layer 2
 * layer 1 ______________|
 * _______|         ^^^^^ basic overhang
 * 
 * ^^^^^^^ supporter
 * ^^^^^^^^^^^^^^^^^ supported
 * ^^^^^^^^^^^^^^^^^^^^^^ supportee
 *         ^^^^^^^^^^^^^^^^^^^^^^^^ overhang extended
 *         ^^^^^^^^^      overhang extensions
 *         ^^^^^^^^^^^^^^ overhang
 */
std::pair<Polygons, Polygons> AreaSupport::computeBasicAndFullOverhang(const SliceDataStorage& storage, const SliceMeshStorage& mesh, const unsigned int layer_idx, const int64_t max_dist_from_lower_layer)
{
    Polygons supportLayer_supportee = mesh.layers[layer_idx].getOutlines();
    Polygons supportLayer_supporter = storage.getLayerOutlines(layer_idx-1, false);

    Polygons supportLayer_supported =  supportLayer_supporter.offset(max_dist_from_lower_layer);
    Polygons basic_overhang = supportLayer_supportee.difference(supportLayer_supported);

    const SupportLayer& support_layer = storage.support.supportLayers[layer_idx];
    if (support_layer.anti_overhang.size())
    {
        basic_overhang = basic_overhang.difference(support_layer.anti_overhang);
    }

//     Polygons support_extension = basic_overhang.offset(max_dist_from_lower_layer);
//     support_extension = support_extension.intersection(supportLayer_supported);
//     support_extension = support_extension.intersection(supportLayer_supportee);
//     
//     Polygons overhang =  basic_overhang.unionPolygons(support_extension);
//         presumably the computation above is slower than the one below

    Polygons overhang_extented = basic_overhang.offset(max_dist_from_lower_layer + 100); // +100 for easier joining with support from layer above
    Polygons full_overhang = overhang_extented.intersection(supportLayer_supportee);
    return std::make_pair(basic_overhang, full_overhang);
}


void AreaSupport::detectOverhangPoints(
    const SliceDataStorage& storage,
    const SliceMeshStorage& mesh,
    std::vector<std::vector<Polygons>>& overhang_points, // stores overhang_points of each layer
    int layer_count,
    int supportMinAreaSqrt
)
{
    ExtruderTrain* infill_extr = storage.meshgroup->getExtruderTrain(storage.getSettingAsIndex("support_infill_extruder_nr"));
    const unsigned int support_line_width = infill_extr->getSettingInMicrons("support_line_width");

    overhang_points.resize(layer_count);

    for (int layer_idx = 1; layer_idx < layer_count; layer_idx++)
    {
        const SliceLayer& layer = mesh.layers[layer_idx];
        for (const SliceLayerPart& part : layer.parts)
        {
            if (part.outline.outerPolygon().area() < supportMinAreaSqrt * supportMinAreaSqrt) 
            {
                const SliceLayer& layer_below = mesh.layers[layer_idx - 1];
                if (layer_below.getOutlines().intersection(part.outline).size() > 0)
                {
                    continue;
                }

                Polygons part_poly_computed;
                const Polygons& part_poly = (part.insets.size() > 0) ? part.insets[0] : part_poly_computed; // don't copy inset if its already computed
                if (part.insets.size() == 0)
                {
                    part_poly_computed = part.outline.offset(-support_line_width / 2);
                }

                if (part_poly.size() > 0)
                {
                    Polygons part_poly_recomputed = part_poly.difference(storage.support.supportLayers[layer_idx].anti_overhang);
                    if (part_poly_recomputed.size() == 0)
                    {
                        continue;
                    }
                    std::vector<Polygons>& layer_overhang_points = overhang_points[layer_idx];
                    layer_overhang_points.push_back(part_poly_recomputed);
                }
            }
        }
    }
}



void AreaSupport::handleTowers(
    Polygons& supportLayer_this,
    std::vector<Polygons>& towerRoofs,
    std::vector<std::vector<Polygons>>& overhang_points,
    int layer_idx,
    int towerRoofExpansionDistance,
    int supportTowerDiameter,
    int supportMinAreaSqrt,
    int layer_count,
    int z_layer_distance_tower
)
{
    int layer_overhang_point =  layer_idx + z_layer_distance_tower;
    if (layer_overhang_point >= layer_count - 1)
    {
        return;
    }
    std::vector<Polygons>& overhang_points_here = overhang_points[layer_overhang_point]; // may be changed if an overhang point has a (smaller) overhang point directly below
    // handle new tower roof tops
    if (overhang_points_here.size() > 0)
    {
        { // make sure we have the lowest point (make polys empty if they have small parts below)
            if (layer_overhang_point < layer_count && overhang_points[layer_overhang_point - 1].size() > 0)
            {
                std::vector<Polygons>& overhang_points_below = overhang_points[layer_overhang_point - 1];
                for (Polygons& poly_here : overhang_points_here)
                {
                    for (const Polygons& poly_below : overhang_points_below)
                    {
                        poly_here = poly_here.difference(poly_below.offset(supportMinAreaSqrt*2));
                    }
                }
            }
        }
        for (Polygons& poly : overhang_points_here)
        {
            if (poly.size() > 0)
            {
                towerRoofs.push_back(poly);
            }
        }
    }
    
    // make tower roofs
    for (unsigned int roof_idx = 0; roof_idx < towerRoofs.size(); roof_idx++)
    {
        Polygons& tower_roof = towerRoofs[roof_idx];
        if (tower_roof.size() > 0)
        {
            supportLayer_this = supportLayer_this.unionPolygons(tower_roof);

            if (tower_roof[0].area() < supportTowerDiameter * supportTowerDiameter)
            {
                tower_roof = tower_roof.offset(towerRoofExpansionDistance);
            }
            else
            {
                tower_roof.clear();
            }
        }
    }
}

void AreaSupport::handleWallStruts(
    Polygons& supportLayer_this,
    int supportMinAreaSqrt,
    int supportTowerDiameter
    )
{
    for (unsigned int p = 0; p < supportLayer_this.size(); p++)
    {
        PolygonRef poly = supportLayer_this[p];
        if (poly.size() < 6) // might be a single wall
        {
            PolygonRef poly = supportLayer_this[p];
            int best = -1;
            int best_length2 = -1;
            for (unsigned int i = 0; i < poly.size(); i++)
            {
                int length2 = vSize2(poly[i] - poly[(i+1) % poly.size()]);
                if (length2 > best_length2)
                {
                    best = i;
                    best_length2 = length2;
                }
            }
            
            if (best_length2 < supportMinAreaSqrt * supportMinAreaSqrt)
                break; // this is a small area, not a wall!
                
            
            // an estimate of the width of the area
            int width = sqrt( poly.area() * poly.area() / best_length2 ); // sqrt (a^2 / l^2) instead of a / sqrt(l^2)
            
            // add square tower (strut) in the middle of the wall
            if (width < supportMinAreaSqrt)
            {
                Point mid = (poly[best] + poly[(best+1) % poly.size()] ) / 2;
                Polygons struts;
                PolygonRef strut = struts.newPoly();
                strut.add(mid + Point( supportTowerDiameter/2,  supportTowerDiameter/2));
                strut.add(mid + Point(-supportTowerDiameter/2,  supportTowerDiameter/2));
                strut.add(mid + Point(-supportTowerDiameter/2, -supportTowerDiameter/2));
                strut.add(mid + Point( supportTowerDiameter/2, -supportTowerDiameter/2));
                supportLayer_this = supportLayer_this.unionPolygons(struts);
            }
        }
    }
}

void AreaSupport::generateSupportBottom(SliceDataStorage& storage, const SliceMeshStorage& mesh, std::vector<Polygons>& global_support_areas_per_layer)
{
    const unsigned int bottom_layer_count = round_divide(mesh.getSettingInMicrons("support_bottom_height"), storage.getSettingInMicrons("layer_height")); //Number of layers in support bottom.
    if (bottom_layer_count <= 0)
    {
        return;
    }
    const unsigned int z_distance_bottom = round_up_divide(mesh.getSettingInMicrons("support_bottom_distance"), storage.getSettingInMicrons("layer_height")); //Number of layers between support bottom and model.
    const unsigned int skip_layer_count = std::max(1u, round_divide(mesh.getSettingInMicrons("support_interface_skip_height"), storage.getSettingInMicrons("layer_height"))); //Resolution of generating support bottoms above model.
    const coord_t bottom_line_width = storage.meshgroup->getExtruderTrain(storage.getSettingAsIndex("support_bottom_extruder_nr"))->getSettingInMicrons("support_bottom_line_width");

    const unsigned int scan_count = std::max(1u, (bottom_layer_count - 1) / skip_layer_count); //How many measurements to take to generate bottom areas.
    const float z_skip = std::max(1.0f, float(bottom_layer_count - 1) / float(scan_count)); //How many layers to skip between measurements. Using float for better spread, but this is later rounded.

    std::vector<SupportLayer>& support_layers = storage.support.supportLayers;
    for (unsigned int layer_idx = z_distance_bottom; layer_idx < support_layers.size(); layer_idx++)
    {
        const unsigned int bottom_layer_idx_below = std::max(0, int(layer_idx) - int(bottom_layer_count) - int(z_distance_bottom));
        Polygons mesh_outlines;
        for (float layer_idx_below = bottom_layer_idx_below; std::round(layer_idx_below) < (int)(layer_idx - z_distance_bottom); layer_idx_below += z_skip)
        {
            mesh_outlines.add(mesh.layers[std::round(layer_idx_below)].getOutlines());
        }
        Polygons bottoms;
        generateSupportInterfaceLayer(global_support_areas_per_layer[layer_idx], mesh_outlines, bottom_line_width, bottoms);
        support_layers[layer_idx].support_bottom.add(bottoms);
    }
}

void AreaSupport::generateSupportRoof(SliceDataStorage& storage, const SliceMeshStorage& mesh, std::vector<Polygons>& global_support_areas_per_layer)
{
    const unsigned int roof_layer_count = round_divide(mesh.getSettingInMicrons("support_roof_height"), storage.getSettingInMicrons("layer_height")); //Number of layers in support roof.
    if (roof_layer_count <= 0)
    {
        return;
    }
    const unsigned int z_distance_top = round_up_divide(mesh.getSettingInMicrons("support_top_distance"), storage.getSettingInMicrons("layer_height")); //Number of layers between support roof and model.
    const unsigned int skip_layer_count = std::max(1u, round_divide(mesh.getSettingInMicrons("support_interface_skip_height"), storage.getSettingInMicrons("layer_height"))); //Resolution of generating support roof below model.
    const coord_t roof_line_width = storage.meshgroup->getExtruderTrain(storage.getSettingAsIndex("support_roof_extruder_nr"))->getSettingInMicrons("support_roof_line_width");

    const unsigned int scan_count = std::max(1u, (roof_layer_count - 1) / skip_layer_count); //How many measurements to take to generate roof areas.
    const float z_skip = std::max(1.0f, float(roof_layer_count - 1) / float(scan_count)); //How many layers to skip between measurements. Using float for better spread, but this is later rounded.

    std::vector<SupportLayer>& support_layers = storage.support.supportLayers;
    for (unsigned int layer_idx = 0; static_cast<int>(layer_idx) < static_cast<int>(support_layers.size() - z_distance_top); layer_idx++)
    {
        const unsigned int top_layer_idx_above = std::min(static_cast<unsigned int>(support_layers.size() - 1), layer_idx + roof_layer_count + z_distance_top); //Maximum layer of the model that generates support roof.
        Polygons mesh_outlines;
        for (float layer_idx_above = top_layer_idx_above; layer_idx_above > layer_idx + z_distance_top; layer_idx_above -= z_skip)
        {
            mesh_outlines.add(mesh.layers[std::round(layer_idx_above)].getOutlines());
        }
        Polygons roofs;
        generateSupportInterfaceLayer(global_support_areas_per_layer[layer_idx], mesh_outlines, roof_line_width, roofs);
        support_layers[layer_idx].support_roof.add(roofs);
    }
}

void AreaSupport::generateSupportInterfaceLayer(Polygons& support_areas, const Polygons colliding_mesh_outlines, const coord_t safety_offset, Polygons& interface_polygons)
{
    Polygons model = colliding_mesh_outlines.unionPolygons();
    interface_polygons = support_areas.intersection(model);
    interface_polygons = interface_polygons.offset(safety_offset).intersection(support_areas); //Make sure we don't generate any models that are not printable.
    interface_polygons.removeSmallAreas(1.0);
    support_areas = support_areas.difference(interface_polygons);
}

}//namespace cura<|MERGE_RESOLUTION|>--- conflicted
+++ resolved
@@ -634,13 +634,9 @@
     // given settings
     ESupportType support_type = storage.getSettingAsSupportType("support_type");
 
-<<<<<<< HEAD
-    const bool is_support_modifier_place_holder = mesh.getSettingBoolean("support_mesh"); // whether this mesh is an empty mesh and this function is only called to generate support for support meshes
+    const bool is_support_modifier_place_holder = mesh.getSettingBoolean("support_mesh"); // whether this mesh has empty SliceMeshStorage and this function is now called to only generate support for all support meshes
     const bool is_support_mesh_nondrop_place_holder = is_support_modifier_place_holder && !mesh.getSettingBoolean("support_mesh_drop_down");
     const bool is_support_mesh_drop_down_place_holder = is_support_modifier_place_holder && mesh.getSettingBoolean("support_mesh_drop_down");
-=======
-    bool is_support_modifier_place_holder = mesh.getSettingBoolean("support_mesh"); // whether this mesh has empty SliceMeshStorage and this function is now called to only generate support for all support meshes
->>>>>>> ada566e4
 
     if (!mesh.getSettingBoolean("support_enable") && !is_support_modifier_place_holder)
     {
