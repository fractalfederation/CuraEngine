--- conflicted
+++ resolved
@@ -673,14 +673,9 @@
         }
         std::vector<Polygons> mesh_support_areas_per_layer;
         mesh_support_areas_per_layer.resize(storage.print_layer_count, Polygons());
-<<<<<<< HEAD
-        generateSupportAreasForMesh(storage, infill_settings, roof_settings, bottom_settings, mesh_idx, storage.print_layer_count, mesh_support_areas_per_layer);
-
+
+        generateSupportAreasForMesh(storage, *infill_settings, *roof_settings, *bottom_settings, mesh_idx, storage.print_layer_count, mesh_support_areas_per_layer);
         const double minimum_support_area = mesh.settings.get<double>("minimum_support_area");
-=======
-
-        generateSupportAreasForMesh(storage, *infill_settings, *roof_settings, *bottom_settings, mesh_idx, storage.print_layer_count, mesh_support_areas_per_layer);
->>>>>>> 5ac9398f
         for (size_t layer_idx = 0; layer_idx < storage.print_layer_count; layer_idx++)
         {
             if (minimum_support_area > 0.0)
@@ -1394,15 +1389,11 @@
             mesh_outlines.add(mesh.layers[std::round(layer_idx_below)].getOutlines());
         }
         Polygons bottoms;
-<<<<<<< HEAD
-        generateSupportInterfaceLayer(global_support_areas_per_layer[layer_idx], mesh_outlines, bottom_line_width, bottoms, minimum_bottom_area);
-=======
-        generateSupportInterfaceLayer(global_support_areas_per_layer[layer_idx], mesh_outlines, bottom_line_width, bottom_outline_offset, bottoms);
+        generateSupportInterfaceLayer(global_support_areas_per_layer[layer_idx], mesh_outlines, bottom_line_width, bottom_outline_offset, minimum_bottom_area, bottoms);
         if (bottom_outline_offset > 0)
         {
             bottoms = bottoms.difference(mesh.layers[layer_idx].getOutlines()); // Make sure interface doesn't overlap mesh polygons.
         }
->>>>>>> 5ac9398f
         support_layers[layer_idx].support_bottom.add(bottoms);
     }
 }
@@ -1435,40 +1426,29 @@
             mesh_outlines.add(mesh.layers[std::round(layer_idx_above)].getOutlines());
         }
         Polygons roofs;
-<<<<<<< HEAD
-        generateSupportInterfaceLayer(global_support_areas_per_layer[layer_idx], mesh_outlines, roof_line_width, roofs, minimum_roof_area);
-=======
-        generateSupportInterfaceLayer(global_support_areas_per_layer[layer_idx], mesh_outlines, roof_line_width, roof_outline_offset, roofs);
+        generateSupportInterfaceLayer(global_support_areas_per_layer[layer_idx], mesh_outlines, roof_line_width, roof_outline_offset, minimum_roof_area, roofs);
         if (roof_outline_offset > 0)
         {
             roofs = roofs.difference(mesh.layers[layer_idx].getOutlines()); // Make sure interface doesn't overlap mesh polygons.
         }
->>>>>>> 5ac9398f
         support_layers[layer_idx].support_roof.add(roofs);
     }
 }
 
-<<<<<<< HEAD
-void AreaSupport::generateSupportInterfaceLayer(Polygons& support_areas, const Polygons colliding_mesh_outlines, const coord_t safety_offset, Polygons& interface_polygons, const double minimum_interface_area)
-=======
-void AreaSupport::generateSupportInterfaceLayer(Polygons& support_areas, const Polygons colliding_mesh_outlines, const coord_t safety_offset, const coord_t outline_offset, Polygons& interface_polygons)
->>>>>>> 5ac9398f
+void AreaSupport::generateSupportInterfaceLayer(Polygons& support_areas, const Polygons colliding_mesh_outlines, const coord_t safety_offset, const coord_t outline_offset, const double minimum_interface_area, Polygons& interface_polygons)
 {
     Polygons model = colliding_mesh_outlines.unionPolygons();
     interface_polygons = support_areas.intersection(model);
     interface_polygons = interface_polygons.offset(safety_offset).intersection(support_areas); //Make sure we don't generate any models that are not printable.
-<<<<<<< HEAD
+    if (outline_offset > 0)
+    {
+        interface_polygons = interface_polygons.offset(outline_offset);
+    }
     if (minimum_interface_area > 0.0)
     {
         interface_polygons.removeSmallAreas(minimum_interface_area);
     }
-=======
-    if (outline_offset > 0)
-    {
-        interface_polygons = interface_polygons.offset(outline_offset);
-    }
     interface_polygons.removeSmallAreas(1.0);
->>>>>>> 5ac9398f
     support_areas = support_areas.difference(interface_polygons);
 }
 
