//Copyright (C) 2013 David Braam
//Copyright (c) 2017 Ultimaker B.V.
//CuraEngine is released under the terms of the AGPLv3 or higher.

#include <cmath> // sqrt
#include <utility> // pair
#include <deque>
#include <cmath> // round

#ifdef _OPENMP
#include <omp.h>
#endif // _OPENMP

#include "support.h"

#include "utils/math.h"
#include "progress/Progress.h"

namespace cura 
{

bool AreaSupport::handleSupportModifierMesh(SliceDataStorage& storage, const SettingsBaseVirtual& mesh, const Slicer* slicer)
{
    if (!mesh.getSettingBoolean("anti_overhang_mesh") && !mesh.getSettingBoolean("support_mesh"))
    {
        return false;
    }
    enum ModifierType { ANTI_OVERHANG, SUPPORT_DROP_DOWN, SUPPORT_VANILLA };
    ModifierType modifier_type = (mesh.getSettingBoolean("anti_overhang_mesh"))? ANTI_OVERHANG : ((mesh.getSettingBoolean("support_mesh_drop_down"))? SUPPORT_DROP_DOWN : SUPPORT_VANILLA);
    for (unsigned int layer_nr = 0; layer_nr < slicer->layers.size(); layer_nr++)
    {
        SupportLayer& support_layer = storage.support.supportLayers[layer_nr];
        const SlicerLayer& slicer_layer = slicer->layers[layer_nr];
        switch (modifier_type)
        {
        case ANTI_OVERHANG:
            support_layer.anti_overhang.add(slicer_layer.polygons);
            break;
        case SUPPORT_DROP_DOWN:
            support_layer.support_mesh_drop_down.add(slicer_layer.polygons);
            break;
        case SUPPORT_VANILLA:
            support_layer.support_mesh.add(slicer_layer.polygons);
            break;
        }
    }
    return true;
}


void AreaSupport::splitGlobalSupportAreasIntoSupportInfillParts(SliceDataStorage& storage, const std::vector<Polygons>& global_support_areas_per_layer, unsigned int total_layer_count)
{
    size_t min_layer = 0;
    size_t max_layer = total_layer_count - 1;

    const ExtruderTrain& infill_extr = *storage.meshgroup->getExtruderTrain(storage.getSettingAsIndex("support_infill_extruder_nr"));
    const EFillMethod support_pattern = infill_extr.getSettingAsFillMethod("support_pattern");
    const coord_t support_line_width = infill_extr.getSettingInMicrons("support_line_width");

    // the wall line count is used for calculating insets, and we generate support infill patterns within the insets
    int wall_line_count = 0;  // no wall for zig zag.
    if (support_pattern == EFillMethod::GRID
        || support_pattern == EFillMethod::TRIANGLES
        || support_pattern == EFillMethod::CONCENTRIC)
    {
        // for other patterns which require a wall, we will generate 2 insets.
        // the first inset is the wall line, and the second inset is the infill area
        wall_line_count = 1;
    }

    // generate separate support islands
    for (unsigned int layer_nr = 0; layer_nr < total_layer_count - 1; ++layer_nr)
    {
        assert(storage.support.supportLayers[layer_nr].support_infill_parts.empty() && "support infill part list is supposed to be uninitialized");

        const Polygons& global_support_areas = global_support_areas_per_layer[layer_nr];
        if (global_support_areas.size() == 0 || layer_nr < min_layer || layer_nr > max_layer)
        {
            // initialize support_infill_parts empty
            storage.support.supportLayers[layer_nr].support_infill_parts.clear();
            continue;
        }

        std::vector<PolygonsPart> support_islands = global_support_areas.splitIntoParts();
        for (const PolygonsPart& island_outline : support_islands)
        {
            coord_t support_line_width_here = support_line_width;
<<<<<<< HEAD
            if (layer_nr == 0)
=======
            if (layer_nr == 0 && storage.getSettingAsPlatformAdhesion("adhesion_type") != EPlatformAdhesion::RAFT)
>>>>>>> 960833e4
            {
                support_line_width_here *= infill_extr.getSettingAsRatio("initial_layer_line_width_factor");
            }
            // we don't generate insets and infill area for the parts yet because later the skid/brim and prime
            // tower will remove themselves from the support, so the outlines of the parts can be changed.
            SupportInfillPart support_infill_part(island_outline, support_line_width_here, wall_line_count);

            storage.support.supportLayers[layer_nr].support_infill_parts.push_back(support_infill_part);
        }
    }
}


void AreaSupport::generateSupportInfillFeatures(SliceDataStorage& storage)
{
    AreaSupport::prepareInsetsAndInfillAreasForForSupportInfillParts(storage);
    AreaSupport::generateGradualSupport(storage);

    // combine support infill layers
    AreaSupport::combineSupportInfillLayers(storage);

    AreaSupport::cleanup(storage);
}


void AreaSupport::prepareInsetsAndInfillAreasForForSupportInfillParts(SliceDataStorage& storage)
{
    // at this stage, the outlines are final, and we can generate insets and infill area
    for (SupportLayer& support_layer : storage.support.supportLayers)
    {
        for (auto part_itr = support_layer.support_infill_parts.begin(); part_itr != support_layer.support_infill_parts.end(); ++part_itr)
        {
            SupportInfillPart& part = *part_itr;
            const bool is_not_empty_part = part.generateInsetsAndInfillAreas();
            if (!is_not_empty_part)
            {
                support_layer.support_infill_parts.erase(part_itr);
                --part_itr;
            }
        }
    }
}


void AreaSupport::generateGradualSupport(SliceDataStorage& storage)
{
    //
    // # How gradual support infill works:
    // The gradual support infill uses the same technic as the gradual infill. Here is an illustration
    //
    //          A part of the model |
    //                              V
    //              __________________________       <-- each gradual support infill step consists of 2 actual layers
    //            / |                         |      <-- each step halfs the infill density.
    //          /_ _ _ _ _ _ _ _ _ _ _ _ _ _ _|      <-- infill density 1 x 1/(2^2) (25%)
    //        / |   |                         |      <-- infill density 1 x 1/(2^1) (50%)
    //      /_ _ _ _ _ _ _ _ _ _ _ _ _ _ _ _ _|
    //    / |   |   |                         |      <-- infill density 1 x 1/(2^0) (100%)
    //  /_____________________________________|      <-- the current layer, the layer which we are processing right now.
    //
    //  | 0 | 1 | 2 |              3          |      <-- areas with different densities, where densities (or sparsities) are represented by numbers 0, 1, 2, etc.
    //  more dense    ---->      less dense
    //
    // In the example above, it shows a part of the model. For the gradual support infill, we process each layer in the following way:
    //  -> Separate the generated support areas into isolated islands, and we process those islands one by one
    //     so that the outlines and the gradual infill areas of an island can be printed together.
    //
    //  -> Calculate a number of layer groups, each group consists of layers that will be infilled with the same density.
    //     The maximum number of densities is defined by the parameter "max graudual support steps". For example, it the <max steps> is 5,
    //     It means that we can have at most 5 different densities, each is 1/2 than the other. So, it will looks like below:
    //           |  step  |    density    |  description              |
    //           |    0   |   1 / (2^0)   |  100% the most dense      |
    //           |    1   |   1 / (2^1)   |                           |
    //           |    2   |   1 / (2^2)   |                           |
    //           |    3   |   1 / (2^3)   |                           |
    //           |    4   |   1 / (2^4)   |                           |
    //           |    5   |   1 / (2^5)   |  3.125% the least dense   |
    //
    //  -> With those layer groups, we can project areas with different densities onto the layer we are currently processing.
    //     Like in the illustration above, you can see 4 different areas with densities ranging from 0 to 3.
    //
    //  -> We save those areas with different densities into the SupportInfillPart data structure, which holds all the support infill
    //     information of a support island on a specific layer.
    //
    //  -> Note that this function only does the above, which is identifying and storing support infill areas with densities.
    //     The actual printing part is done in FffGcodeWriter.
    //
    const unsigned int total_layer_count = storage.print_layer_count;
    const ExtruderTrain& infill_extruder = *storage.meshgroup->getExtruderTrain(storage.getSettingAsIndex("support_infill_extruder_nr"));    
    const unsigned int gradual_support_step_height = infill_extruder.getSettingInMicrons("gradual_support_infill_step_height");
    const unsigned int max_density_steps = infill_extruder.getSettingAsCount("gradual_support_infill_steps");

    // no early-out for this function; it needs to initialize the [infill_area_per_combine_per_density]
    float layer_skip_count = 8; // skip every so many layers as to ignore small gaps in the model making computation more easy
    unsigned int gradual_support_step_layer_count = round_divide(gradual_support_step_height, storage.getSettingInMicrons("layer_height")); // The difference in layer count between consecutive density infill areas

    // make gradual_support_step_height divisable by layer_skip_count
    float n_skip_steps_per_gradual_step = std::max(1.0f, std::ceil(gradual_support_step_layer_count / layer_skip_count)); // only decrease layer_skip_count to make it a divisor of gradual_support_step_layer_count
    layer_skip_count = gradual_support_step_layer_count / n_skip_steps_per_gradual_step;

    size_t min_layer = 0;
    size_t max_layer = total_layer_count - 1;

    // compute different density areas for each support island
    for (unsigned int layer_nr = 0; layer_nr < total_layer_count - 1; ++layer_nr)
    {
        if (layer_nr < min_layer || layer_nr > max_layer)
        {
            continue;
        }

        // generate separate support islands and calculate density areas for each island
        std::vector<SupportInfillPart>& support_infill_parts = storage.support.supportLayers[layer_nr].support_infill_parts;
        for (unsigned int part_idx = 0; part_idx < support_infill_parts.size(); ++part_idx)
        {
            SupportInfillPart& support_infill_part = support_infill_parts[part_idx];
            if (support_infill_part.getInfillArea().empty())
            {
                continue;
            }
            const AABB& this_part_boundary_box = support_infill_part.outline_boundary_box;

            // calculate density areas for this island
            Polygons less_dense_support = support_infill_part.getInfillArea(); // one step less dense with each density_step
            for (unsigned int density_step = 0; density_step < max_density_steps; ++density_step)
            {
                size_t min_layer = layer_nr + density_step * gradual_support_step_layer_count + layer_skip_count;
                size_t max_layer = layer_nr + (density_step + 1) * gradual_support_step_layer_count;

                for (float upper_layer_idx = min_layer; static_cast<unsigned int>(upper_layer_idx) <= max_layer; upper_layer_idx += layer_skip_count)
                {
                    if (static_cast<unsigned int>(upper_layer_idx) >= total_layer_count)
                    {
                        less_dense_support.clear();
                        break;
                    }

                    // compute intersections with relevent upper parts
                    const std::vector<SupportInfillPart> upper_infill_parts = storage.support.supportLayers[upper_layer_idx].support_infill_parts;
                    Polygons relevant_upper_polygons;
                    for (unsigned int upper_part_idx = 0; upper_part_idx < upper_infill_parts.size(); ++upper_part_idx)
                    {
                        if (support_infill_part.outline.empty())
                        {
                            continue;
                        }

                        // we compute intersection based on support infill areas
                        const AABB& upper_part_boundary_box = upper_infill_parts[upper_part_idx].outline_boundary_box;
                        //
                        // Here we are comparing the **outlines** of the infill areas
                        //
                        // legend:
                        //   ^ support roof
                        //   | support wall
                        //   # dense support
                        //   + less dense support
                        //
                        //     comparing infill            comparing with outline (this is our approach)
                        //    ^^^^^^        ^^^^^^            ^^^^^^            ^^^^^^
                        //    ####||^^      ####||^^          ####||^^          ####||^^
                        //    ######||^^    #####||^^         ######||^^        #####||^^
                        //    ++++####||    ++++##||^         ++++++##||        ++++++||^
                        //    ++++++####    +++++##||         ++++++++##        +++++++||
                        //
                        if (upper_part_boundary_box.hit(this_part_boundary_box))
                        {
                            relevant_upper_polygons.add(upper_infill_parts[upper_part_idx].outline);
                        }
                    }

                    less_dense_support = less_dense_support.intersection(relevant_upper_polygons);
                }
                if (less_dense_support.size() == 0)
                {
                    break;
                }

                // add new infill_area_per_combine_per_density for the current density
                support_infill_part.infill_area_per_combine_per_density.emplace_back();
                std::vector<Polygons>& support_area_current_density = support_infill_part.infill_area_per_combine_per_density.back();
                const Polygons more_dense_support = support_infill_part.getInfillArea().difference(less_dense_support);
                support_area_current_density.push_back(more_dense_support);
            }

            support_infill_part.infill_area_per_combine_per_density.emplace_back();
            std::vector<Polygons>& support_area_current_density = support_infill_part.infill_area_per_combine_per_density.back();
            support_area_current_density.push_back(support_infill_part.getInfillArea());

            assert(support_infill_part.infill_area_per_combine_per_density.size() != 0 && "support_infill_part.infill_area_per_combine_per_density should now be initialized");
#ifdef DEBUG
            for (unsigned int part_i = 0; part_i < support_infill_part.infill_area_per_combine_per_density.size(); ++part_i)
            {
                assert(support_infill_part.infill_area_per_combine_per_density[part_i].size() != 0);
            }
#endif // DEBUG
        }
    }
}


void AreaSupport::combineSupportInfillLayers(SliceDataStorage& storage)
{
    const unsigned int total_layer_count = storage.print_layer_count;
    const coord_t layer_height = storage.getSettingInMicrons("layer_height");
    // How many support infill layers to combine to obtain the requested sparse thickness.
    const ExtruderTrain& infill_extruder = *storage.meshgroup->getExtruderTrain(storage.getSettingAsIndex("support_infill_extruder_nr"));
    const unsigned int combine_layers_amount = std::max(1U, round_divide(infill_extruder.getSettingInMicrons("support_infill_sparse_thickness"), std::max(layer_height, (coord_t) 1)));
    if (combine_layers_amount <= 1)
    {
        return;
    }

    /* We need to round down the layer index we start at to the nearest
    divisible index. Otherwise we get some parts that have infill at divisible
    layers and some at non-divisible layers. Those layers would then miss each
    other. */
    size_t min_layer = combine_layers_amount - 1;
    min_layer -= min_layer % combine_layers_amount;  // Round upwards to the nearest layer divisible by infill_sparse_combine.
    size_t max_layer = total_layer_count < storage.support.supportLayers.size() ? total_layer_count : storage.support.supportLayers.size();
    max_layer = max_layer - 1;
    max_layer -= max_layer % combine_layers_amount;  // Round downwards to the nearest layer divisible by infill_sparse_combine.

    for (size_t layer_idx = min_layer; layer_idx <= max_layer; layer_idx += combine_layers_amount) //Skip every few layers, but extrude more.
    {
        if (layer_idx >= storage.support.supportLayers.size())
        {
            break;
        }

        SupportLayer& layer = storage.support.supportLayers[layer_idx];
        for (unsigned int combine_count_here = 1; combine_count_here < combine_layers_amount; ++combine_count_here)
        {
            if (layer_idx < combine_count_here)
            {
                break;
            }

            size_t lower_layer_idx = layer_idx - combine_count_here;
            if (lower_layer_idx < min_layer)
            {
                break;
            }
            SupportLayer& lower_layer = storage.support.supportLayers[lower_layer_idx];

            for (SupportInfillPart& part : layer.support_infill_parts)
            {
                if (part.insets.empty() && part.inset_count_to_generate > 0)
                {
                    continue;
                }
                for (unsigned int density_idx = 0; density_idx < part.infill_area_per_combine_per_density.size(); ++density_idx)
                { // go over each density of gradual infill (these density areas overlap!)
                    std::vector<Polygons>& infill_area_per_combine = part.infill_area_per_combine_per_density[density_idx];
                    Polygons result;
                    for (SupportInfillPart& lower_layer_part : lower_layer.support_infill_parts)
                    {
                        if (lower_layer_part.insets.empty() && part.inset_count_to_generate > 0)
                        {
                            continue;
                        }
                        if (not part.outline_boundary_box.hit(lower_layer_part.outline_boundary_box))
                        {
                            continue;
                        }

                        Polygons intersection = infill_area_per_combine[combine_count_here - 1].intersection(lower_layer_part.getInfillArea()).offset(-200).offset(200);
                        if (intersection.size() <= 0)
                        {
                            continue;
                        }

                        result.add(intersection); // add area to be thickened
                        infill_area_per_combine[combine_count_here - 1] = infill_area_per_combine[combine_count_here - 1].difference(intersection); // remove thickened area from less thick layer here

                        unsigned int max_lower_density_idx = density_idx;
                        // Generally: remove only from *same density* areas on layer below
                        // If there are no same density areas, then it's ok to print them anyway
                        // Don't remove other density areas
                        if (density_idx == part.infill_area_per_combine_per_density.size() - 1)
                        {
                            // For the most dense areas on a given layer the density of that area is doubled.
                            // This means that - if the lower layer has more densities -
                            // all those lower density lines are included in the most dense of this layer.
                            // We therefore compare the most dense are on this layer with all densities
                            // of the lower layer with the same or higher density index
                            max_lower_density_idx = lower_layer_part.infill_area_per_combine_per_density.size() - 1;
                        }
                        for (unsigned int lower_density_idx = density_idx; lower_density_idx <= max_lower_density_idx && lower_density_idx < lower_layer_part.infill_area_per_combine_per_density.size(); lower_density_idx++)
                        {
                            std::vector<Polygons>& lower_infill_area_per_combine = lower_layer_part.infill_area_per_combine_per_density[lower_density_idx];
                            lower_infill_area_per_combine[0] = lower_infill_area_per_combine[0].difference(intersection); // remove thickened area from lower (single thickness) layer
                        }
                    }

                    infill_area_per_combine.push_back(result);
                }
            }
        }
    }
}


void AreaSupport::generateOutlineInsets(std::vector<Polygons>& insets, Polygons& outline, int inset_count, int wall_line_width_x)
{
    for (int inset_idx = 0; inset_idx < inset_count; inset_idx++)
    {
        insets.push_back(Polygons());
        if (inset_idx == 0)
        {
            insets[0] = outline.offset(-wall_line_width_x / 2);
        }
        else
        {
            insets[inset_idx] = insets[inset_idx - 1].offset(-wall_line_width_x);
        }

        // optimize polygons: remove unnecessary verts
        insets[inset_idx].simplify();
        if (insets[inset_idx].size() < 1)
        {
            insets.pop_back();
            break;
        }
    }
}

void AreaSupport::cleanup(SliceDataStorage& storage)
{
    const coord_t support_line_width = storage.getSettingInMicrons("support_line_width");
    for (unsigned int layer_nr = 0; layer_nr < storage.support.supportLayers.size(); layer_nr++)
    {
        SupportLayer& layer = storage.support.supportLayers[layer_nr];
        for (unsigned int part_idx = 0; part_idx < layer.support_infill_parts.size(); part_idx++)
        {
            SupportInfillPart& part = layer.support_infill_parts[part_idx];
            bool can_be_removed = true;
            if (part.inset_count_to_generate > 0)
            {
                if (part.insets.size() > 0 && part.insets[0].size() > 0)
                {
                    can_be_removed = false;
                }
            }
            else
            {
                for (const std::vector<Polygons>& infill_area_per_combine_this_density : part.infill_area_per_combine_per_density)
                {
                    for (const Polygons& infill_area_this_combine_this_density : infill_area_per_combine_this_density)
                    {
                        // remove small areas which were intorduced by rounding errors in comparing the same area on two consecutive layer
                        if (!infill_area_this_combine_this_density.empty()
                            && infill_area_this_combine_this_density.area() > support_line_width * support_line_width)
                        {
                            can_be_removed = false;
                            break;
                        }
                    }
                    if (!can_be_removed)
                    { // break outer loop
                        break;
                    }
                }
            }
            if (can_be_removed)
            {
                part = std::move(layer.support_infill_parts.back());
                layer.support_infill_parts.pop_back();
                part_idx--;
            }
        }
    }
}

Polygons AreaSupport::join(const Polygons& supportLayer_up, Polygons& supportLayer_this, int64_t supportJoinDistance, int64_t smoothing_distance, int max_smoothing_angle, bool conical_support, int64_t conical_support_offset, int64_t conical_smallest_breadth)
{
    Polygons joined;
    if (conical_support)
    {
        Polygons insetted = supportLayer_up.offset(-conical_smallest_breadth/2);
        Polygons small_parts = supportLayer_up.difference(insetted.offset(conical_smallest_breadth/2+20));
        joined = supportLayer_this.unionPolygons(supportLayer_up.offset(conical_support_offset))
                                .unionPolygons(small_parts);
    }
    else 
    {
        joined = supportLayer_this.unionPolygons(supportLayer_up);
    }
    // join different parts
    if (supportJoinDistance > 0)
    {
        joined = joined.offset(supportJoinDistance)
                        .offset(-supportJoinDistance);
    }

    // remove jagged line pieces introduced by unioning separate overhang areas for consectuive layers
    //
    // support may otherwise look like:
    //      _____________________      .
    //     /                     \      } dist_from_lower_layer
    //    /__                   __\    /
    //      /''--...........--''\        `\                                                 .
    //     /                     \         } dist_from_lower_layer
    //    /__                   __\      ./
    //      /''--...........--''\     `\                                                    .
    //     /                     \      } dist_from_lower_layer
    //    /_______________________\   ,/
    //            rather than
    //      _____________________
    //     /                     \                                                          .
    //    /                       \                                                         .
    //    |                       |
    //    |                       |
    //    |                       |
    //    |                       |
    //    |                       |
    //    |_______________________|
    //
    // dist_from_lower_layer may be up to max_dist_from_lower_layer (see below), but that value may be extremely high
    joined = joined.smooth_outward(max_smoothing_angle, smoothing_distance);

    return joined;
}

void AreaSupport::generateSupportAreas(SliceDataStorage& storage, unsigned int layer_count)
{
    std::vector<Polygons> global_support_areas_per_layer;
    global_support_areas_per_layer.resize(layer_count);

    int max_layer_nr_support_mesh_filled;
    for (max_layer_nr_support_mesh_filled = storage.support.supportLayers.size() - 1; max_layer_nr_support_mesh_filled >= 0; max_layer_nr_support_mesh_filled--)
    {
        const SupportLayer& support_layer = storage.support.supportLayers[max_layer_nr_support_mesh_filled];
        if (support_layer.support_mesh.size() > 0 || support_layer.support_mesh_drop_down.size() > 0)
        {
            break;
        }
    }
    storage.support.layer_nr_max_filled_layer = max_layer_nr_support_mesh_filled;
    for (int layer_nr = 0; layer_nr < max_layer_nr_support_mesh_filled; layer_nr++)
    {
        SupportLayer& support_layer = storage.support.supportLayers[layer_nr];
        support_layer.anti_overhang = support_layer.anti_overhang.unionPolygons();
        support_layer.support_mesh_drop_down = support_layer.support_mesh_drop_down.unionPolygons();
        support_layer.support_mesh = support_layer.support_mesh.unionPolygons();
    }

    // initialization of supportAreasPerLayer
    if (layer_count > storage.support.supportLayers.size())
    { // there might already be anti_overhang_area data or support mesh data in the supportLayers
        storage.support.supportLayers.resize(layer_count);
    }

    // generate support areas
    bool support_meshes_drop_down_handled = false;
    bool support_meshes_handled = false;
    for (unsigned int mesh_idx = 0; mesh_idx < storage.meshes.size(); mesh_idx++)
    {
        SliceMeshStorage& mesh = storage.meshes[mesh_idx];
        if (mesh.getSettingBoolean("infill_mesh") || mesh.getSettingBoolean("anti_overhang_mesh"))
        {
            continue;
        }
        SettingsBaseVirtual* infill_settings = &storage.meshes[mesh_idx];
        SettingsBaseVirtual* roof_settings = &storage.meshes[mesh_idx];
        SettingsBaseVirtual* bottom_settings = &storage.meshes[mesh_idx];
        if (mesh.getSettingBoolean("support_mesh"))
        {
            if ((mesh.getSettingBoolean("support_mesh_drop_down") && support_meshes_drop_down_handled) ||
                (!mesh.getSettingBoolean("support_mesh_drop_down") && support_meshes_handled) )
            { // handle all support_mesh and support_mesh_drop_down areas only once
                continue;
            }
            // use extruder train settings rather than the per-object settings of the first support mesh encountered.
            // because all support meshes are processed at the same time it doesn't make sense to use the per-object settings of the first support mesh encountered.
            // instead we must use the support extruder settings, which is the settings base common to all support meshes.
            int roof_extruder_nr = storage.getSettingAsIndex("support_roof_extruder_nr");
            int bottom_extruder_nr = storage.getSettingAsIndex("support_bottom_extruder_nr");
            int infill_extruder_nr = storage.getSettingAsIndex("support_infill_extruder_nr");
            infill_settings = storage.meshgroup->getExtruderTrain(infill_extruder_nr);
            roof_settings = storage.meshgroup->getExtruderTrain(roof_extruder_nr);
            bottom_settings = storage.meshgroup->getExtruderTrain(bottom_extruder_nr);
            if (mesh.getSettingBoolean("support_mesh_drop_down"))
            {
                support_meshes_drop_down_handled = true;
            }
            else
            {
                support_meshes_handled = true;
            }
        }
        std::vector<Polygons> mesh_support_areas_per_layer;
        mesh_support_areas_per_layer.resize(layer_count, Polygons());
        generateSupportAreasForMesh(storage, *infill_settings, *roof_settings, *bottom_settings, mesh_idx, layer_count, mesh_support_areas_per_layer);

        for (unsigned int layer_idx = 0; layer_idx < layer_count; layer_idx++)
        {
            global_support_areas_per_layer[layer_idx].add(mesh_support_areas_per_layer[layer_idx]);
        }
    }

    for (unsigned int layer_idx = 0; layer_idx < layer_count ; layer_idx++)
    {
        Polygons& support_areas = global_support_areas_per_layer[layer_idx];
        support_areas = support_areas.unionPolygons();
    }

    // handle support interface
    for (unsigned int mesh_idx = 0; mesh_idx < storage.meshes.size(); mesh_idx++)
    {
        SliceMeshStorage& mesh = storage.meshes[mesh_idx];
        if (mesh.getSettingBoolean("infill_mesh") || mesh.getSettingBoolean("anti_overhang_mesh"))
        {
            continue;
        }

        if (mesh.getSettingBoolean("support_roof_enable"))
        {
            generateSupportRoof(storage, mesh, global_support_areas_per_layer);
        }
        if (mesh.getSettingBoolean("support_bottom_enable"))
        {
            generateSupportBottom(storage, mesh, global_support_areas_per_layer);
        }
    }

    // split the global support areas into parts for later gradual support infill generation
    AreaSupport::splitGlobalSupportAreasIntoSupportInfillParts(storage, global_support_areas_per_layer, storage.print_layer_count);
}

/* 
 * Algorithm:
 * From top layer to bottom layer:
 * - find overhang by looking at the difference between two consucutive layers
 * - join with support areas from layer above
 * - subtract current layer
 * - use the result for the next lower support layer (without doing XY-distance and Z bottom distance, so that a single support beam may move around the model a bit => more stability)
 * - perform inset using X/Y-distance and bottom Z distance
 * 
 * for support buildplate only: purge all support not connected to buildplate
 */
void AreaSupport::generateSupportAreasForMesh(SliceDataStorage& storage, const SettingsBaseVirtual& infill_settings, const SettingsBaseVirtual& roof_settings, const SettingsBaseVirtual& bottom_settings, unsigned int mesh_idx, unsigned int layer_count, std::vector<Polygons>& supportAreas)
{
    const SliceMeshStorage& mesh = storage.meshes[mesh_idx];
        
    // given settings
    ESupportType support_type = storage.getSettingAsSupportType("support_type");

    const bool is_support_modifier_place_holder = mesh.getSettingBoolean("support_mesh"); // whether this mesh is an empty mesh and this function is only called to generate support for support meshes
    const bool is_support_mesh_nondrop_place_holder = is_support_modifier_place_holder && !mesh.getSettingBoolean("support_mesh_drop_down");
    const bool is_support_mesh_drop_down_place_holder = is_support_modifier_place_holder && mesh.getSettingBoolean("support_mesh_drop_down");

    if (!mesh.getSettingBoolean("support_enable") && !is_support_modifier_place_holder)
    {
        return;
    }
    if (support_type == ESupportType::NONE && !is_support_modifier_place_holder)
    {
        return;
    }

    const int layerThickness = storage.getSettingInMicrons("layer_height");


    int support_infill_extruder_nr = storage.getSettingAsIndex("support_infill_extruder_nr");

    const double supportAngle = ((mesh.getSettingBoolean("support_roof_enable"))? roof_settings : infill_settings).getSettingInAngleRadians("support_angle");
    const bool supportOnBuildplateOnly = support_type == ESupportType::PLATFORM_ONLY;
    const int supportZDistanceBottom = ((mesh.getSettingBoolean("support_bottom_enable"))? bottom_settings : infill_settings).getSettingInMicrons("support_bottom_distance");
    const int supportZDistanceTop = ((mesh.getSettingBoolean("support_roof_enable"))? roof_settings : infill_settings).getSettingInMicrons("support_top_distance");
    const unsigned int tower_top_layer_count = 6; // number of layers after which to conclude that a tiny support area needs a tower
    const coord_t support_bottom_stair_step_height = std::max(static_cast<coord_t>(0), mesh.getSettingInMicrons("support_bottom_stair_step_height"));
    const coord_t support_bottom_stair_step_width = std::max(static_cast<coord_t>(0), mesh.getSettingInMicrons("support_bottom_stair_step_width"));

    const int join_distance = infill_settings.getSettingInMicrons("support_join_distance");
    const int extension_offset = infill_settings.getSettingInMicrons("support_offset");

    const int supportTowerDiameter = infill_settings.getSettingInMicrons("support_tower_diameter");
    const int supportMinAreaSqrt = infill_settings.getSettingInMicrons("support_minimal_diameter");
    const double supportTowerRoofAngle = infill_settings.getSettingInAngleRadians("support_tower_roof_angle");
    const bool use_towers = infill_settings.getSettingBoolean("support_use_towers") && supportMinAreaSqrt > 0;

    const int supportXYDistance = infill_settings.getSettingInMicrons("support_xy_distance");
    const int support_xy_distance_overhang = infill_settings.getSettingInMicrons("support_xy_distance_overhang");
    const bool use_support_xy_distance_overhang = infill_settings.getSettingAsSupportDistPriority("support_xy_overrides_z") == SupportDistPriority::Z_OVERRIDES_XY; // whether to use a different xy distance at overhangs

    const double conical_support_angle = infill_settings.getSettingInAngleRadians("support_conical_angle");
    const bool conical_support = infill_settings.getSettingBoolean("support_conical_enabled") && conical_support_angle != 0;
    const int64_t conical_smallest_breadth = infill_settings.getSettingInMicrons("support_conical_min_width");

    // derived settings:
    const int max_smoothing_angle = 135; // maximum angle of inner corners to be smoothed
    coord_t smoothing_distance;
    { // compute best smoothing_distance
        ExtruderTrain& infill_train = *storage.meshgroup->getExtruderTrain(support_infill_extruder_nr);
        const coord_t support_infill_line_width = infill_train.getSettingInMicrons("support_line_width");
        smoothing_distance = support_infill_line_width;
        if (mesh.getSettingBoolean("support_roof_enable"))
        {
            const int support_roof_extruder_nr = storage.getSettingAsIndex("support_roof_extruder_nr");
            const ExtruderTrain& roof_train = *storage.meshgroup->getExtruderTrain(support_roof_extruder_nr);
            const coord_t support_roof_line_width = roof_train.getSettingInMicrons("support_roof_line_width");
            smoothing_distance = std::max(smoothing_distance, support_roof_line_width);
        }

        if (mesh.getSettingBoolean("support_bottom_enable"))
        {
            const int support_bottom_extruder_nr = storage.getSettingAsIndex("support_bottom_extruder_nr");
            const ExtruderTrain& bottom_train = *storage.meshgroup->getExtruderTrain(support_bottom_extruder_nr);
            const coord_t support_bottom_line_width = bottom_train.getSettingInMicrons("support_bottom_line_width");
            smoothing_distance = std::max(smoothing_distance, support_bottom_line_width);
        }
    }

    const int z_layer_distance_tower = 1; // start tower directly below overhang point
    
    
    int supportLayerThickness = layerThickness;
    
    const unsigned int layerZdistanceTop = std::max(0U, round_up_divide(supportZDistanceTop, supportLayerThickness)) + 1; // support must always be 1 layer below overhang
    const unsigned int bottom_empty_layer_count = std::max(0U, round_up_divide(supportZDistanceBottom, supportLayerThickness)); // number of empty layers between support and model
    const unsigned int bottom_stair_step_layer_count = support_bottom_stair_step_height / supportLayerThickness + 1; // the difference in layers between two stair steps. One is normal support (not stair-like)

    double tanAngle = tan(supportAngle) - 0.01;  // the XY-component of the supportAngle
    int max_dist_from_lower_layer = tanAngle * supportLayerThickness; // max dist which can be bridged
    
    int64_t conical_support_offset;
    if (conical_support_angle > 0) 
    { // outward ==> wider base than overhang
        conical_support_offset = -(tan(conical_support_angle) - 0.01) * supportLayerThickness;
    }
    else 
    { // inward ==> smaller base than overhang
        conical_support_offset = (tan(-conical_support_angle) - 0.01) * supportLayerThickness;
    }
    
    unsigned int support_layer_count = layer_count;
    
    double tanTowerRoofAngle = tan(supportTowerRoofAngle);
    int towerRoofExpansionDistance = layerThickness / tanTowerRoofAngle;
    
    
    // early out
    
    if ( layerZdistanceTop + 1 > support_layer_count )
    {
        return;
    }
    
    
    // computation
        
    
    std::vector<std::vector<Polygons>> overhang_points; // stores overhang_points of each layer
    if (use_towers && !is_support_modifier_place_holder)
    {
        AreaSupport::detectOverhangPoints(storage, mesh, overhang_points, layer_count, supportMinAreaSqrt);
    }

    std::vector<Polygons> xy_disallowed_per_layer;
    std::vector<Polygons> full_overhang_per_layer;
    xy_disallowed_per_layer.resize(support_layer_count);
    full_overhang_per_layer.resize(support_layer_count);
    // simplified processing for bottom layer - just ensure support clears part by XY distance
    xy_disallowed_per_layer[0] = storage.getLayerOutlines(0, false).offset(supportXYDistance);
    // for all other layers (of non support meshes) compute the overhang area and possibly use that when calculating the support disallowed area
    #pragma omp parallel for default(none) shared(xy_disallowed_per_layer, full_overhang_per_layer, support_layer_count, storage, mesh, max_dist_from_lower_layer, tanAngle) schedule(dynamic)
    for (unsigned int layer_idx = 1; layer_idx < support_layer_count; layer_idx++)
    {
        Polygons outlines = storage.getLayerOutlines(layer_idx, false);
        if (!is_support_modifier_place_holder)
        { // don't compute overhang for support meshes
            std::pair<Polygons, Polygons> basic_and_full_overhang = computeBasicAndFullOverhang(storage, mesh, layer_idx, max_dist_from_lower_layer);
            full_overhang_per_layer[layer_idx] = basic_and_full_overhang.second;

            Polygons basic_overhang = basic_and_full_overhang.first;
            if (use_support_xy_distance_overhang)
            {
                Polygons xy_overhang_disallowed = basic_overhang.offset(supportZDistanceTop * tanAngle);
                Polygons xy_non_overhang_disallowed = outlines.difference(basic_overhang.offset(supportXYDistance)).offset(supportXYDistance);

                xy_disallowed_per_layer[layer_idx] = xy_overhang_disallowed.unionPolygons(xy_non_overhang_disallowed.unionPolygons(outlines.offset(support_xy_distance_overhang)));
            }
        }
        if (is_support_modifier_place_holder || !use_support_xy_distance_overhang)
        {
            xy_disallowed_per_layer[layer_idx] = outlines.offset(supportXYDistance);
        }
    }

    std::vector<Polygons> towerRoofs;
    Polygons stair_removal; // polygons to subtract from support because of stair-stepping

    for (unsigned int layer_idx = support_layer_count - 1 - layerZdistanceTop; layer_idx != (unsigned int) -1 ; layer_idx--)
    {
        Polygons supportLayer_this = full_overhang_per_layer[layer_idx + layerZdistanceTop];;

        if (extension_offset && !is_support_modifier_place_holder)
        {
            supportLayer_this = supportLayer_this.offset(extension_offset);
        }

        if (use_towers && !is_support_modifier_place_holder)
        {
            // handle straight walls
            AreaSupport::handleWallStruts(supportLayer_this, supportMinAreaSqrt, supportTowerDiameter);
            // handle towers
            AreaSupport::handleTowers(supportLayer_this, towerRoofs, overhang_points, layer_idx, towerRoofExpansionDistance, supportTowerDiameter, supportMinAreaSqrt, layer_count, z_layer_distance_tower);
        }

        if (layer_idx + 1 < support_layer_count)
        { // join with support from layer up
            const Polygons empty;
            const Polygons* support_layer_above = (layer_idx < supportAreas.size())? &supportAreas[layer_idx + 1] : &empty;
            if (is_support_mesh_nondrop_place_holder)
            {
                support_layer_above = &empty;
                supportLayer_this = supportLayer_this.unionPolygons(storage.support.supportLayers[layer_idx].support_mesh);
            }
            supportLayer_this = AreaSupport::join(*support_layer_above, supportLayer_this, join_distance, smoothing_distance, max_smoothing_angle, conical_support, conical_support_offset, conical_smallest_breadth);
        }

        // make towers for small support
        if (use_towers)
        {
            for (ConstPolygonRef poly : supportLayer_this)
            {
                if (poly.area() < supportMinAreaSqrt * supportMinAreaSqrt)
                {
                    if (layer_idx < support_layer_count - tower_top_layer_count && layer_idx >= tower_top_layer_count + bottom_empty_layer_count)
                    {
                        const Polygons& support_layer_above = supportAreas[layer_idx + tower_top_layer_count];
                        Point middle = AABB(poly).getMiddle();
                        bool has_support_above = support_layer_above.inside(middle);
                        bool has_model_below = storage.getLayerOutlines(layer_idx - tower_top_layer_count - bottom_empty_layer_count, false).inside(middle);
                        if (has_support_above && !has_model_below)
                        {
                            Polygons tiny_tower_here;
                            tiny_tower_here.add(poly);
                            towerRoofs.emplace_back(tiny_tower_here);
                        }
                    }
                }
            }
        }

        if (is_support_mesh_drop_down_place_holder && storage.support.supportLayers[layer_idx].support_mesh_drop_down.size() > 0)
        { // handle support mesh which should be supported by more support
            supportLayer_this = supportLayer_this.unionPolygons(storage.support.supportLayers[layer_idx].support_mesh_drop_down);
        }

        // Enforce XY distance before bottom distance,
        // because xy_offset might have introduced overlap between model and support,
        // which makes stair stepping conclude the support already rests on the model,
        // so it thinks it can make a step.

        // inset using X/Y distance
        if (supportLayer_this.size() > 0)
        {
            supportLayer_this = supportLayer_this.difference(xy_disallowed_per_layer[layer_idx]);
        }

        // move up from model
        moveUpFromModel(storage, stair_removal, supportLayer_this, layer_idx, bottom_empty_layer_count, bottom_stair_step_layer_count, support_bottom_stair_step_width);

        supportAreas[layer_idx] = supportLayer_this;

        Progress::messageProgress(Progress::Stage::SUPPORT, support_layer_count * (mesh_idx + 1) - layer_idx, support_layer_count * storage.meshes.size());
    }
    
    // do stuff for when support on buildplate only
    if (supportOnBuildplateOnly)
    {
        Polygons touching_buildplate = supportAreas[0]; // TODO: not working for conical support!
        for (unsigned int layer_idx = 1 ; layer_idx < storage.support.supportLayers.size() ; layer_idx++)
        {
            Polygons& supportLayer = supportAreas[layer_idx];
            
            if (conical_support)
            { // with conical support the next layer is allowed to be larger than the previous
                touching_buildplate = touching_buildplate.offset(std::abs(conical_support_offset) + 10, ClipperLib::jtMiter, 10); 
                // + 10 and larger miter limit cause performing an outward offset after an inward offset can disregard sharp corners
                //
                // conical support can make
                //  layer above    layer below
                //    v              v
                //  |               : |
                //  |        ==>    : |__
                //  |____           :....
                // 
                // a miter limit would result in
                //  | :             : |
                //  | :..    <==    : |__
                //  .\___           :....
                //
                
            }
            
            touching_buildplate = supportLayer.intersection(touching_buildplate); // from bottom to top, support areas can only decrease!
            
            supportAreas[layer_idx] = touching_buildplate;
        }
    }

    //Enforce top Z distance.
    if (layerZdistanceTop > 1)
    {
        // this is performed after the main support generation loop above, because it affects the joining of polygons
        // if this would be performed in the main loop then some support would not have been generated under the overhangs and consequently no support is generated for that,
        // meaning almost no support would be generated in some cases which definitely need support.
        const int max_checking_layer_idx = std::min(static_cast<int>(storage.support.supportLayers.size())
                                                  , static_cast<int>(support_layer_count - (layerZdistanceTop - 1)));
        const size_t max_checking_idx_size_t = std::max(0, max_checking_layer_idx);
#pragma omp parallel for default(none) shared(supportAreas, support_layer_count, storage) schedule(dynamic)
        for (size_t layer_idx = 0; layer_idx < max_checking_idx_size_t; layer_idx++)
        {
            supportAreas[layer_idx] = supportAreas[layer_idx].difference(storage.getLayerOutlines(layer_idx + layerZdistanceTop - 1, false));
        }
    }

    for (unsigned int layer_idx = supportAreas.size() - 1; layer_idx != (unsigned int) std::max(-1, storage.support.layer_nr_max_filled_layer) ; layer_idx--)
    {
        const Polygons& support_here = supportAreas[layer_idx];
        if (support_here.size() > 0)
        {
            storage.support.layer_nr_max_filled_layer = layer_idx;
            break;
        }
    }

    storage.support.generated = true;
}

void AreaSupport::moveUpFromModel(const SliceDataStorage& storage, Polygons& stair_removal, Polygons& support_areas, const int layer_idx, const int bottom_empty_layer_count, const unsigned int bottom_stair_step_layer_count, const coord_t support_bottom_stair_step_width)
{
// The idea behing support bottom stairs:
//
//   LEGEND:
//   A: support resting on model
//   x: stair step width
//   C: to be removed from support untill the next stair step = intersection between model below and A offsetted by x
//
//     ALGORITHM                                                      RESULT
//
// ###########################                                     ###########################                              .
//    support                                                         support                                               .
// ###########################   ┐                                 ###########################                              .
// AAAAxxxxxxxxxxxxxx            │                                                                                          .
// CCCCCCCCCCCC                  │                                 ____        ###############                              .
// |   \      :                  │                                 |   \                                                    .
// |____\     :                  ├> stair step height              |____\      ###############                              .
// |     \    :                  │                                 |     \                                                  .
// |______\   :                  │                                 |______\    ###############                              .
// |       \  :                  │                                 |       \                                                .
// |________\ :                  │                                 |________\  ###############                              .
// |model    \:                  │                                 |model    \                                              .
// |__________\###############   ┘                                 |__________\###############                              .
// |           \                                                   |           \                                            .
// |____________\                                                  |____________\                                           .
//
//
//
//
//       for more horizontal surface, the stepping is (partly) negated
//
// ############################################################################
//                                                    support
// ############################################################################     ┐
// AAAAAxxxxxxxxxxxxx                                                               │
// CCCCCCCCCCCCCCCCCC##########################################################     │           >>>>>>>>>   result only applies stair step to first layer(s) of what woud normally be the stair step
//      ^^--..__                                                                    │
//              ^^--..__#######################################################     ├> stair step height
// ⎺⎺⎺⎺⎺⎺⎺⎺⎺⎺⎺⎺⎺⎺⎺⎺⎺⎺⎺  ^^--..__                                                    │
//                              ^^--..__#######################################     │
// ⎺⎺⎺⎺⎺⎺⎺⎺⎺⎺⎺⎺⎺⎺⎺⎺⎺⎺⎺⎺⎺⎺⎺⎺⎺⎺⎺⎺⎺⎺⎺⎺⎺⎺⎺⎺ ^^--..__                                    │
//                                              ^^--..__#######################     │
// ⎺⎺⎺⎺⎺⎺⎺⎺⎺⎺⎺⎺⎺⎺⎺⎺⎺⎺⎺⎺⎺⎺⎺⎺⎺⎺⎺⎺⎺⎺⎺⎺⎺⎺⎺⎺⎺⎺⎺⎺⎺⎺⎺⎺⎺⎺⎺⎺⎺⎺⎺⎺⎺^^--..__                    │
//                                                              ^^--..__#######     ┘
// ⎺⎺⎺⎺⎺⎺⎺⎺⎺⎺⎺⎺⎺⎺⎺⎺⎺⎺⎺⎺⎺⎺⎺⎺⎺⎺⎺⎺⎺⎺⎺⎺⎺⎺⎺⎺⎺⎺⎺⎺⎺⎺⎺⎺⎺⎺⎺⎺⎺⎺⎺⎺⎺⎺⎺⎺⎺⎺⎺⎺⎺⎺⎺⎺⎺⎺⎺⎺
    if (layer_idx < bottom_empty_layer_count)
    {
        return;
    }
    if (bottom_empty_layer_count <= 0 && bottom_stair_step_layer_count <= 1)
    {
        return;
    }

    int bottom_layer_nr = layer_idx - bottom_empty_layer_count;
    const Polygons bottom_outline = storage.getLayerOutlines(bottom_layer_nr, false);

    Polygons to_be_removed;
    if (bottom_stair_step_layer_count <= 1)
    {
        to_be_removed = bottom_outline;
    }
    else
    {
        to_be_removed = stair_removal.unionPolygons(bottom_outline);
        if (layer_idx % bottom_stair_step_layer_count == 0)
        { // update stairs for next step
            const Polygons supporting_bottom = storage.getLayerOutlines(bottom_layer_nr - 1, false);
            const Polygons allowed_step_width = support_areas.intersection(supporting_bottom).offset(support_bottom_stair_step_width);

            int step_bottom_layer_nr = bottom_layer_nr - bottom_stair_step_layer_count + 1;
            if (step_bottom_layer_nr >= 0)
            {
                const Polygons step_bottom_outline = storage.getLayerOutlines(step_bottom_layer_nr, false);
                stair_removal = step_bottom_outline.intersection(allowed_step_width);
            }
            else
            {
                stair_removal = allowed_step_width;
            }
        }
    }
    support_areas = support_areas.difference(to_be_removed);
}


/*            layer 2
 * layer 1 ______________|
 * _______|         ^^^^^ basic overhang
 * 
 * ^^^^^^^ supporter
 * ^^^^^^^^^^^^^^^^^ supported
 * ^^^^^^^^^^^^^^^^^^^^^^ supportee
 *         ^^^^^^^^^^^^^^^^^^^^^^^^ overhang extended
 *         ^^^^^^^^^      overhang extensions
 *         ^^^^^^^^^^^^^^ overhang
 */
std::pair<Polygons, Polygons> AreaSupport::computeBasicAndFullOverhang(const SliceDataStorage& storage, const SliceMeshStorage& mesh, const unsigned int layer_idx, const int64_t max_dist_from_lower_layer)
{
    Polygons supportLayer_supportee = mesh.layers[layer_idx].getOutlines();
    Polygons supportLayer_supporter = storage.getLayerOutlines(layer_idx-1, false);

    Polygons supportLayer_supported =  supportLayer_supporter.offset(max_dist_from_lower_layer);
    Polygons basic_overhang = supportLayer_supportee.difference(supportLayer_supported);

    const SupportLayer& support_layer = storage.support.supportLayers[layer_idx];
    if (support_layer.anti_overhang.size())
    {
        basic_overhang = basic_overhang.difference(support_layer.anti_overhang);
    }

//     Polygons support_extension = basic_overhang.offset(max_dist_from_lower_layer);
//     support_extension = support_extension.intersection(supportLayer_supported);
//     support_extension = support_extension.intersection(supportLayer_supportee);
//     
//     Polygons overhang =  basic_overhang.unionPolygons(support_extension);
//         presumably the computation above is slower than the one below

    Polygons overhang_extented = basic_overhang.offset(max_dist_from_lower_layer + 100); // +100 for easier joining with support from layer above
    Polygons full_overhang = overhang_extented.intersection(supportLayer_supportee);
    return std::make_pair(basic_overhang, full_overhang);
}


void AreaSupport::detectOverhangPoints(
    const SliceDataStorage& storage,
    const SliceMeshStorage& mesh,
    std::vector<std::vector<Polygons>>& overhang_points, // stores overhang_points of each layer
    int layer_count,
    int supportMinAreaSqrt
)
{
    ExtruderTrain* infill_extr = storage.meshgroup->getExtruderTrain(storage.getSettingAsIndex("support_infill_extruder_nr"));
    const unsigned int support_line_width = infill_extr->getSettingInMicrons("support_line_width");

    overhang_points.resize(layer_count);

    for (int layer_idx = 1; layer_idx < layer_count; layer_idx++)
    {
        const SliceLayer& layer = mesh.layers[layer_idx];
        for (const SliceLayerPart& part : layer.parts)
        {
            if (part.outline.outerPolygon().area() < supportMinAreaSqrt * supportMinAreaSqrt) 
            {
                const SliceLayer& layer_below = mesh.layers[layer_idx - 1];
                if (layer_below.getOutlines().intersection(part.outline).size() > 0)
                {
                    continue;
                }

                Polygons part_poly_computed;
                const Polygons& part_poly = (part.insets.size() > 0) ? part.insets[0] : part_poly_computed; // don't copy inset if its already computed
                if (part.insets.size() == 0)
                {
                    part_poly_computed = part.outline.offset(-support_line_width / 2);
                }

                if (part_poly.size() > 0)
                {
                    Polygons part_poly_recomputed = part_poly.difference(storage.support.supportLayers[layer_idx].anti_overhang);
                    if (part_poly_recomputed.size() == 0)
                    {
                        continue;
                    }
                    std::vector<Polygons>& layer_overhang_points = overhang_points[layer_idx];
                    layer_overhang_points.push_back(part_poly_recomputed);
                }
            }
        }
    }
}



void AreaSupport::handleTowers(
    Polygons& supportLayer_this,
    std::vector<Polygons>& towerRoofs,
    std::vector<std::vector<Polygons>>& overhang_points,
    int layer_idx,
    int towerRoofExpansionDistance,
    int supportTowerDiameter,
    int supportMinAreaSqrt,
    int layer_count,
    int z_layer_distance_tower
)
{
    int layer_overhang_point =  layer_idx + z_layer_distance_tower;
    if (layer_overhang_point >= layer_count - 1)
    {
        return;
    }
    std::vector<Polygons>& overhang_points_here = overhang_points[layer_overhang_point]; // may be changed if an overhang point has a (smaller) overhang point directly below
    // handle new tower roof tops
    if (overhang_points_here.size() > 0)
    {
        { // make sure we have the lowest point (make polys empty if they have small parts below)
            if (layer_overhang_point < layer_count && overhang_points[layer_overhang_point - 1].size() > 0)
            {
                std::vector<Polygons>& overhang_points_below = overhang_points[layer_overhang_point - 1];
                for (Polygons& poly_here : overhang_points_here)
                {
                    for (const Polygons& poly_below : overhang_points_below)
                    {
                        poly_here = poly_here.difference(poly_below.offset(supportMinAreaSqrt*2));
                    }
                }
            }
        }
        for (Polygons& poly : overhang_points_here)
        {
            if (poly.size() > 0)
            {
                towerRoofs.push_back(poly);
            }
        }
    }
    
    // make tower roofs
    for (unsigned int roof_idx = 0; roof_idx < towerRoofs.size(); roof_idx++)
    {
        Polygons& tower_roof = towerRoofs[roof_idx];
        if (tower_roof.size() > 0)
        {
            supportLayer_this = supportLayer_this.unionPolygons(tower_roof);

            if (tower_roof[0].area() < supportTowerDiameter * supportTowerDiameter)
            {
                tower_roof = tower_roof.offset(towerRoofExpansionDistance);
            }
            else
            {
                tower_roof.clear();
            }
        }
    }
}

void AreaSupport::handleWallStruts(
    Polygons& supportLayer_this,
    int supportMinAreaSqrt,
    int supportTowerDiameter
    )
{
    for (unsigned int p = 0; p < supportLayer_this.size(); p++)
    {
        PolygonRef poly = supportLayer_this[p];
        if (poly.size() < 6) // might be a single wall
        {
            PolygonRef poly = supportLayer_this[p];
            int best = -1;
            int best_length2 = -1;
            for (unsigned int i = 0; i < poly.size(); i++)
            {
                int length2 = vSize2(poly[i] - poly[(i+1) % poly.size()]);
                if (length2 > best_length2)
                {
                    best = i;
                    best_length2 = length2;
                }
            }
            
            if (best_length2 < supportMinAreaSqrt * supportMinAreaSqrt)
                break; // this is a small area, not a wall!
                
            
            // an estimate of the width of the area
            int width = sqrt( poly.area() * poly.area() / best_length2 ); // sqrt (a^2 / l^2) instead of a / sqrt(l^2)
            
            // add square tower (strut) in the middle of the wall
            if (width < supportMinAreaSqrt)
            {
                Point mid = (poly[best] + poly[(best+1) % poly.size()] ) / 2;
                Polygons struts;
                PolygonRef strut = struts.newPoly();
                strut.add(mid + Point( supportTowerDiameter/2,  supportTowerDiameter/2));
                strut.add(mid + Point(-supportTowerDiameter/2,  supportTowerDiameter/2));
                strut.add(mid + Point(-supportTowerDiameter/2, -supportTowerDiameter/2));
                strut.add(mid + Point( supportTowerDiameter/2, -supportTowerDiameter/2));
                supportLayer_this = supportLayer_this.unionPolygons(struts);
            }
        }
    }
}

void AreaSupport::generateSupportBottom(SliceDataStorage& storage, const SliceMeshStorage& mesh, std::vector<Polygons>& global_support_areas_per_layer)
{
    const unsigned int bottom_layer_count = round_divide(mesh.getSettingInMicrons("support_bottom_height"), storage.getSettingInMicrons("layer_height")); //Number of layers in support bottom.
    if (bottom_layer_count <= 0)
    {
        return;
    }
    const unsigned int z_distance_bottom = round_up_divide(mesh.getSettingInMicrons("support_bottom_distance"), storage.getSettingInMicrons("layer_height")); //Number of layers between support bottom and model.
    const unsigned int skip_layer_count = std::max(1u, round_divide(mesh.getSettingInMicrons("support_interface_skip_height"), storage.getSettingInMicrons("layer_height"))); //Resolution of generating support bottoms above model.
    const coord_t bottom_line_width = storage.meshgroup->getExtruderTrain(storage.getSettingAsIndex("support_bottom_extruder_nr"))->getSettingInMicrons("support_bottom_line_width");

    const unsigned int scan_count = std::max(1u, (bottom_layer_count - 1) / skip_layer_count); //How many measurements to take to generate bottom areas.
    const float z_skip = std::max(1.0f, float(bottom_layer_count - 1) / float(scan_count)); //How many layers to skip between measurements. Using float for better spread, but this is later rounded.

    std::vector<SupportLayer>& support_layers = storage.support.supportLayers;
    for (unsigned int layer_idx = z_distance_bottom; layer_idx < support_layers.size(); layer_idx++)
    {
        const unsigned int bottom_layer_idx_below = std::max(0, int(layer_idx) - int(bottom_layer_count) - int(z_distance_bottom));
        Polygons mesh_outlines;
        for (float layer_idx_below = bottom_layer_idx_below; std::round(layer_idx_below) < (int)(layer_idx - z_distance_bottom); layer_idx_below += z_skip)
        {
            mesh_outlines.add(mesh.layers[std::round(layer_idx_below)].getOutlines());
        }
        Polygons bottoms;
        generateSupportInterfaceLayer(global_support_areas_per_layer[layer_idx], mesh_outlines, bottom_line_width, bottoms);
        support_layers[layer_idx].support_bottom.add(bottoms);
    }
}

void AreaSupport::generateSupportRoof(SliceDataStorage& storage, const SliceMeshStorage& mesh, std::vector<Polygons>& global_support_areas_per_layer)
{
    const unsigned int roof_layer_count = round_divide(mesh.getSettingInMicrons("support_roof_height"), storage.getSettingInMicrons("layer_height")); //Number of layers in support roof.
    if (roof_layer_count <= 0)
    {
        return;
    }
    const unsigned int z_distance_top = round_up_divide(mesh.getSettingInMicrons("support_top_distance"), storage.getSettingInMicrons("layer_height")); //Number of layers between support roof and model.
    const unsigned int skip_layer_count = std::max(1u, round_divide(mesh.getSettingInMicrons("support_interface_skip_height"), storage.getSettingInMicrons("layer_height"))); //Resolution of generating support roof below model.
    const coord_t roof_line_width = storage.meshgroup->getExtruderTrain(storage.getSettingAsIndex("support_roof_extruder_nr"))->getSettingInMicrons("support_roof_line_width");

    const unsigned int scan_count = std::max(1u, (roof_layer_count - 1) / skip_layer_count); //How many measurements to take to generate roof areas.
    const float z_skip = std::max(1.0f, float(roof_layer_count - 1) / float(scan_count)); //How many layers to skip between measurements. Using float for better spread, but this is later rounded.

    std::vector<SupportLayer>& support_layers = storage.support.supportLayers;
    for (unsigned int layer_idx = 0; static_cast<int>(layer_idx) < static_cast<int>(support_layers.size() - z_distance_top); layer_idx++)
    {
        const unsigned int top_layer_idx_above = std::min(static_cast<unsigned int>(support_layers.size() - 1), layer_idx + roof_layer_count + z_distance_top); //Maximum layer of the model that generates support roof.
        Polygons mesh_outlines;
        for (float layer_idx_above = top_layer_idx_above; layer_idx_above > layer_idx + z_distance_top; layer_idx_above -= z_skip)
        {
            mesh_outlines.add(mesh.layers[std::round(layer_idx_above)].getOutlines());
        }
        Polygons roofs;
        generateSupportInterfaceLayer(global_support_areas_per_layer[layer_idx], mesh_outlines, roof_line_width, roofs);
        support_layers[layer_idx].support_roof.add(roofs);
    }
}

void AreaSupport::generateSupportInterfaceLayer(Polygons& support_areas, const Polygons colliding_mesh_outlines, const coord_t safety_offset, Polygons& interface_polygons)
{
    Polygons model = colliding_mesh_outlines.unionPolygons();
    interface_polygons = support_areas.intersection(model);
    interface_polygons = interface_polygons.offset(safety_offset).intersection(support_areas); //Make sure we don't generate any models that are not printable.
    interface_polygons.removeSmallAreas(1.0);
    support_areas = support_areas.difference(interface_polygons);
}

}//namespace cura<|MERGE_RESOLUTION|>--- conflicted
+++ resolved
@@ -85,11 +85,7 @@
         for (const PolygonsPart& island_outline : support_islands)
         {
             coord_t support_line_width_here = support_line_width;
-<<<<<<< HEAD
-            if (layer_nr == 0)
-=======
             if (layer_nr == 0 && storage.getSettingAsPlatformAdhesion("adhesion_type") != EPlatformAdhesion::RAFT)
->>>>>>> 960833e4
             {
                 support_line_width_here *= infill_extr.getSettingAsRatio("initial_layer_line_width_factor");
             }
