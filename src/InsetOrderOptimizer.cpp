//Copyright (c) 2017 Ultimaker B.V.
//CuraEngine is released under the terms of the AGPLv3 or higher.

#include "InsetOrderOptimizer.h"

namespace cura
{

static int findAdjacentEnclosingPoly(const ConstPolygonRef& enclosed_inset, const std::vector<ConstPolygonPointer>& possible_enclosing_polys, const coord_t max_gap)
{
    // given an inset, search a collection of insets for the adjacent enclosing inset
    for (unsigned int enclosing_poly_idx = 0; enclosing_poly_idx < possible_enclosing_polys.size(); ++enclosing_poly_idx)
    {
        const ConstPolygonRef& enclosing = *possible_enclosing_polys[enclosing_poly_idx];
        // as holes don't overlap, if the insets intersect, it is safe to assume that the enclosed inset is inside the enclosing inset
        if (PolygonUtils::polygonsIntersect(enclosing, enclosed_inset) && PolygonUtils::polygonOutlinesAdjacent(enclosed_inset, enclosing, max_gap))
        {
            return enclosing_poly_idx;
        }
    }
    return -1;
}

void InsetOrderOptimizer::moveInside()
{
    const coord_t outer_wall_line_width = mesh_config.inset0_config.getLineWidth();
    Point p = gcode_layer.getLastPlannedPositionOrStartingPosition();
    // try to move p inside the outer wall by 1.1 times the outer wall line width
    if (PolygonUtils::moveInside(part.insets[0], p, outer_wall_line_width * 1.1f) != NO_INDEX)
    {
        // move to p if it is not closer than a line width from the centre line of the outer wall
        if (part.insets[0].offset(-outer_wall_line_width).inside(p))
        {
            gcode_layer.addTravel_simple(p);
            gcode_layer.forceNewPathStart();
        }
        else
        {
            // p is still too close to the centre line of the outer wall so move it again
            // this can occur when the last wall finished at a right angle corner as the first move
            // just moved p along one edge rather than into the part
            if (PolygonUtils::moveInside(part.insets[0], p, outer_wall_line_width * 1.1f) != NO_INDEX)
            {
                // move to p if it is not closer than a line width from the centre line of the outer wall
                if (part.insets[0].offset(-outer_wall_line_width).inside(p))
                {
                    gcode_layer.addTravel_simple(p);
                    gcode_layer.forceNewPathStart();
                }
            }
        }
    }
}

void InsetOrderOptimizer::processHoleInsets()
{
    if (inset_polys[0].size() < 2)
    {
        // part has no holes - the code below has a problem in that it causes the z-seams not
        // to be aligned in the specific situation where infill was being printed before walls, the
        // inner walls were printed before the outer and the part has no holes!
        return;
    }

    const coord_t wall_line_width_0 = mesh_config.inset0_config.getLineWidth();
    const coord_t wall_line_width_x = mesh_config.insetX_config.getLineWidth();
    const coord_t max_gap = std::max(wall_line_width_0, wall_line_width_x) * 1.1f; // if polys are closer than this, they are considered adjacent
    const coord_t wall_0_wipe_dist = mesh.settings.get<coord_t>("wall_0_wipe_dist");
    const bool retract_before_outer_wall = mesh.settings.get<bool>("travel_retract_before_outer_wall");
    const bool outer_inset_first = mesh.settings.get<coord_t>("outer_inset_first")
        || (layer_nr == 0 && mesh.settings.get<EPlatformAdhesion>("adhesion_type") == EPlatformAdhesion::BRIM);
    const unsigned int num_insets = part.insets.size();
    constexpr float flow = 1.0;

    if (!outer_inset_first && mesh.settings.get<bool>("infill_before_walls"))
    {
        // special case when infill is output before walls and walls are being printed inside to outside
        // we need to ensure that the insets are output in order, innermost first
        // so detect any higher level insets that don't surround holes and output them before the insets that do surround holes
        for (unsigned inset_level = num_insets - 1; inset_level > 0; --inset_level)
        {
            Polygons insets_that_do_not_surround_holes;
            for (unsigned inset_idx = 0; inset_idx < inset_polys[0].size() && inset_idx < inset_polys[inset_level].size(); ++inset_idx)
            {
                const ConstPolygonRef& inner_wall = *inset_polys[inset_level][inset_idx];
                const ConstPolygonRef& outer_wall = *inset_polys[0][inset_idx];
                // little subtlety here, don't test first inset against inset_polys[0][0] as it will always intersect
                bool inset_surrounds_hole = inset_idx > 0 && PolygonUtils::polygonsIntersect(inner_wall, outer_wall);
                if (!inset_surrounds_hole)
                {
                    // the inset didn't surround the level 0 inset with the same inset_idx but maybe it surrounds another hole
                    // start this loop at 1 not 0 as everything is surrounded by the part outline!
                    for (unsigned hole_idx = 1; !inset_surrounds_hole && hole_idx < inset_polys[0].size(); ++hole_idx)
                    {
                        const ConstPolygonRef& outer_wall = *inset_polys[0][hole_idx];
                        inset_surrounds_hole = PolygonUtils::polygonsIntersect(inner_wall, outer_wall);
                    }
                }
                if (!inset_surrounds_hole)
                {
                    // consume this inset
                    insets_that_do_not_surround_holes.add(inner_wall);
                    inset_polys[inset_level].erase(inset_polys[inset_level].begin() + inset_idx);
                    --inset_idx; // we've shortened the vector so decrement the index otherwise, we'll skip an element
                }
            }
            if (insets_that_do_not_surround_holes.size() > 0 && extruder_nr == mesh.settings.get<ExtruderTrain&>("wall_x_extruder_nr").extruder_nr)
            {
                gcode_writer.setExtruder_addPrime(storage, gcode_layer, extruder_nr);
                gcode_layer.setIsInside(true); // going to print stuff inside print object
                gcode_layer.addWalls(insets_that_do_not_surround_holes, mesh, mesh_config.insetX_config, mesh_config.bridge_insetX_config, wall_overlapper_x);
                added_something = true;
            }
        }
    }

    // work out the order we wish to visit all the holes

    // if the z-seam location on the part's outline can be determined here, optimize to minimize the distance travelled from the last hole
    // to the z-seam - one possible benefit of this strategy is that by minimizing the distance travelled to the outline, the accuracy of
    // that movement is potentially improved (less overshoot, backlash, etc.) which could make a visible difference (especially if the
    // outer wall is printed first).

    // if we can't determine here where the z-seam on the outline will be, optimize to minimize the distance travelled from the current location
    // to the first hole

    Point start_point = gcode_layer.getLastPlannedPositionOrStartingPosition(); // where we are now
    const bool optimize_backwards = (z_seam_config.type == EZSeamType::USER_SPECIFIED || z_seam_config.type == EZSeamType::SHARPEST_CORNER);
    if (optimize_backwards)
    {
        // determine the location of the z-seam and use that as the start point
        PathOrderOptimizer order_optimizer(Point(), z_seam_config);
        order_optimizer.addPolygon(*inset_polys[0][0]);
        order_optimizer.optimize();
        const unsigned outer_poly_start_idx = gcode_layer.locateFirstSupportedVertex(*inset_polys[0][0], order_optimizer.polyStart[0]);
        start_point = (*inset_polys[0][0])[outer_poly_start_idx];
    }
    Polygons comb_boundary(*gcode_layer.getCombBoundaryInside());
    comb_boundary.simplify(100, 100);
    PathOrderOptimizer order_optimizer(start_point, z_seam_config, &comb_boundary);
    for (unsigned int poly_idx = 1; poly_idx < inset_polys[0].size(); poly_idx++)
    {
        order_optimizer.addPolygon(*inset_polys[0][poly_idx]);
    }
    order_optimizer.optimize();
    if (optimize_backwards)
    {
        // reverse the optimized order so we end up as near to the outline z-seam as possible
        std::reverse(order_optimizer.polyOrder.begin(), order_optimizer.polyOrder.end());
    }

    // this will consume all of the insets that surround holes but not the insets next to the outermost wall of the model
    for (unsigned int outer_poly_order_idx = 0; outer_poly_order_idx < order_optimizer.polyOrder.size(); ++outer_poly_order_idx)
    {
        Polygons hole_outer_wall; // the outermost wall of a hole
        hole_outer_wall.add(*inset_polys[0][order_optimizer.polyOrder[outer_poly_order_idx] + 1]); // +1 because first element (part outer wall) wasn't included
        std::vector<unsigned int> hole_level_1_wall_indices; // the indices of the walls that touch the hole's outer wall
        if (inset_polys.size() > 1)
        {
            // find the adjacent poly in the level 1 insets that encloses the hole
            int adjacent_enclosing_poly_idx = findAdjacentEnclosingPoly(hole_outer_wall[0], inset_polys[1], max_gap);
            if (adjacent_enclosing_poly_idx >= 0)
            {
                // now test for the case where we are printing the outer walls first and this level 1 inset also touches other outer walls
                // in this situation we don't want to output the level 1 inset until after all the outer walls (that it touches) have been printed
                if (outer_inset_first)
                {
                    // does the level 1 inset touch more than one outline?
                    Polygons inset;
                    inset.add(*inset_polys[1][adjacent_enclosing_poly_idx]);
                    int num_future_outlines_touched = 0; // number of outlines that have yet to be output that are touched by this level 1 inset
                    // does it touch the outer wall?
                    if (PolygonUtils::polygonOutlinesAdjacent(inset[0], *inset_polys[0][0], max_gap))
                    {
                        // yes, the level 1 inset touches the part's outer wall
                        ++num_future_outlines_touched;
                    }
                    // does it touch any yet to be processed hole outlines?
                    for (unsigned int order_index = outer_poly_order_idx + 1; num_future_outlines_touched < 1 && order_index < order_optimizer.polyOrder.size(); ++order_index)
                    {
                        int outline_index = order_optimizer.polyOrder[order_index] + 1; // +1 because first element (part outer wall) wasn't included
                        // as we don't know the shape of the outlines (straight, concave, convex, etc.) and the
                        // adjacency test assumes that the poly's are arranged so that the first has smaller
                        // radius curves than the second (it's "inside" the second) we need to test both combinations
                        if (PolygonUtils::polygonOutlinesAdjacent(inset[0], *inset_polys[0][outline_index], max_gap) ||
                            PolygonUtils::polygonOutlinesAdjacent(*inset_polys[0][outline_index], inset[0], max_gap))
                        {
                            // yes, it touches this yet to be processed hole outline
                            ++num_future_outlines_touched;
                        }
                    }
                    if (num_future_outlines_touched < 1)
                    {
                        // this level 1 inset only touches outlines that have already been processed so we can print it
                        hole_level_1_wall_indices.push_back(adjacent_enclosing_poly_idx);
                    }
                }
                else
                {
                    // print this level 1 inset
                    hole_level_1_wall_indices.push_back(adjacent_enclosing_poly_idx);
                }
            }
            else if (!outer_inset_first)
            {
                // we didn't find a level 1 inset that encloses this hole so now look to see if there is one or more level 1 insets that simply touch
                // this hole and use those instead - however, as the level 1 insets will also touch other holes and/or the outer wall we don't want
                // to do this when printing the outer walls first
                PolygonUtils::findAdjacentPolygons(hole_level_1_wall_indices, hole_outer_wall[0], inset_polys[1], max_gap);
            }
        }

        // now collect the inner walls that will be printed along with the hole outer wall

        Polygons hole_inner_walls; // the hole's inner walls

        for (unsigned int level_1_wall_idx = 0; level_1_wall_idx < hole_level_1_wall_indices.size(); ++level_1_wall_idx)
        {
            // add the level 1 inset to the collection of inner walls to be printed and consume it, taking care to adjust
            // those elements in hole_level_1_wall_indices that are larger
            unsigned int inset_idx = hole_level_1_wall_indices[level_1_wall_idx];
            ConstPolygonPointer last_inset = inset_polys[1][inset_idx];
            hole_inner_walls.add(ConstPolygonRef(*last_inset));
            inset_polys[1].erase(inset_polys[1].begin() + inset_idx);
            // decrement any other indices in hole_level_1_wall_indices that are greater than inset_idx
            for (unsigned int i = level_1_wall_idx + 1; i < hole_level_1_wall_indices.size(); ++i)
            {
                if (hole_level_1_wall_indices[i] > inset_idx)
                {
                    hole_level_1_wall_indices[i] = hole_level_1_wall_indices[i] - 1;
                }
            }
            // now find all the insets that immediately surround the level 1 wall and consume them
            for (unsigned int inset_level = 2; inset_level < num_insets && inset_polys[inset_level].size(); ++inset_level)
            {
                int i = findAdjacentEnclosingPoly(ConstPolygonRef(*last_inset), inset_polys[inset_level], wall_line_width_x * 1.1f);
                if (i >= 0)
                {
                    // we have found an enclosing inset
                    if (outer_inset_first)
                    {
                        // when printing outer insets first we don't want to print this enclosing inset
                        // if it also encloses other holes that haven't yet been processed so check the holes
                        // that haven't yet been processed to see if they are also enclosed by this enclosing inset
                        const ConstPolygonRef& enclosing_inset = *inset_polys[inset_level][i];
                        bool encloses_future_hole = false; // set true if this inset also encloses another hole that hasn't yet been processed
                        for (unsigned int hole_order_index = outer_poly_order_idx + 1; !encloses_future_hole && hole_order_index < order_optimizer.polyOrder.size(); ++hole_order_index)
                        {
                            const ConstPolygonRef& enclosed_inset = *inset_polys[0][order_optimizer.polyOrder[hole_order_index] + 1]; // +1 because first element (part outer wall) wasn't included
                            encloses_future_hole = PolygonUtils::polygonsIntersect(enclosing_inset, enclosed_inset);
                        }
                        if (encloses_future_hole)
                        {
                            // give up finding the insets that surround this hole
                            break;
                        }
                    }
                    // it's OK to print the enclosing inset and see if any further enclosing insets can also be printed
                    last_inset = inset_polys[inset_level][i];
                    hole_inner_walls.add(ConstPolygonRef(*last_inset));
                    inset_polys[inset_level].erase(inset_polys[inset_level].begin() + i);
                }
            }
        }

        if (hole_inner_walls.size() > 0 && extruder_nr == mesh.settings.get<ExtruderTrain&>("wall_x_extruder_nr").extruder_nr)
        {
            // output the inset polys

            gcode_writer.setExtruder_addPrime(storage, gcode_layer, extruder_nr);
            gcode_layer.setIsInside(true); // going to print stuff inside print object
            if (outer_inset_first)
            {
                if (extruder_nr == mesh.settings.get<ExtruderTrain&>("wall_0_extruder_nr").extruder_nr)
                {
                    gcode_layer.addWalls(hole_outer_wall, mesh, mesh_config.inset0_config, mesh_config.bridge_inset0_config, wall_overlapper_0, z_seam_config, wall_0_wipe_dist, flow, retract_before_outer_wall);
                }
                gcode_layer.addWalls(hole_inner_walls, mesh, mesh_config.insetX_config, mesh_config.bridge_insetX_config, wall_overlapper_x);
            }
            else
            {
                // we want the insets that surround the hole to start as close as possible to the z seam location so to
                // avoid the possible retract when moving from the end of the immediately enclosing inset to the start
                // of the hole outer wall we first move to a location that is close to the z seam and at a vertex of the
                // first inset we want to be printed
                const unsigned outer_poly_idx = order_optimizer.polyOrder[outer_poly_order_idx];
                unsigned outer_poly_start_idx = gcode_layer.locateFirstSupportedVertex(hole_outer_wall[0], order_optimizer.polyStart[outer_poly_idx]);

                // detect special case where where the z-seam is located on the sharpest corner and there is only 1 hole and
                // the gap between the walls is just a few line widths
                if (z_seam_config.type == EZSeamType::SHARPEST_CORNER && inset_polys[0].size() == 2 && PolygonUtils::polygonOutlinesAdjacent(*inset_polys[0][1], *inset_polys[0][0], max_gap * 4))
                {
                    // align z-seam of hole with z-seam of outer wall - makes a nicer job when printing tubes
                    outer_poly_start_idx = PolygonUtils::findNearestVert(start_point, hole_outer_wall.back());
                }
                const Point z_seam_location = hole_outer_wall[0][outer_poly_start_idx];
                // move to the location of the vertex in the outermost enclosing inset that's closest to the z seam location
                const Point dest = hole_inner_walls.back()[PolygonUtils::findNearestVert(z_seam_location, hole_inner_walls.back())];
                gcode_layer.addTravel(dest);
                std::reverse(hole_inner_walls.begin(), hole_inner_walls.end());
<<<<<<< HEAD
                gcode_layer.addWalls(hole_inner_walls, mesh_config.insetX_config, mesh_config.bridge_insetX_config, wall_overlapper_x);
                if (extruder_nr == mesh.settings.get<ExtruderTrain&>("wall_0_extruder_nr").extruder_nr)
=======
                gcode_layer.addWalls(hole_inner_walls, mesh, mesh_config.insetX_config, mesh_config.bridge_insetX_config, wall_overlapper_x);
                if (extruder_nr == mesh.getSettingAsExtruderNr("wall_0_extruder_nr"))
>>>>>>> 3b0e5ffd
                {
                    gcode_layer.addWall(hole_outer_wall[0], outer_poly_start_idx, mesh, mesh_config.inset0_config, mesh_config.bridge_inset0_config, wall_overlapper_0, wall_0_wipe_dist, flow, retract_before_outer_wall);
                    // move inside so an immediately following retract doesn't occur on the outer wall
                    moveInside();
                }
            }
            added_something = true;
        }
        else if (extruder_nr == mesh.settings.get<ExtruderTrain&>("wall_0_extruder_nr").extruder_nr)
        {
            // just the outer wall, no level 1 insets
            gcode_writer.setExtruder_addPrime(storage, gcode_layer, extruder_nr);
            gcode_layer.setIsInside(true); // going to print stuff inside print object

            // detect special case where where the z-seam is located on the sharpest corner and there is only 1 hole and
            // the gap between the walls is just a few line widths
            if (z_seam_config.type == EZSeamType::SHARPEST_CORNER && inset_polys[0].size() == 2 && PolygonUtils::polygonOutlinesAdjacent(*inset_polys[0][1], *inset_polys[0][0], max_gap * 2))
            {
                // align z-seam of hole with z-seam of outer wall - makes a nicer job when printing tubes
                const unsigned point_idx = PolygonUtils::findNearestVert(start_point, hole_outer_wall.back());
                gcode_layer.addWall(hole_outer_wall.back(), point_idx, mesh, mesh_config.inset0_config, mesh_config.bridge_inset0_config, wall_overlapper_0, wall_0_wipe_dist, flow, retract_before_outer_wall);
            }
            else
            {
                gcode_layer.addWalls(hole_outer_wall, mesh, mesh_config.inset0_config, mesh_config.bridge_inset0_config, wall_overlapper_0, z_seam_config, wall_0_wipe_dist, flow, retract_before_outer_wall);
            }
            // move inside so an immediately following retract doesn't occur on the outer wall
            moveInside();
            added_something = true;
        }
    }
}

void InsetOrderOptimizer::processOuterWallInsets(const bool include_outer, const bool include_inners)
{
    const coord_t wall_line_width_x = mesh_config.insetX_config.getLineWidth();
    const coord_t wall_0_wipe_dist = mesh.settings.get<coord_t>("wall_0_wipe_dist");
    const bool retract_before_outer_wall = mesh.settings.get<bool>("travel_retract_before_outer_wall");
    const bool outer_inset_first = mesh.settings.get<bool>("outer_inset_first")
                                    || (layer_nr == 0 && mesh.settings.get<EPlatformAdhesion>("adhesion_type") == EPlatformAdhesion::BRIM);
    const size_t num_insets = part.insets.size();
    constexpr Ratio flow = 1.0_r;

    // process the part's outer wall and the level 1 insets that it surrounds

    ConstPolygonRef outer_wall = *inset_polys[0][0];
    Polygons part_inner_walls;
    int num_level_1_insets = 0;

    if (include_inners)
    {
        // find the level 1 insets that are inside the outer wall and consume them
        for (unsigned int level_1_wall_idx = 0; inset_polys.size() > 1 && level_1_wall_idx < inset_polys[1].size(); ++level_1_wall_idx)
        {
            ConstPolygonRef inner = *inset_polys[1][level_1_wall_idx];
            if (PolygonUtils::polygonsIntersect(inner, outer_wall))
            {
                ++num_level_1_insets;
                part_inner_walls.add(inner);
                // consume the level 1 inset
                inset_polys[1].erase(inset_polys[1].begin() + level_1_wall_idx);
                --level_1_wall_idx; // we've shortened the vector so decrement the index otherwise, we'll skip an element

                // now find all the insets that immediately fill the level 1 inset and consume them also
                Polygons enclosing_insets; // the set of insets that we are trying to "fill in"
                enclosing_insets.add(inner);
                Polygons next_level_enclosing_insets;
                for (unsigned int inset_level = 2; inset_level < num_insets && inset_polys[inset_level].size(); ++inset_level)
                {
                    // test the level N insets to see if they are adjacent to any of the level N-1 insets
                    for (unsigned int level_n_wall_idx = 0; level_n_wall_idx < inset_polys[inset_level].size(); ++level_n_wall_idx)
                    {
                        for (ConstPolygonRef enclosing_inset : enclosing_insets)
                        {
                            ConstPolygonRef level_n_inset = *inset_polys[inset_level][level_n_wall_idx];
                            if (PolygonUtils::polygonOutlinesAdjacent(level_n_inset, enclosing_inset, wall_line_width_x * 1.1f))
                            {
                                next_level_enclosing_insets.add(level_n_inset);
                                part_inner_walls.add(level_n_inset);
                                inset_polys[inset_level].erase(inset_polys[inset_level].begin() + level_n_wall_idx);
                                --level_n_wall_idx; // we've shortened the vector so decrement the index otherwise, we'll skip an element
                                break;
                            }
                        }
                    }
                    enclosing_insets = next_level_enclosing_insets;
                    next_level_enclosing_insets.clear();
                }
            }
        }
    }

    if (part_inner_walls.size() > 0 && extruder_nr == mesh.settings.get<ExtruderTrain&>("wall_x_extruder_nr").extruder_nr)
    {
        gcode_writer.setExtruder_addPrime(storage, gcode_layer, extruder_nr);
        gcode_layer.setIsInside(true); // going to print stuff inside print object
        // determine the location of the z seam
        PathOrderOptimizer order_optimizer(gcode_layer.getLastPlannedPositionOrStartingPosition(), z_seam_config);
        order_optimizer.addPolygon(*inset_polys[0][0]);
        order_optimizer.optimize();
        const unsigned outer_poly_start_idx = gcode_layer.locateFirstSupportedVertex(*inset_polys[0][0], order_optimizer.polyStart[0]);
        const Point z_seam_location = (*inset_polys[0][0])[outer_poly_start_idx];

        if (outer_inset_first)
        {
            if (include_outer && extruder_nr == mesh.settings.get<ExtruderTrain&>("wall_0_extruder_nr").extruder_nr)
            {
                gcode_layer.addWall(*inset_polys[0][0], outer_poly_start_idx, mesh, mesh_config.inset0_config, mesh_config.bridge_inset0_config, wall_overlapper_0, wall_0_wipe_dist, flow, retract_before_outer_wall);
            }
            else
            {
                // as we may have been printing holes after the outer inset was printed, add this move to the start point of the inner wall we want to be printed first
                const Point dest = part_inner_walls[0][PolygonUtils::findNearestVert(z_seam_location, part_inner_walls[0])];
                gcode_layer.addTravel(dest);
            }
            gcode_layer.addWalls(part_inner_walls, mesh, mesh_config.insetX_config, mesh_config.bridge_insetX_config, wall_overlapper_x);
        }
        else
        {
            // reverse order of inner walls to increase chance of them being printed from inside to outside
            std::reverse(part_inner_walls.begin(), part_inner_walls.end());

            // just like we did for the holes, ensure that a single outer wall inset is started close to the z seam position
            // but if there is more than one outer wall level 1 inset, don't bother to move as it may actually be a waste of time because
            // there may not be an inset immediately inside of where the z seam is located so we would end up moving again anyway
            if (num_level_1_insets == 1)
            {
                // move to the location of the vertex in the innermost inset that's closest to the z seam location
                const Point dest = part_inner_walls[0][PolygonUtils::findNearestVert(z_seam_location, part_inner_walls[0])];
                gcode_layer.addTravel(dest);
            }
<<<<<<< HEAD
            gcode_layer.addWalls(part_inner_walls, mesh_config.insetX_config, mesh_config.bridge_insetX_config, wall_overlapper_x);
            if (include_outer && extruder_nr == mesh.settings.get<ExtruderTrain&>("wall_0_extruder_nr").extruder_nr)
=======
            gcode_layer.addWalls(part_inner_walls, mesh, mesh_config.insetX_config, mesh_config.bridge_insetX_config, wall_overlapper_x);
            if (include_outer && extruder_nr == mesh.getSettingAsExtruderNr("wall_0_extruder_nr"))
>>>>>>> 3b0e5ffd
            {
                gcode_layer.addWall(*inset_polys[0][0], outer_poly_start_idx, mesh, mesh_config.inset0_config, mesh_config.bridge_inset0_config, wall_overlapper_0, wall_0_wipe_dist, flow, retract_before_outer_wall);
                // move inside so an immediately following retract doesn't occur on the outer wall
                moveInside();
            }
        }
        added_something = true;
    }
    else if (include_outer && extruder_nr == mesh.settings.get<ExtruderTrain&>("wall_0_extruder_nr").extruder_nr)
    {
        // just the outer wall, no inners

        gcode_writer.setExtruder_addPrime(storage, gcode_layer, extruder_nr);
        gcode_layer.setIsInside(true); // going to print stuff inside print object
        Polygons part_outer_wall;
        part_outer_wall.add(*inset_polys[0][0]);
        gcode_layer.addWalls(part_outer_wall, mesh, mesh_config.inset0_config, mesh_config.bridge_inset0_config, wall_overlapper_0, z_seam_config, wall_0_wipe_dist, flow, retract_before_outer_wall);
        // move inside so an immediately following retract doesn't occur on the outer wall
        moveInside();
        added_something = true;
    }
}

bool InsetOrderOptimizer::processInsetsWithOptimizedOrdering()
{
    added_something = false;
    const unsigned int num_insets = part.insets.size();

    // if overlap compensation is enabled, gather all the level 0 and/or level X walls together
    // and initialise the respective overlap computers
    // NOTE: this code assumes that the overlap computers do not alter the order or number of the polys!
    Polygons wall_0_polys;
    if (mesh.settings.get<bool>("travel_compensate_overlapping_walls_0_enabled"))
    {
        wall_0_polys = part.insets[0];
        wall_overlapper_0 = new WallOverlapComputation(wall_0_polys, mesh_config.inset0_config.getLineWidth());
    }

    Polygons wall_x_polys;
    if (mesh.settings.get<bool>("travel_compensate_overlapping_walls_x_enabled"))
    {
        for (unsigned int inset_level = 1; inset_level < num_insets; ++inset_level)
        {
            wall_x_polys.add(part.insets[inset_level]);
        }
        // use a slightly reduced line width so that compensation only occurs between insets at the same level (and not between insets in adjacent levels)
        wall_overlapper_x = new WallOverlapComputation(wall_x_polys, mesh_config.insetX_config.getLineWidth() - 1);
    }

    // create a vector of vectors containing all the inset polys
    inset_polys.clear();

    // if overlap compensation is enabled, use the polys that have been tweaked by the
    // overlap computers, otherwise use the original, un-compensated, polys

    inset_polys.emplace_back();
    for (unsigned int poly_idx = 0; poly_idx < part.insets[0].size(); ++poly_idx)
    {
        if (wall_overlapper_0)
        {
            inset_polys[0].push_back(wall_0_polys[poly_idx]);
        }
        else
        {
            inset_polys[0].push_back(part.insets[0][poly_idx]);
        }
    }

    unsigned int wall_x_polys_index = 0;
    for (unsigned int inset_level = 1; inset_level < num_insets; ++inset_level)
    {
        inset_polys.emplace_back();
        for (unsigned int poly_idx = 0; poly_idx < part.insets[inset_level].size(); ++poly_idx)
        {
            if (wall_overlapper_x)
            {
                inset_polys[inset_level].push_back(wall_x_polys[wall_x_polys_index++]);
            }
            else
            {
                inset_polys[inset_level].push_back(part.insets[inset_level][poly_idx]);
            }
        }
    }

    // if the print has thin walls due to the distance from a hole to the outer wall being smaller than a line width, it will produce a nicer finish on
    // the outer wall if it is printed before the holes because the outer wall does not get flow reduced but the hole walls will get flow reduced where
    // they are close to the outer wall. However, we only want to do this if the level 0 insets are being printed before the higher level insets.

    if (mesh.settings.get<bool>("outer_inset_first") || (layer_nr == 0 && mesh.settings.get<EPlatformAdhesion>("adhesion_type") == EPlatformAdhesion::BRIM))
    {
        // first process the outer wall only
        processOuterWallInsets(true, false);

        // then process all the holes and their enclosing insets
        processHoleInsets();

        // finally, process the insets enclosed by the part's outer wall
        processOuterWallInsets(false, true);
    }
    else
    {
        // first process all the holes and their enclosing insets
        processHoleInsets();

        // then process the part's outer wall and its enclosed insets
        processOuterWallInsets(true, true);
    }

    // finally, mop up all the remaining insets that can occur in the gaps between holes
    if (extruder_nr == mesh.settings.get<ExtruderTrain&>("wall_x_extruder_nr").extruder_nr)
    {
        Polygons remaining;
        for (unsigned int inset_level = 1; inset_level < inset_polys.size(); ++inset_level)
        {
            const unsigned int num_polys = inset_polys[inset_level].size();
            if (inset_level == 1 && num_polys > 0)
            {
                logWarning("Layer %d, %lu level 1 insets remaining to be output (should be 0!)\n", layer_nr, num_polys);
            }
            for (unsigned int poly_idx = 0; poly_idx < num_polys; ++poly_idx)
            {
                remaining.add(*inset_polys[inset_level][poly_idx]);
            }
        }
        if (remaining.size() > 0)
        {
            gcode_writer.setExtruder_addPrime(storage, gcode_layer, extruder_nr);
            gcode_layer.setIsInside(true); // going to print stuff inside print object
            gcode_layer.addWalls(remaining, mesh, mesh_config.insetX_config, mesh_config.bridge_insetX_config, wall_overlapper_x);
            added_something = true;
        }
    }
    if (wall_overlapper_0)
    {
        delete wall_overlapper_0;
        wall_overlapper_0 = nullptr;
    }
    if (wall_overlapper_x)
    {
        delete wall_overlapper_x;
        wall_overlapper_x = nullptr;
    }
    return added_something;
}

bool InsetOrderOptimizer::optimizingInsetsIsWorthwhile(const SliceMeshStorage& mesh, const SliceLayerPart& part)
{
    if (!mesh.settings.get<bool>("optimize_wall_printing_order"))
    {
        // optimization disabled
        return false;
    }
    if (part.insets.size() == 0)
    {
        // no outlines at all, definitely not worth optimizing
        return false;
    }
    if (part.insets.size() < 2 && part.insets[0].size() < 2)
    {
        // only a single outline and no holes, definitely not worth optimizing
        return false;
    }
    // optimize all other combinations of walls and holes
    return true;
}


}//namespace cura<|MERGE_RESOLUTION|>--- conflicted
+++ resolved
@@ -298,13 +298,8 @@
                 const Point dest = hole_inner_walls.back()[PolygonUtils::findNearestVert(z_seam_location, hole_inner_walls.back())];
                 gcode_layer.addTravel(dest);
                 std::reverse(hole_inner_walls.begin(), hole_inner_walls.end());
-<<<<<<< HEAD
-                gcode_layer.addWalls(hole_inner_walls, mesh_config.insetX_config, mesh_config.bridge_insetX_config, wall_overlapper_x);
+                gcode_layer.addWalls(hole_inner_walls, mesh, mesh_config.insetX_config, mesh_config.bridge_insetX_config, wall_overlapper_x);
                 if (extruder_nr == mesh.settings.get<ExtruderTrain&>("wall_0_extruder_nr").extruder_nr)
-=======
-                gcode_layer.addWalls(hole_inner_walls, mesh, mesh_config.insetX_config, mesh_config.bridge_insetX_config, wall_overlapper_x);
-                if (extruder_nr == mesh.getSettingAsExtruderNr("wall_0_extruder_nr"))
->>>>>>> 3b0e5ffd
                 {
                     gcode_layer.addWall(hole_outer_wall[0], outer_poly_start_idx, mesh, mesh_config.inset0_config, mesh_config.bridge_inset0_config, wall_overlapper_0, wall_0_wipe_dist, flow, retract_before_outer_wall);
                     // move inside so an immediately following retract doesn't occur on the outer wall
@@ -436,13 +431,8 @@
                 const Point dest = part_inner_walls[0][PolygonUtils::findNearestVert(z_seam_location, part_inner_walls[0])];
                 gcode_layer.addTravel(dest);
             }
-<<<<<<< HEAD
-            gcode_layer.addWalls(part_inner_walls, mesh_config.insetX_config, mesh_config.bridge_insetX_config, wall_overlapper_x);
+            gcode_layer.addWalls(part_inner_walls, mesh, mesh_config.insetX_config, mesh_config.bridge_insetX_config, wall_overlapper_x);
             if (include_outer && extruder_nr == mesh.settings.get<ExtruderTrain&>("wall_0_extruder_nr").extruder_nr)
-=======
-            gcode_layer.addWalls(part_inner_walls, mesh, mesh_config.insetX_config, mesh_config.bridge_insetX_config, wall_overlapper_x);
-            if (include_outer && extruder_nr == mesh.getSettingAsExtruderNr("wall_0_extruder_nr"))
->>>>>>> 3b0e5ffd
             {
                 gcode_layer.addWall(*inset_polys[0][0], outer_poly_start_idx, mesh, mesh_config.inset0_config, mesh_config.bridge_inset0_config, wall_overlapper_0, wall_0_wipe_dist, flow, retract_before_outer_wall);
                 // move inside so an immediately following retract doesn't occur on the outer wall
