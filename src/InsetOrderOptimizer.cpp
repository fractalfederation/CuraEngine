--- conflicted
+++ resolved
@@ -451,13 +451,8 @@
                 const Point dest = part_inner_walls[0][PolygonUtils::findNearestVert(z_seam_location, part_inner_walls[0])];
                 gcode_layer.addTravel(dest);
             }
-<<<<<<< HEAD
             addInnerWalls();
-            if (include_outer && extruder_nr == mesh.getSettingAsExtruderNr("wall_0_extruder_nr"))
-=======
-            gcode_layer.addWalls(part_inner_walls, mesh, mesh_config.insetX_config, mesh_config.bridge_insetX_config, wall_overlapper_x);
             if (include_outer && extruder_nr == mesh.settings.get<ExtruderTrain&>("wall_0_extruder_nr").extruder_nr)
->>>>>>> 80897447
             {
                 gcode_layer.addWall(*inset_polys[0][0], outer_poly_start_idx, mesh, mesh_config.inset0_config, mesh_config.bridge_inset0_config, wall_overlapper_0, wall_0_wipe_dist, flow, retract_before_outer_wall);
                 // move inside so an immediately following retract doesn't occur on the outer wall
