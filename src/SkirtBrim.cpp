//Copyright (C) 2018 Ultimaker B.V.
//CuraEngine is released under the terms of the AGPLv3 or higher.

#include "Application.h"
#include "ExtruderTrain.h"
#include "SkirtBrim.h"
#include "Slice.h"
#include "sliceDataStorage.h"
#include "support.h"
#include "settings/types/Ratio.h"
#include "settings/EnumSettings.h"
#include "utils/logoutput.h"

namespace cura 
{

void SkirtBrim::getFirstLayerOutline(SliceDataStorage& storage, const size_t primary_line_count, const bool is_skirt, Polygons& first_layer_outline)
{
    const ExtruderTrain& train = Application::getInstance().current_slice->scene.current_mesh_group->settings.get<ExtruderTrain&>("adhesion_extruder_nr");
    const ExtruderTrain& support_infill_extruder = Application::getInstance().current_slice->scene.current_mesh_group->settings.get<ExtruderTrain&>("support_infill_extruder_nr");
    const bool external_only = is_skirt || train.settings.get<bool>("brim_outside_only"); //Whether to include holes or not. Skirt doesn't have any holes.
    const LayerIndex layer_nr = 0;
    if (is_skirt)
    {
        constexpr bool include_support = true;
        constexpr bool include_prime_tower = true;
        first_layer_outline = storage.getLayerOutlines(layer_nr, include_support, include_prime_tower, external_only);
        first_layer_outline = first_layer_outline.approxConvexHull();
    }
    else
    { // add brim underneath support by removing support where there's brim around the model
        constexpr bool include_support = false; //Include manually below.
        constexpr bool include_prime_tower = false; //Include manually below.
        constexpr bool external_outlines_only = false; //Remove manually below.
        first_layer_outline = storage.getLayerOutlines(layer_nr, include_support, include_prime_tower, external_outlines_only);
        first_layer_outline = first_layer_outline.unionPolygons(); //To guard against overlapping outlines, which would produce holes according to the even-odd rule.
        Polygons first_layer_empty_holes;
        if (external_only)
        {
            first_layer_empty_holes = first_layer_outline.getEmptyHoles();
            first_layer_outline = first_layer_outline.removeEmptyHoles();
        }
        if (storage.support.generated && primary_line_count > 0 && !storage.support.supportLayers.empty())
        { // remove model-brim from support
            SupportLayer& support_layer = storage.support.supportLayers[0];
            if (support_infill_extruder.settings.get<bool>("brim_replaces_support"))
            {
                // avoid gap in the middle
                //    V
                //  +---+     +----+
                //  |+-+|     |+--+|
                //  || ||     ||[]|| > expand to fit an extra brim line
                //  |+-+|     |+--+|
                //  +---+     +----+
                const coord_t primary_extruder_skirt_brim_line_width = train.settings.get<coord_t>("skirt_brim_line_width") * train.settings.get<Ratio>("initial_layer_line_width_factor");
                Polygons model_brim_covered_area = first_layer_outline.offset(primary_extruder_skirt_brim_line_width * (primary_line_count + primary_line_count % 2), ClipperLib::jtRound); // always leave a gap of an even number of brim lines, so that it fits if it's generating brim from both sides
                if (external_only)
                { // don't remove support within empty holes where no brim is generated.
                    model_brim_covered_area.add(first_layer_empty_holes);
                }
                AABB model_brim_covered_area_boundary_box(model_brim_covered_area);
                support_layer.excludeAreasFromSupportInfillAreas(model_brim_covered_area, model_brim_covered_area_boundary_box);
            }
            for (const SupportInfillPart& support_infill_part : support_layer.support_infill_parts)
            {
                first_layer_outline.add(support_infill_part.outline);
            }
            first_layer_outline.add(support_layer.support_bottom);
            first_layer_outline.add(support_layer.support_roof);
        }
        if (storage.primeTower.enabled)
        {
            first_layer_outline.add(storage.primeTower.outer_poly_first_layer); // don't remove parts of the prime tower, but make a brim for it
        }
    }
    constexpr coord_t join_distance = 20;
    first_layer_outline = first_layer_outline.offset(join_distance).offset(-join_distance); // merge adjacent models into single polygon
    constexpr coord_t smallest_line_length = 200;
    constexpr coord_t largest_error_of_removed_point = 50;
    first_layer_outline.simplify(smallest_line_length, largest_error_of_removed_point); // simplify for faster processing of the brim lines
    if (first_layer_outline.size() == 0)
    {
        logError("Couldn't generate skirt / brim! No polygons on first layer.\n");
    }
}

int SkirtBrim::generatePrimarySkirtBrimLines(const coord_t start_distance, size_t primary_line_count, const coord_t primary_extruder_minimal_length, const Polygons& first_layer_outline, Polygons& skirt_brim_primary_extruder)
{
    const Settings& adhesion_settings = Application::getInstance().current_slice->scene.current_mesh_group->settings.get<ExtruderTrain&>("adhesion_extruder_nr").settings;
    const coord_t primary_extruder_skirt_brim_line_width = adhesion_settings.get<coord_t>("skirt_brim_line_width") * adhesion_settings.get<Ratio>("initial_layer_line_width_factor");
    coord_t offset_distance = start_distance - primary_extruder_skirt_brim_line_width / 2;
    for (unsigned int skirt_brim_number = 0; skirt_brim_number < primary_line_count; skirt_brim_number++)
    {
        offset_distance += primary_extruder_skirt_brim_line_width;

        Polygons outer_skirt_brim_line = first_layer_outline.offset(offset_distance, ClipperLib::jtRound);

        //Remove small inner skirt and brim holes. Holes have a negative area, remove anything smaller then 100x extrusion "area"
        for (unsigned int n = 0; n < outer_skirt_brim_line.size(); n++)
        {
            double area = outer_skirt_brim_line[n].area();
            if (area < 0 && area > -primary_extruder_skirt_brim_line_width * primary_extruder_skirt_brim_line_width * 100)
            {
                outer_skirt_brim_line.remove(n--);
            }
        }

        skirt_brim_primary_extruder.add(outer_skirt_brim_line);

        const coord_t length = skirt_brim_primary_extruder.polygonLength();
        if (skirt_brim_number + 1 >= primary_line_count && length > 0 && length < primary_extruder_minimal_length) //Make brim or skirt have more lines when total length is too small.
        {
            primary_line_count++;
        }
    }
    return offset_distance;
}

void SkirtBrim::generate(SliceDataStorage& storage, Polygons first_layer_outline, int start_distance, unsigned int primary_line_count, bool allow_helpers /*= true*/)
{
    const bool is_skirt = start_distance > 0;
    Scene& scene = Application::getInstance().current_slice->scene;
    const size_t adhesion_extruder_nr = scene.current_mesh_group->settings.get<ExtruderTrain&>("adhesion_extruder_nr").extruder_nr;
    const Settings& adhesion_settings = scene.extruders[adhesion_extruder_nr].settings;
    const coord_t primary_extruder_skirt_brim_line_width = adhesion_settings.get<coord_t>("skirt_brim_line_width") * adhesion_settings.get<Ratio>("initial_layer_line_width_factor");
    const coord_t primary_extruder_minimal_length = adhesion_settings.get<coord_t>("skirt_brim_minimal_length");

    Polygons& skirt_brim_primary_extruder = storage.skirt_brim[adhesion_extruder_nr];

    const bool has_ooze_shield = allow_helpers && storage.oozeShield.size() > 0 && storage.oozeShield[0].size() > 0;
    const bool has_draft_shield = allow_helpers && storage.draft_protection_shield.size() > 0;

    if (is_skirt && (has_ooze_shield || has_draft_shield))
    { // make sure we don't generate skirt through draft / ooze shield
        first_layer_outline = first_layer_outline.offset(start_distance - primary_extruder_skirt_brim_line_width / 2, ClipperLib::jtRound).unionPolygons(storage.draft_protection_shield);
        if (has_ooze_shield)
        {
            first_layer_outline = first_layer_outline.unionPolygons(storage.oozeShield[0]);
        }
        first_layer_outline = first_layer_outline.approxConvexHull();
        start_distance = primary_extruder_skirt_brim_line_width / 2;
    }

    if (adhesion_settings.get<EPlatformAdhesion>("adhesion_type") == EPlatformAdhesion::BRIM)
    {
        start_distance += adhesion_settings.get<coord_t>("brim_gap");
    }

    int offset_distance = generatePrimarySkirtBrimLines(start_distance, primary_line_count, primary_extruder_minimal_length, first_layer_outline, skirt_brim_primary_extruder);

    // handle support-brim
    const ExtruderTrain& support_infill_extruder = scene.current_mesh_group->settings.get<ExtruderTrain&>("support_infill_extruder_nr");
    if (allow_helpers && support_infill_extruder.settings.get<bool>("support_brim_enable"))
    {
        generateSupportBrim(storage);
    }

    // generate brim for ooze shield and draft shield
    if (!is_skirt && (has_ooze_shield || has_draft_shield))
    {
        // generate areas where to make extra brim for the shields
        // avoid gap in the middle
        //    V
        //  +---+     +----+
        //  |+-+|     |+--+|
        //  || ||     ||[]|| > expand to fit an extra brim line
        //  |+-+|     |+--+|
        //  +---+     +----+ 
        const int64_t primary_skirt_brim_width = (primary_line_count + primary_line_count % 2) * primary_extruder_skirt_brim_line_width; // always use an even number, because we will fil the area from both sides

        Polygons shield_brim;
        if (has_ooze_shield)
        {
            shield_brim = storage.oozeShield[0].difference(storage.oozeShield[0].offset(-primary_skirt_brim_width - primary_extruder_skirt_brim_line_width));
        }
        if (has_draft_shield)
        {
            shield_brim = shield_brim.unionPolygons(storage.draft_protection_shield.difference(storage.draft_protection_shield.offset(-primary_skirt_brim_width - primary_extruder_skirt_brim_line_width)));
        }
        const Polygons outer_primary_brim = first_layer_outline.offset(offset_distance, ClipperLib::jtRound);
        shield_brim = shield_brim.difference(outer_primary_brim.offset(primary_extruder_skirt_brim_line_width));

        // generate brim within shield_brim
        skirt_brim_primary_extruder.add(shield_brim);
        while (shield_brim.size() > 0)
        {
            shield_brim = shield_brim.offset(-primary_extruder_skirt_brim_line_width);
            skirt_brim_primary_extruder.add(shield_brim);
        }

        // update parameters to generate secondary skirt around
        first_layer_outline = outer_primary_brim;
        if (has_draft_shield)
        {
            first_layer_outline = first_layer_outline.unionPolygons(storage.draft_protection_shield);
        }
        if (has_ooze_shield)
        {
            first_layer_outline = first_layer_outline.unionPolygons(storage.oozeShield[0]);
        }

        offset_distance = 0;
    }

<<<<<<< HEAD
    if (!scene.extruders[adhesion_extruder_nr].settings.get<bool>("prime_all_extruders_on_layer_0"))
=======
    if (first_layer_outline.polygonLength() > 0)
>>>>>>> ffda2eb0
    { // process other extruders' brim/skirt (as one brim line around the old brim)
        int last_width = primary_extruder_skirt_brim_line_width;
        std::vector<bool> extruder_is_used = storage.getExtrudersUsed();
        for (size_t extruder_nr = 0; extruder_nr < Application::getInstance().current_slice->scene.extruders.size(); extruder_nr++)
        {
            if (extruder_nr == adhesion_extruder_nr || !extruder_is_used[extruder_nr])
            {
                continue;
            }
            const ExtruderTrain& train = Application::getInstance().current_slice->scene.extruders[extruder_nr];
            const coord_t width = train.settings.get<coord_t>("skirt_brim_line_width") * train.settings.get<Ratio>("initial_layer_line_width_factor");
            const coord_t minimal_length = train.settings.get<coord_t>("skirt_brim_minimal_length");
            offset_distance += last_width / 2 + width/2;
            last_width = width;
            while (storage.skirt_brim[extruder_nr].polygonLength() < minimal_length)
            {
                storage.skirt_brim[extruder_nr].add(first_layer_outline.offset(offset_distance, ClipperLib::jtRound));
                offset_distance += width;
            }
        }
    }
}

void SkirtBrim::generateSupportBrim(SliceDataStorage& storage)
{
    constexpr coord_t brim_area_minimum_hole_size_multiplier = 100;

    Scene& scene = Application::getInstance().current_slice->scene;
    const ExtruderTrain& support_infill_extruder = scene.current_mesh_group->settings.get<ExtruderTrain&>("support_infill_extruder_nr");
    const coord_t brim_line_width = support_infill_extruder.settings.get<coord_t>("skirt_brim_line_width") * support_infill_extruder.settings.get<Ratio>("initial_layer_line_width_factor");
    size_t line_count = support_infill_extruder.settings.get<size_t>("support_brim_line_count");
    const coord_t minimal_length = support_infill_extruder.settings.get<coord_t>("skirt_brim_minimal_length");
    if (!storage.support.generated || line_count <= 0 || storage.support.supportLayers.empty())
    {
        return;
    }

    const coord_t brim_width = brim_line_width * line_count;
    Polygons& skirt_brim = storage.skirt_brim[support_infill_extruder.extruder_nr];

    SupportLayer& support_layer = storage.support.supportLayers[0];

    Polygons support_outline;
    for (SupportInfillPart& part : support_layer.support_infill_parts)
    {
        support_outline.add(part.outline);
    }
    const Polygons brim_area = support_outline.difference(support_outline.offset(-brim_width));
    support_layer.excludeAreasFromSupportInfillAreas(brim_area, AABB(brim_area));

    Polygons support_brim;

    coord_t offset_distance = brim_line_width / 2;
    for (size_t skirt_brim_number = 0; skirt_brim_number < line_count; skirt_brim_number++)
    {
        offset_distance -= brim_line_width;

        Polygons brim_line = support_outline.offset(offset_distance, ClipperLib::jtRound);

        //Remove small inner skirt and brim holes. Holes have a negative area, remove anything smaller then multiplier x extrusion "area"
        for (size_t n = 0; n < brim_line.size(); n++)
        {
            const double area = brim_line[n].area();
            if (area < 0 && area > -brim_line_width * brim_line_width * brim_area_minimum_hole_size_multiplier)
            {
                brim_line.remove(n--);
            }
        }

        support_brim.add(brim_line);

        const coord_t length = skirt_brim.polygonLength() + support_brim.polygonLength();
        if (skirt_brim_number + 1 >= line_count && length > 0 && length < minimal_length) //Make brim or skirt have more lines when total length is too small.
        {
            line_count++;
        }
        if (brim_line.empty())
        { // the fist layer of support is fully filled with brim
            break;
        }
    }

    if (support_brim.size())
    {
        // to ensure that the skirt brim is printed from outside to inside, the support brim lines must
        // come before the skirt brim lines in the Polygon object so that the outermost skirt brim line
        // is at the back of the list
        support_brim.add(skirt_brim);
        skirt_brim = support_brim;
    }
}

}//namespace cura<|MERGE_RESOLUTION|>--- conflicted
+++ resolved
@@ -202,11 +202,7 @@
         offset_distance = 0;
     }
 
-<<<<<<< HEAD
-    if (!scene.extruders[adhesion_extruder_nr].settings.get<bool>("prime_all_extruders_on_layer_0"))
-=======
-    if (first_layer_outline.polygonLength() > 0)
->>>>>>> ffda2eb0
+    if (first_layer_outline.polygonLength() > 0 && !scene.extruders[adhesion_extruder_nr].settings.get<bool>("prime_all_extruders_on_layer_0"))
     { // process other extruders' brim/skirt (as one brim line around the old brim)
         int last_width = primary_extruder_skirt_brim_line_width;
         std::vector<bool> extruder_is_used = storage.getExtrudersUsed();
