//Copyright (C) 2018 Ultimaker B.V.
//CuraEngine is released under the terms of the AGPLv3 or higher.

#include "SkirtBrim.h"
#include "support.h"
#include "Application.h"

namespace cura 
{

void SkirtBrim::getFirstLayerOutline(SliceDataStorage& storage, const size_t primary_line_count, const bool is_skirt, Polygons& first_layer_outline)
{
    const ExtruderTrain& train = Application::getInstance().current_slice->scene.current_mesh_group->settings.get<ExtruderTrain&>("adhesion_extruder_nr");
    const bool external_only = is_skirt || train.settings.get<bool>("brim_outside_only"); //Whether to include holes or not. Skirt doesn't have any holes.
    const LayerIndex layer_nr = 0;
    if (is_skirt)
    {
        const bool include_helper_parts = true;
        first_layer_outline = storage.getLayerOutlines(layer_nr, include_helper_parts, external_only);
        first_layer_outline = first_layer_outline.approxConvexHull();
    }
    else
    { // add brim underneath support by removing support where there's brim around the model
        constexpr bool include_helper_parts = false; // include manually below
        constexpr bool external_outlines_only = false; //Remove manually below.
        first_layer_outline = storage.getLayerOutlines(layer_nr, include_helper_parts, external_outlines_only);
        first_layer_outline = first_layer_outline.unionPolygons(); //To guard against overlapping outlines, which would produce holes according to the even-odd rule.
        Polygons first_layer_empty_holes;
        if (external_only)
        {
            first_layer_empty_holes = first_layer_outline.getEmptyHoles();
            first_layer_outline = first_layer_outline.removeEmptyHoles();
        }
        if (storage.support.generated && primary_line_count > 0 && !storage.support.supportLayers.empty())
        { // remove model-brim from support
            SupportLayer& support_layer = storage.support.supportLayers[0];
            if (train.settings.get<bool>("brim_replaces_support"))
            {
                // avoid gap in the middle
                //    V
                //  +---+     +----+
                //  |+-+|     |+--+|
                //  || ||     ||[]|| > expand to fit an extra brim line
                //  |+-+|     |+--+|
                //  +---+     +----+
                const coord_t primary_extruder_skirt_brim_line_width = train.settings.get<coord_t>("skirt_brim_line_width") * train.settings.get<Ratio>("initial_layer_line_width_factor");
                Polygons model_brim_covered_area = first_layer_outline.offset(primary_extruder_skirt_brim_line_width * (primary_line_count + primary_line_count % 2), ClipperLib::jtRound); // always leave a gap of an even number of brim lines, so that it fits if it's generating brim from both sides
                if (external_only)
                { // don't remove support within empty holes where no brim is generated.
                    model_brim_covered_area.add(first_layer_empty_holes);
                }
                AABB model_brim_covered_area_boundary_box(model_brim_covered_area);
                support_layer.excludeAreasFromSupportInfillAreas(model_brim_covered_area, model_brim_covered_area_boundary_box);
            }
            for (const SupportInfillPart& support_infill_part : support_layer.support_infill_parts)
            {
                first_layer_outline.add(support_infill_part.outline);
            }
            first_layer_outline.add(support_layer.support_bottom);
            first_layer_outline.add(support_layer.support_roof);
        }
        if (storage.primeTower.enabled)
        {
            first_layer_outline.add(storage.primeTower.outer_poly); // don't remove parts of the prime tower, but make a brim for it
        }
    }
    constexpr coord_t join_distance = 20;
    first_layer_outline = first_layer_outline.offset(join_distance).offset(-join_distance); // merge adjacent models into single polygon
    constexpr coord_t smallest_line_length = 200;
    constexpr coord_t largest_error_of_removed_point = 50;
    first_layer_outline.simplify(smallest_line_length, largest_error_of_removed_point); // simplify for faster processing of the brim lines
    if (first_layer_outline.size() == 0)
    {
        logError("Couldn't generate skirt / brim! No polygons on first layer.");
    }
}

int SkirtBrim::generatePrimarySkirtBrimLines(const coord_t start_distance, size_t primary_line_count, const coord_t primary_extruder_minimal_length, const Polygons& first_layer_outline, Polygons& skirt_brim_primary_extruder)
{
    const Settings& adhesion_settings = Application::getInstance().current_slice->scene.current_mesh_group->settings.get<ExtruderTrain&>("adhesion_extruder_nr").settings;
    const coord_t primary_extruder_skirt_brim_line_width = adhesion_settings.get<coord_t>("skirt_brim_line_width") * adhesion_settings.get<Ratio>("initial_layer_line_width_factor");
    coord_t offset_distance = start_distance - primary_extruder_skirt_brim_line_width / 2;
    for (unsigned int skirt_brim_number = 0; skirt_brim_number < primary_line_count; skirt_brim_number++)
    {
        offset_distance += primary_extruder_skirt_brim_line_width;

        Polygons outer_skirt_brim_line = first_layer_outline.offset(offset_distance, ClipperLib::jtRound);

        //Remove small inner skirt and brim holes. Holes have a negative area, remove anything smaller then 100x extrusion "area"
        for (unsigned int n = 0; n < outer_skirt_brim_line.size(); n++)
        {
            double area = outer_skirt_brim_line[n].area();
            if (area < 0 && area > -primary_extruder_skirt_brim_line_width * primary_extruder_skirt_brim_line_width * 100)
            {
                outer_skirt_brim_line.remove(n--);
            }
        }

        skirt_brim_primary_extruder.add(outer_skirt_brim_line);

        int length = skirt_brim_primary_extruder.polygonLength();
        if (skirt_brim_number + 1 >= primary_line_count && length > 0 && length < primary_extruder_minimal_length) //Make brim or skirt have more lines when total length is too small.
        {
            primary_line_count++;
        }
    }
    return offset_distance;
}

void SkirtBrim::generate(SliceDataStorage& storage, int start_distance, unsigned int primary_line_count)
{
    const bool is_skirt = start_distance > 0;

    Scene& scene = Application::getInstance().current_slice->scene;
    const size_t adhesion_extruder_nr = scene.current_mesh_group->settings.get<ExtruderTrain&>("adhesion_extruder_nr").extruder_nr;
    const Settings& adhesion_settings = scene.extruders[adhesion_extruder_nr].settings;
    const coord_t primary_extruder_skirt_brim_line_width = adhesion_settings.get<coord_t>("skirt_brim_line_width") * adhesion_settings.get<Ratio>("initial_layer_line_width_factor");
    const coord_t primary_extruder_minimal_length = adhesion_settings.get<coord_t>("skirt_brim_minimal_length");

    Polygons& skirt_brim_primary_extruder = storage.skirt_brim[adhesion_extruder_nr];

    Polygons first_layer_outline;
    getFirstLayerOutline(storage, primary_line_count, is_skirt, first_layer_outline);

    const bool has_ooze_shield = storage.oozeShield.size() > 0 && storage.oozeShield[0].size() > 0;
    const bool has_draft_shield = storage.draft_protection_shield.size() > 0;

    if (is_skirt && (has_ooze_shield || has_draft_shield))
    { // make sure we don't generate skirt through draft / ooze shield
        first_layer_outline = first_layer_outline.offset(start_distance - primary_extruder_skirt_brim_line_width / 2, ClipperLib::jtRound).unionPolygons(storage.draft_protection_shield);
        if (has_ooze_shield)
        {
            first_layer_outline = first_layer_outline.unionPolygons(storage.oozeShield[0]);
        }
        first_layer_outline = first_layer_outline.approxConvexHull();
        start_distance = primary_extruder_skirt_brim_line_width / 2;
    }

    if (adhesion_settings.get<EPlatformAdhesion>("adhesion_type") == EPlatformAdhesion::BRIM)
    {
        start_distance += adhesion_settings.get<coord_t>("brim_gap");
    }

<<<<<<< HEAD
    int offset_distance = generatePrimarySkirtBrimLines(start_distance, primary_line_count, primary_extruder_minimal_length, first_layer_outline, skirt_brim_primary_extruder);
=======
    // handle support-brim
    const ExtruderTrain& support_infill_extruder = scene.current_mesh_group->settings.get<ExtruderTrain&>("support_infill_extruder_nr");
    if (support_infill_extruder.settings.get<bool>("support_brim_enable"))
    {
        generateSupportBrim(storage);
    }
>>>>>>> 26539221

    // generate brim for ooze shield and draft shield
    if (!is_skirt && (has_ooze_shield || has_draft_shield))
    {
        // generate areas where to make extra brim for the shields
        // avoid gap in the middle
        //    V
        //  +---+     +----+
        //  |+-+|     |+--+|
        //  || ||     ||[]|| > expand to fit an extra brim line
        //  |+-+|     |+--+|
        //  +---+     +----+ 
        const int64_t primary_skirt_brim_width = (primary_line_count + primary_line_count % 2) * primary_extruder_skirt_brim_line_width; // always use an even number, because we will fil the area from both sides

        Polygons shield_brim;
        if (has_ooze_shield)
        {
            shield_brim = storage.oozeShield[0].difference(storage.oozeShield[0].offset(-primary_skirt_brim_width - primary_extruder_skirt_brim_line_width));
        }
        if (has_draft_shield)
        {
            shield_brim = shield_brim.unionPolygons(storage.draft_protection_shield.difference(storage.draft_protection_shield.offset(-primary_skirt_brim_width - primary_extruder_skirt_brim_line_width)));
        }
        const Polygons outer_primary_brim = first_layer_outline.offset(offset_distance, ClipperLib::jtRound);
        shield_brim = shield_brim.difference(outer_primary_brim.offset(primary_extruder_skirt_brim_line_width));

        // generate brim within shield_brim
        skirt_brim_primary_extruder.add(shield_brim);
        while (shield_brim.size() > 0)
        {
            shield_brim = shield_brim.offset(-primary_extruder_skirt_brim_line_width);
            skirt_brim_primary_extruder.add(shield_brim);
        }

        // update parameters to generate secondary skirt around
        first_layer_outline = outer_primary_brim;
        if (has_draft_shield)
        {
            first_layer_outline = first_layer_outline.unionPolygons(storage.draft_protection_shield);
        }
        if (has_ooze_shield)
        {
            first_layer_outline = first_layer_outline.unionPolygons(storage.oozeShield[0]);
        }

        offset_distance = 0;
    }

    { // process other extruders' brim/skirt (as one brim line around the old brim)
        int last_width = primary_extruder_skirt_brim_line_width;
        std::vector<bool> extruder_is_used = storage.getExtrudersUsed();
        for (size_t extruder_nr = 0; extruder_nr < Application::getInstance().current_slice->scene.extruders.size(); extruder_nr++)
        {
            if (extruder_nr == adhesion_extruder_nr || !extruder_is_used[extruder_nr])
            {
                continue;
            }
            const ExtruderTrain& train = Application::getInstance().current_slice->scene.extruders[extruder_nr];
            const coord_t width = train.settings.get<coord_t>("skirt_brim_line_width") * train.settings.get<Ratio>("initial_layer_line_width_factor");
            const coord_t minimal_length = train.settings.get<coord_t>("skirt_brim_minimal_length");
            offset_distance += last_width / 2 + width/2;
            last_width = width;
            while (storage.skirt_brim[extruder_nr].polygonLength() < minimal_length)
            {
                storage.skirt_brim[extruder_nr].add(first_layer_outline.offset(offset_distance, ClipperLib::jtRound));
                offset_distance += width;
            }
        }
    }
}

void SkirtBrim::generateSupportBrim(SliceDataStorage& storage)
{
    constexpr coord_t brim_area_minimum_hole_size_multiplier = 100;

    Scene& scene = Application::getInstance().current_slice->scene;
    const ExtruderTrain& support_infill_extruder = scene.current_mesh_group->settings.get<ExtruderTrain&>("support_infill_extruder_nr");
    const coord_t brim_line_width = support_infill_extruder.settings.get<coord_t>("skirt_brim_line_width") * support_infill_extruder.settings.get<Ratio>("initial_layer_line_width_factor");
    size_t line_count = support_infill_extruder.settings.get<size_t>("support_brim_line_count");
    const coord_t minimal_length = support_infill_extruder.settings.get<coord_t>("skirt_brim_minimal_length");
    if (!storage.support.generated || line_count <= 0 || storage.support.supportLayers.empty())
    {
        return;
    }

    const coord_t brim_width = brim_line_width * line_count;
    Polygons& skirt_brim = storage.skirt_brim[support_infill_extruder.extruder_nr];

    SupportLayer& support_layer = storage.support.supportLayers[0];

    Polygons support_outline;
    for (SupportInfillPart& part : support_layer.support_infill_parts)
    {
        support_outline.add(part.outline);
    }
    const Polygons brim_area = support_outline.difference(support_outline.offset(-brim_width));
    support_layer.excludeAreasFromSupportInfillAreas(brim_area, AABB(brim_area));

    coord_t offset_distance = brim_line_width / 2;
    for (size_t skirt_brim_number = 0; skirt_brim_number < line_count; skirt_brim_number++)
    {
        offset_distance -= brim_line_width;

        Polygons brim_line = support_outline.offset(offset_distance, ClipperLib::jtRound);

        //Remove small inner skirt and brim holes. Holes have a negative area, remove anything smaller then multiplier x extrusion "area"
        for (size_t n = 0; n < brim_line.size(); n++)
        {
            const double area = brim_line[n].area();
            if (area < 0 && area > -brim_line_width * brim_line_width * brim_area_minimum_hole_size_multiplier)
            {
                brim_line.remove(n--);
            }
        }

        skirt_brim.add(brim_line);

        const coord_t length = skirt_brim.polygonLength();
        if (skirt_brim_number + 1 >= line_count && length > 0 && length < minimal_length) //Make brim or skirt have more lines when total length is too small.
        {
            line_count++;
        }
        if (brim_line.empty())
        { // the fist layer of support is fully filled with brim
            break;
        }
    }
}

}//namespace cura<|MERGE_RESOLUTION|>--- conflicted
+++ resolved
@@ -141,16 +141,14 @@
         start_distance += adhesion_settings.get<coord_t>("brim_gap");
     }
 
-<<<<<<< HEAD
     int offset_distance = generatePrimarySkirtBrimLines(start_distance, primary_line_count, primary_extruder_minimal_length, first_layer_outline, skirt_brim_primary_extruder);
-=======
+
     // handle support-brim
     const ExtruderTrain& support_infill_extruder = scene.current_mesh_group->settings.get<ExtruderTrain&>("support_infill_extruder_nr");
     if (support_infill_extruder.settings.get<bool>("support_brim_enable"))
     {
         generateSupportBrim(storage);
     }
->>>>>>> 26539221
 
     // generate brim for ooze shield and draft shield
     if (!is_skirt && (has_ooze_shield || has_draft_shield))
