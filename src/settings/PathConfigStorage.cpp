//Copyright (c) 2018 Ultimaker B.V.
//CuraEngine is released under the terms of the AGPLv3 or higher.

#include "PathConfigStorage.h"
#include "Settings.h" // MAX_INFILL_COMBINE
#include "../Application.h"
#include "../raft.h"
#include "../sliceDataStorage.h" // SliceDataStorage

namespace cura
{

std::vector<Ratio> PathConfigStorage::getLineWidthFactorPerExtruder(const LayerIndex& layer_nr)
{
    std::vector<Ratio> ret;
    for (const ExtruderTrain& train : Application::getInstance().current_slice->scene.extruders)
    {
        if (layer_nr <= 0)
        {
            const Ratio factor = train.settings.get<Ratio>("initial_layer_line_width_factor");
            ret.push_back(factor);
        }
        else
        {
            ret.push_back(1.0);
        }
    }
    return ret;
}

GCodePathConfig createPerimeterGapConfig(const SliceMeshStorage& mesh, int layer_thickness, const LayerIndex& layer_nr)
{
    // The perimeter gap config follows the skin config, but has a different line width:
    // wall_line_width_x divided by two because the gaps are between 0 and 1 times the wall line width
    const coord_t perimeter_gaps_line_width = mesh.settings.get<coord_t>("wall_line_width_0") / 2;
    Velocity perimeter_gaps_speed = mesh.settings.get<Velocity>("speed_topbottom");
    if (mesh.settings.get<bool>("speed_equalize_flow_enabled"))
    {
        const coord_t skin_line_width = mesh.settings.get<coord_t>("skin_line_width");
        perimeter_gaps_speed *= skin_line_width / perimeter_gaps_line_width;
    }
    return GCodePathConfig(
            PrintFeatureType::Skin
            , perimeter_gaps_line_width
            , layer_thickness
            , (layer_nr == 0) ? mesh.settings.get<Ratio>("material_flow_layer_0") : mesh.settings.get<Ratio>("material_flow")
            , GCodePathConfig::SpeedDerivatives{perimeter_gaps_speed, mesh.settings.get<Velocity>("acceleration_topbottom"), mesh.settings.get<Velocity>("jerk_topbottom")}
        );
}

PathConfigStorage::MeshPathConfigs::MeshPathConfigs(const SliceMeshStorage& mesh, const coord_t layer_thickness, const LayerIndex& layer_nr, const std::vector<Ratio>& line_width_factor_per_extruder)
: inset0_config(
    PrintFeatureType::OuterWall
    , mesh.settings.get<coord_t>("wall_line_width_0") * line_width_factor_per_extruder[mesh.settings.get<ExtruderTrain&>("wall_0_extruder_nr").extruder_nr]
    , layer_thickness
    , (layer_nr == 0) ? mesh.settings.get<Ratio>("material_flow_layer_0") : mesh.settings.get<Ratio>("material_flow")
    , GCodePathConfig::SpeedDerivatives{mesh.settings.get<Velocity>("speed_wall_0"), mesh.settings.get<Acceleration>("acceleration_wall_0"), mesh.settings.get<Velocity>("jerk_wall_0")}
)
, insetX_config(
    PrintFeatureType::InnerWall
    , mesh.settings.get<coord_t>("wall_line_width_x") * line_width_factor_per_extruder[mesh.settings.get<ExtruderTrain&>("wall_x_extruder_nr").extruder_nr]
    , layer_thickness
    , (layer_nr == 0) ? mesh.settings.get<Ratio>("material_flow_layer_0") : mesh.settings.get<Ratio>("material_flow")
    , GCodePathConfig::SpeedDerivatives{mesh.settings.get<Velocity>("speed_wall_x"), mesh.settings.get<Acceleration>("acceleration_wall_x"), mesh.settings.get<Velocity>("jerk_wall_x")}
)
, bridge_inset0_config(
    PrintFeatureType::OuterWall
    , mesh.settings.get<coord_t>("wall_line_width_0") * line_width_factor_per_extruder[mesh.settings.get<ExtruderTrain&>("wall_0_extruder_nr").extruder_nr]
    , layer_thickness
    , mesh.settings.get<Ratio>("bridge_wall_material_flow")
    , GCodePathConfig::SpeedDerivatives{mesh.settings.get<Velocity>("bridge_wall_speed"), mesh.settings.get<Acceleration>("acceleration_wall_0"), mesh.settings.get<Velocity>("jerk_wall_0")}
    , true // is_bridge_path
    , mesh.settings.get<Ratio>("bridge_fan_speed") * 100.0
)
, bridge_insetX_config(
    PrintFeatureType::InnerWall
    , mesh.settings.get<coord_t>("wall_line_width_x") * line_width_factor_per_extruder[mesh.settings.get<ExtruderTrain&>("wall_x_extruder_nr").extruder_nr]
    , layer_thickness
    , mesh.settings.get<Ratio>("bridge_wall_material_flow")
    , GCodePathConfig::SpeedDerivatives{mesh.settings.get<Velocity>("bridge_wall_speed"), mesh.settings.get<Acceleration>("acceleration_wall_x"), mesh.settings.get<Velocity>("jerk_wall_x")}
    , true // is_bridge_path
    , mesh.settings.get<Ratio>("bridge_fan_speed") * 100.0
)
, skin_config(
    PrintFeatureType::Skin
    , mesh.settings.get<coord_t>("skin_line_width") * line_width_factor_per_extruder[mesh.settings.get<ExtruderTrain&>("top_bottom_extruder_nr").extruder_nr]
    , layer_thickness
    , (layer_nr == 0) ? mesh.settings.get<Ratio>("material_flow_layer_0") : mesh.settings.get<Ratio>("material_flow")
    , GCodePathConfig::SpeedDerivatives{mesh.settings.get<Velocity>("speed_topbottom"), mesh.settings.get<Acceleration>("acceleration_topbottom"), mesh.settings.get<Velocity>("jerk_topbottom")}
)
, bridge_skin_config( // use bridge skin flow, speed and fan
    PrintFeatureType::Skin
    , mesh.settings.get<coord_t>("skin_line_width") * line_width_factor_per_extruder[mesh.settings.get<ExtruderTrain&>("top_bottom_extruder_nr").extruder_nr]
    , layer_thickness
    , mesh.settings.get<Ratio>("bridge_skin_material_flow")
    , GCodePathConfig::SpeedDerivatives{mesh.settings.get<Velocity>("bridge_skin_speed"), mesh.settings.get<Acceleration>("acceleration_topbottom"), mesh.settings.get<Velocity>("jerk_topbottom")}
    , true // is_bridge_path
    , mesh.settings.get<Ratio>("bridge_fan_speed") * 100.0
)
, bridge_skin_config2( // use bridge skin 2 flow, speed and fan
    PrintFeatureType::Skin
    , mesh.settings.get<coord_t>("skin_line_width") * line_width_factor_per_extruder[mesh.settings.get<ExtruderTrain&>("top_bottom_extruder_nr").extruder_nr]
    , layer_thickness
    , mesh.settings.get<Ratio>("bridge_skin_material_flow_2")
    , GCodePathConfig::SpeedDerivatives{mesh.settings.get<Velocity>("bridge_skin_speed_2"), mesh.settings.get<Acceleration>("acceleration_topbottom"), mesh.settings.get<Velocity>("jerk_topbottom")}
    , true // is_bridge_path
    , mesh.settings.get<Ratio>("bridge_fan_speed_2") * 100.0
)
, bridge_skin_config3( // use bridge skin 3 flow, speed and fan
    PrintFeatureType::Skin
    , mesh.settings.get<coord_t>("skin_line_width") * line_width_factor_per_extruder[mesh.settings.get<ExtruderTrain&>("top_bottom_extruder_nr").extruder_nr]
    , layer_thickness
    , mesh.settings.get<Ratio>("bridge_skin_material_flow_3")
    , GCodePathConfig::SpeedDerivatives{mesh.settings.get<Velocity>("bridge_skin_speed_3"), mesh.settings.get<Acceleration>("acceleration_topbottom"), mesh.settings.get<Velocity>("jerk_topbottom")}
    , true // is_bridge_path
    , mesh.settings.get<Ratio>("bridge_fan_speed_3") * 100.0
)
, roofing_config(
    PrintFeatureType::Skin
    , mesh.settings.get<coord_t>("roofing_line_width")
    , layer_thickness
    , (layer_nr == 0) ? mesh.settings.get<Ratio>("material_flow_layer_0") : mesh.settings.get<Ratio>("material_flow")
    , GCodePathConfig::SpeedDerivatives{mesh.settings.get<Velocity>("speed_roofing"), mesh.settings.get<Acceleration>("acceleration_roofing"), mesh.settings.get<Velocity>("jerk_roofing")}
)
, ironing_config(
    PrintFeatureType::Skin
    , mesh.settings.get<coord_t>("skin_line_width")
    , layer_thickness
    , (layer_nr == 0) ? mesh.settings.get<Ratio>("material_flow_layer_0") : mesh.settings.get<Ratio>("material_flow")
    , GCodePathConfig::SpeedDerivatives{mesh.settings.get<Velocity>("speed_ironing"), mesh.settings.get<Acceleration>("acceleration_ironing"), mesh.settings.get<Velocity>("jerk_ironing")}
)

, perimeter_gap_config(createPerimeterGapConfig(mesh, layer_thickness, layer_nr))
{
    infill_config.reserve(MAX_INFILL_COMBINE);

    Ratio flow;
    const std::string flow_setting = (layer_nr == 0) ? "material_flow_layer_0" : "material_flow";
    if (mesh.settings.has(flow_setting)) //Just for this particular case, the flow is limited to the infill extruder.
    {
        flow = mesh.settings.get<Ratio>(flow_setting);
    }
    else
    {
        flow = mesh.settings.get<ExtruderTrain&>("infill_extruder_nr").settings.get<Ratio>(flow_setting);
    }
    for (int combine_idx = 0; combine_idx < MAX_INFILL_COMBINE; combine_idx++)
    {
        infill_config.emplace_back(
                PrintFeatureType::Infill
                , mesh.settings.get<coord_t>("infill_line_width") * (combine_idx + 1) * line_width_factor_per_extruder[mesh.settings.get<ExtruderTrain&>("infill_extruder_nr").extruder_nr]
                , layer_thickness
                , flow
                , GCodePathConfig::SpeedDerivatives{mesh.settings.get<Velocity>("speed_infill"), mesh.settings.get<Acceleration>("acceleration_infill"), mesh.settings.get<Velocity>("jerk_infill")}
            );
    }
}

PathConfigStorage::PathConfigStorage(const SliceDataStorage& storage, const LayerIndex& layer_nr, const coord_t layer_thickness)
: support_infill_extruder_nr(Application::getInstance().current_slice->scene.current_mesh_group->settings.get<ExtruderTrain&>("support_infill_extruder_nr").extruder_nr)
, support_roof_extruder_nr(Application::getInstance().current_slice->scene.current_mesh_group->settings.get<ExtruderTrain&>("support_roof_extruder_nr").extruder_nr)
, support_bottom_extruder_nr(Application::getInstance().current_slice->scene.current_mesh_group->settings.get<ExtruderTrain&>("support_bottom_extruder_nr").extruder_nr)
, adhesion_extruder_train(Application::getInstance().current_slice->scene.current_mesh_group->settings.get<ExtruderTrain&>("adhesion_extruder_nr"))
, support_infill_train(Application::getInstance().current_slice->scene.extruders[support_infill_extruder_nr])
, support_roof_train(Application::getInstance().current_slice->scene.extruders[support_roof_extruder_nr])
, support_bottom_train(Application::getInstance().current_slice->scene.extruders[support_bottom_extruder_nr])
, line_width_factor_per_extruder(PathConfigStorage::getLineWidthFactorPerExtruder(layer_nr))
, raft_base_config(
            PrintFeatureType::SupportInterface
            , adhesion_extruder_train.settings.get<coord_t>("raft_base_line_width")
            , adhesion_extruder_train.settings.get<coord_t>("raft_base_thickness")
            , (layer_nr == 0) ? adhesion_extruder_train.settings.get<Ratio>("material_flow_layer_0") : adhesion_extruder_train.settings.get<Ratio>("material_flow")
            , GCodePathConfig::SpeedDerivatives{adhesion_extruder_train.settings.get<Velocity>("raft_base_speed"), adhesion_extruder_train.settings.get<Acceleration>("raft_base_acceleration"), adhesion_extruder_train.settings.get<Velocity>("raft_base_jerk")}
        )
, raft_interface_config(
            PrintFeatureType::Support
            , adhesion_extruder_train.settings.get<coord_t>("raft_interface_line_width")
            , adhesion_extruder_train.settings.get<coord_t>("raft_interface_thickness")
            , (layer_nr == 0) ? adhesion_extruder_train.settings.get<Ratio>("material_flow_layer_0") : adhesion_extruder_train.settings.get<Ratio>("material_flow")
            , GCodePathConfig::SpeedDerivatives{adhesion_extruder_train.settings.get<Velocity>("raft_interface_speed"), adhesion_extruder_train.settings.get<Acceleration>("raft_interface_acceleration"), adhesion_extruder_train.settings.get<Velocity>("raft_interface_jerk")}
        )
, raft_surface_config(
            PrintFeatureType::SupportInterface
            , adhesion_extruder_train.settings.get<coord_t>("raft_surface_line_width")
            , adhesion_extruder_train.settings.get<coord_t>("raft_surface_thickness")
            , (layer_nr == 0) ? adhesion_extruder_train.settings.get<Ratio>("material_flow_layer_0") : adhesion_extruder_train.settings.get<Ratio>("material_flow")
            , GCodePathConfig::SpeedDerivatives{adhesion_extruder_train.settings.get<Velocity>("raft_surface_speed"), adhesion_extruder_train.settings.get<Acceleration>("raft_surface_acceleration"), adhesion_extruder_train.settings.get<Velocity>("raft_surface_jerk")}
        )
, support_roof_config(
            PrintFeatureType::SupportInterface
            , support_roof_train.settings.get<coord_t>("support_roof_line_width") * line_width_factor_per_extruder[support_roof_extruder_nr]
            , layer_thickness
            , (layer_nr == 0) ? support_roof_train.settings.get<Ratio>("material_flow_layer_0") : support_roof_train.settings.get<Ratio>("material_flow")
            , GCodePathConfig::SpeedDerivatives{support_roof_train.settings.get<Velocity>("speed_support_roof"), support_roof_train.settings.get<Acceleration>("acceleration_support_roof"), support_roof_train.settings.get<Velocity>("jerk_support_roof")}
        )
, support_bottom_config(
            PrintFeatureType::SupportInterface
            , support_bottom_train.settings.get<coord_t>("support_bottom_line_width") * line_width_factor_per_extruder[support_bottom_extruder_nr]
            , layer_thickness
            , (layer_nr == 0) ? support_bottom_train.settings.get<Ratio>("material_flow_layer_0") : support_bottom_train.settings.get<Ratio>("material_flow")
            , GCodePathConfig::SpeedDerivatives{support_bottom_train.settings.get<Velocity>("speed_support_bottom"), support_bottom_train.settings.get<Acceleration>("acceleration_support_bottom"), support_bottom_train.settings.get<Velocity>("jerk_support_bottom")}
        )
{
    const size_t extruder_count = Application::getInstance().current_slice->scene.extruders.size();
    travel_config_per_extruder.reserve(extruder_count);
    skirt_brim_config_per_extruder.reserve(extruder_count);
    prime_tower_config_per_extruder.reserve(extruder_count);
    const Settings& mesh_group_settings = Application::getInstance().current_slice->scene.current_mesh_group->settings;
    for (size_t extruder_nr = 0; extruder_nr < extruder_count; extruder_nr++)
    {
        const ExtruderTrain& train = Application::getInstance().current_slice->scene.extruders[extruder_nr];
        travel_config_per_extruder.emplace_back(
                PrintFeatureType::MoveCombing
                , 0
                , 0
                , 0.0
                , GCodePathConfig::SpeedDerivatives{train.settings.get<Velocity>("speed_travel"), train.settings.get<Acceleration>("acceleration_travel"), train.settings.get<Velocity>("jerk_travel")}
            );
        skirt_brim_config_per_extruder.emplace_back(
                PrintFeatureType::SkirtBrim
                , train.settings.get<coord_t>("skirt_brim_line_width")
                    * ((mesh_group_settings.get<EPlatformAdhesion>("adhesion_type") == EPlatformAdhesion::RAFT) ? 1.0_r : line_width_factor_per_extruder[extruder_nr]) // cause it's also used for the draft/ooze shield
                , layer_thickness
                , (layer_nr == 0) ? train.settings.get<Ratio>("material_flow_layer_0") : train.settings.get<Ratio>("material_flow")
                , GCodePathConfig::SpeedDerivatives{train.settings.get<Velocity>("skirt_brim_speed"), train.settings.get<Acceleration>("acceleration_skirt_brim"), train.settings.get<Velocity>("jerk_skirt_brim")}
            );
        prime_tower_config_per_extruder.emplace_back(
<<<<<<< HEAD
                PrintFeatureType::PrimeTower
                , train->getSettingInMicrons("prime_tower_line_width")
                    * ((storage.getSettingAsPlatformAdhesion("adhesion_type") == EPlatformAdhesion::RAFT) ? 1.0 : line_width_factor_per_extruder[extruder_nr])
=======
                PrintFeatureType::SupportInfill
                , train.settings.get<coord_t>("prime_tower_line_width")
                    * ((mesh_group_settings.get<EPlatformAdhesion>("adhesion_type") == EPlatformAdhesion::RAFT) ? 1.0_r : line_width_factor_per_extruder[extruder_nr])
>>>>>>> b13ed777
                , layer_thickness
                , train.settings.get<Ratio>("prime_tower_flow")
                , GCodePathConfig::SpeedDerivatives{train.settings.get<Velocity>("speed_prime_tower"), train.settings.get<Acceleration>("acceleration_prime_tower"), train.settings.get<Velocity>("jerk_prime_tower")}
            );
    }

    mesh_configs.reserve(storage.meshes.size());
    for (const SliceMeshStorage& mesh_storage : storage.meshes)
    {
        mesh_configs.emplace_back(mesh_storage, layer_thickness, layer_nr, line_width_factor_per_extruder);
    }

    support_infill_config.reserve(MAX_INFILL_COMBINE);
    const float support_infill_line_width_factor = (mesh_group_settings.get<EPlatformAdhesion>("adhesion_type") == EPlatformAdhesion::RAFT) ? 1.0_r : line_width_factor_per_extruder[support_infill_extruder_nr];
    for (int combine_idx = 0; combine_idx < MAX_INFILL_COMBINE; combine_idx++)
    {
        support_infill_config.emplace_back(
            PrintFeatureType::Support
            , support_infill_train.settings.get<coord_t>("support_line_width") * (combine_idx + 1) * support_infill_line_width_factor
            , layer_thickness
            , (layer_nr == 0) ? support_infill_train.settings.get<Ratio>("material_flow_layer_0") : support_infill_train.settings.get<Ratio>("material_flow")
            , GCodePathConfig::SpeedDerivatives{support_infill_train.settings.get<Velocity>("speed_support_infill"), support_infill_train.settings.get<Acceleration>("acceleration_support_infill"), support_infill_train.settings.get<Velocity>("jerk_support_infill")}
        );
    }

    const size_t initial_speedup_layer_count = mesh_group_settings.get<size_t>("speed_slowdown_layers");
    if (layer_nr >= 0 && static_cast<size_t>(layer_nr) < initial_speedup_layer_count)
    {
        handleInitialLayerSpeedup(storage, layer_nr, initial_speedup_layer_count);
    }
}

void PathConfigStorage::MeshPathConfigs::smoothAllSpeeds(GCodePathConfig::SpeedDerivatives first_layer_config, const LayerIndex& layer_nr, const LayerIndex& max_speed_layer)
{
    inset0_config.smoothSpeed(              first_layer_config, layer_nr, max_speed_layer);
    insetX_config.smoothSpeed(              first_layer_config, layer_nr, max_speed_layer);
    skin_config.smoothSpeed(                first_layer_config, layer_nr, max_speed_layer);
    ironing_config.smoothSpeed(             first_layer_config, layer_nr, max_speed_layer);
    perimeter_gap_config.smoothSpeed(       first_layer_config, layer_nr, max_speed_layer);
    for (size_t idx = 0; idx < MAX_INFILL_COMBINE; idx++)
    {
        //Infill speed (per combine part per mesh).
        infill_config[idx].smoothSpeed(first_layer_config, layer_nr, max_speed_layer);
    }
}

void cura::PathConfigStorage::handleInitialLayerSpeedup(const SliceDataStorage& storage, const LayerIndex& layer_nr, const size_t initial_speedup_layer_count)
{
    std::vector<GCodePathConfig::SpeedDerivatives> global_first_layer_config_per_extruder;
    global_first_layer_config_per_extruder.reserve(Application::getInstance().current_slice->scene.extruders.size());
    for (const ExtruderTrain& extruder : Application::getInstance().current_slice->scene.extruders)
    {
        global_first_layer_config_per_extruder.emplace_back(
            GCodePathConfig::SpeedDerivatives{
                extruder.settings.get<Velocity>("speed_print_layer_0")
                , extruder.settings.get<Acceleration>("acceleration_print_layer_0")
                , extruder.settings.get<Velocity>("jerk_print_layer_0")
            });
    }

    { // support
        if (layer_nr < static_cast<LayerIndex>(initial_speedup_layer_count))
        {
            const Settings& mesh_group_settings = Application::getInstance().current_slice->scene.current_mesh_group->settings;
            const size_t extruder_nr_support_infill = mesh_group_settings.get<ExtruderTrain&>((layer_nr <= 0) ? "support_extruder_nr_layer_0" : "support_infill_extruder_nr").extruder_nr;
            GCodePathConfig::SpeedDerivatives& first_layer_config_infill = global_first_layer_config_per_extruder[extruder_nr_support_infill];
            for (unsigned int idx = 0; idx < MAX_INFILL_COMBINE; idx++)
            {
                support_infill_config[idx].smoothSpeed(first_layer_config_infill, std::max(LayerIndex(0), layer_nr), initial_speedup_layer_count);
            }

            const size_t extruder_nr_support_roof = mesh_group_settings.get<ExtruderTrain&>("support_roof_extruder_nr").extruder_nr;
            GCodePathConfig::SpeedDerivatives& first_layer_config_roof = global_first_layer_config_per_extruder[extruder_nr_support_roof];
            support_roof_config.smoothSpeed(first_layer_config_roof, std::max(LayerIndex(0), layer_nr), initial_speedup_layer_count);
            const size_t extruder_nr_support_bottom = mesh_group_settings.get<ExtruderTrain&>("support_bottom_extruder_nr").extruder_nr;
            GCodePathConfig::SpeedDerivatives& first_layer_config_bottom = global_first_layer_config_per_extruder[extruder_nr_support_bottom];
            support_bottom_config.smoothSpeed(first_layer_config_bottom, std::max(LayerIndex(0), layer_nr), initial_speedup_layer_count);
        }
    }

    { // extruder configs: travel, skirt/brim (= shield)
        for (size_t extruder_nr = 0; extruder_nr < Application::getInstance().current_slice->scene.extruders.size(); extruder_nr++)
        {
            const ExtruderTrain& train = Application::getInstance().current_slice->scene.extruders[extruder_nr];
            GCodePathConfig::SpeedDerivatives initial_layer_travel_speed_config{
                    train.settings.get<Velocity>("speed_travel_layer_0")
                    , train.settings.get<Acceleration>("acceleration_travel_layer_0")
                    , train.settings.get<Velocity>("jerk_travel_layer_0")
            };
            GCodePathConfig& travel = travel_config_per_extruder[extruder_nr];

            travel.smoothSpeed(initial_layer_travel_speed_config, std::max(LayerIndex(0), layer_nr), initial_speedup_layer_count);

            // don't smooth speed for the skirt/brim!
            // NOTE: not smoothing skirt/brim means the speeds are also not smoothed for the draft/ooze shield

            const GCodePathConfig::SpeedDerivatives& initial_layer_print_speed_config = global_first_layer_config_per_extruder[extruder_nr];

            GCodePathConfig& prime_tower = prime_tower_config_per_extruder[extruder_nr];
            prime_tower.smoothSpeed(initial_layer_print_speed_config, std::max(LayerIndex(0), layer_nr), initial_speedup_layer_count);
        }

    }

    { // meshes
        for (size_t mesh_idx = 0; mesh_idx < storage.meshes.size(); mesh_idx++)
        {
            const SliceMeshStorage& mesh = storage.meshes[mesh_idx];

            GCodePathConfig::SpeedDerivatives initial_layer_speed_config{
                    mesh.settings.get<Velocity>("speed_print_layer_0")
                    , mesh.settings.get<Acceleration>("acceleration_print_layer_0")
                    , mesh.settings.get<Velocity>("jerk_print_layer_0")
            };

            mesh_configs[mesh_idx].smoothAllSpeeds(initial_layer_speed_config, layer_nr, initial_speedup_layer_count);
            mesh_configs[mesh_idx].roofing_config.smoothSpeed(initial_layer_speed_config, layer_nr, initial_speedup_layer_count);
        }
    }
}

}//namespace cura<|MERGE_RESOLUTION|>--- conflicted
+++ resolved
@@ -225,15 +225,9 @@
                 , GCodePathConfig::SpeedDerivatives{train.settings.get<Velocity>("skirt_brim_speed"), train.settings.get<Acceleration>("acceleration_skirt_brim"), train.settings.get<Velocity>("jerk_skirt_brim")}
             );
         prime_tower_config_per_extruder.emplace_back(
-<<<<<<< HEAD
                 PrintFeatureType::PrimeTower
-                , train->getSettingInMicrons("prime_tower_line_width")
-                    * ((storage.getSettingAsPlatformAdhesion("adhesion_type") == EPlatformAdhesion::RAFT) ? 1.0 : line_width_factor_per_extruder[extruder_nr])
-=======
-                PrintFeatureType::SupportInfill
                 , train.settings.get<coord_t>("prime_tower_line_width")
                     * ((mesh_group_settings.get<EPlatformAdhesion>("adhesion_type") == EPlatformAdhesion::RAFT) ? 1.0_r : line_width_factor_per_extruder[extruder_nr])
->>>>>>> b13ed777
                 , layer_thickness
                 , train.settings.get<Ratio>("prime_tower_flow")
                 , GCodePathConfig::SpeedDerivatives{train.settings.get<Velocity>("speed_prime_tower"), train.settings.get<Acceleration>("acceleration_prime_tower"), train.settings.get<Velocity>("jerk_prime_tower")}
