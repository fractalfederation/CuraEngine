/** Copyright (C) 2017 Ultimaker - Released under terms of the AGPLv3 License */
#include "PathConfigStorage.h"

#include "settings.h" // MAX_INFILL_COMBINE
#include "../sliceDataStorage.h" // SliceDataStorage


namespace cura
{

std::vector<double> PathConfigStorage::getLineWidthFactorPerExtruder(const SliceDataStorage& storage, int layer_nr)
{
    std::vector<double> ret;
    for (int extruder_nr = 0; extruder_nr < storage.meshgroup->getExtruderCount(); extruder_nr++)
    {
        if (layer_nr <= 0)
        {
            const ExtruderTrain* train = storage.meshgroup->getExtruderTrain(extruder_nr);
            double factor = train->getSettingAsRatio("initial_layer_line_width_factor");
            ret.push_back(factor);
        }
        else
        {
            ret.push_back(1.0);
        }
    }
    return ret;
}

GCodePathConfig createPerimeterGapConfig(const SliceMeshStorage& mesh, int layer_thickness)
{
    // The perimeter gap config follows the skin config, but has a different line width:
    // wall_line_width_x divided by two because the gaps are between 0 and 1 times the wall line width
    int perimeter_gaps_line_width = mesh.getSettingInMicrons("wall_line_width_0") / 2;
    double perimeter_gaps_speed = mesh.getSettingInMillimetersPerSecond("speed_topbottom");
    if (mesh.getSettingBoolean("speed_equalize_flow_enabled"))
    {
        int skin_line_width = mesh.getSettingInMicrons("skin_line_width");
        perimeter_gaps_speed *= skin_line_width / perimeter_gaps_line_width;
    }
    return GCodePathConfig(
            PrintFeatureType::Skin
            , perimeter_gaps_line_width
            , layer_thickness
            , mesh.getSettingInPercentage("material_flow")
            , GCodePathConfig::SpeedDerivatives{perimeter_gaps_speed, mesh.getSettingInMillimetersPerSecond("acceleration_topbottom"), mesh.getSettingInMillimetersPerSecond("jerk_topbottom")}
        );
}

PathConfigStorage::MeshPathConfigs::MeshPathConfigs(const SliceMeshStorage& mesh, int layer_thickness, const std::vector<double>& line_width_factor_per_extruder)
: inset0_config(
    PrintFeatureType::OuterWall
    , mesh.getSettingInMicrons("wall_line_width_0") * line_width_factor_per_extruder[mesh.getSettingAsExtruderNr("wall_0_extruder_nr")]
    , layer_thickness
    , mesh.getSettingInPercentage("material_flow")
    , GCodePathConfig::SpeedDerivatives{mesh.getSettingInMillimetersPerSecond("speed_wall_0"), mesh.getSettingInMillimetersPerSecond("acceleration_wall_0"), mesh.getSettingInMillimetersPerSecond("jerk_wall_0")}
)
, insetX_config(
    PrintFeatureType::InnerWall
    , mesh.getSettingInMicrons("wall_line_width_x") * line_width_factor_per_extruder[mesh.getSettingAsExtruderNr("wall_x_extruder_nr")]
    , layer_thickness
    , mesh.getSettingInPercentage("material_flow")
    , GCodePathConfig::SpeedDerivatives{mesh.getSettingInMillimetersPerSecond("speed_wall_x"), mesh.getSettingInMillimetersPerSecond("acceleration_wall_x"), mesh.getSettingInMillimetersPerSecond("jerk_wall_x")}
)
, skin_config(
    PrintFeatureType::Skin
    , mesh.getSettingInMicrons("skin_line_width") * line_width_factor_per_extruder[mesh.getSettingAsExtruderNr("top_bottom_extruder_nr")]
    , layer_thickness
    , mesh.getSettingInPercentage("material_flow")
    , GCodePathConfig::SpeedDerivatives{mesh.getSettingInMillimetersPerSecond("speed_topbottom"), mesh.getSettingInMillimetersPerSecond("acceleration_topbottom"), mesh.getSettingInMillimetersPerSecond("jerk_topbottom")}
)
, perimeter_gap_config(createPerimeterGapConfig(mesh, layer_thickness))
, ironing_config(
    PrintFeatureType::Skin
    , mesh.getSettingInMicrons("skin_line_width")
    , layer_thickness
    , mesh.getSettingInPercentage("material_flow")
    , GCodePathConfig::SpeedDerivatives{mesh.getSettingInMillimetersPerSecond("speed_ironing"), mesh.getSettingInMillimetersPerSecond("acceleration_ironing"), mesh.getSettingInMillimetersPerSecond("jerk_ironing")}
)
{
    infill_config.reserve(MAX_INFILL_COMBINE);
    for (int combine_idx = 0; combine_idx < MAX_INFILL_COMBINE; combine_idx++)
    {
        infill_config.emplace_back(
                PrintFeatureType::Infill
                , mesh.getSettingInMicrons("infill_line_width") * (combine_idx + 1) * line_width_factor_per_extruder[mesh.getSettingAsExtruderNr("infill_extruder_nr")]
                , layer_thickness
                , mesh.getSettingInPercentage("material_flow")
                , GCodePathConfig::SpeedDerivatives{mesh.getSettingInMillimetersPerSecond("speed_infill"), mesh.getSettingInMillimetersPerSecond("acceleration_infill"), mesh.getSettingInMillimetersPerSecond("jerk_infill")}
            );
    }
}

PathConfigStorage::PathConfigStorage(const SliceDataStorage& storage, int layer_nr, int layer_thickness)
: adhesion_extruder_nr(storage.getSettingAsIndex("adhesion_extruder_nr"))
, support_infill_extruder_nr(storage.getSettingAsIndex("support_infill_extruder_nr"))
, support_roof_extruder_nr(storage.getSettingAsIndex("support_roof_extruder_nr"))
, support_bottom_extruder_nr(storage.getSettingAsIndex("support_bottom_extruder_nr"))
, adhesion_extruder_train(storage.meshgroup->getExtruderTrain(adhesion_extruder_nr))
, support_infill_train(storage.meshgroup->getExtruderTrain(support_infill_extruder_nr))
, support_roof_train(storage.meshgroup->getExtruderTrain(support_roof_extruder_nr))
, support_bottom_train(storage.meshgroup->getExtruderTrain(support_bottom_extruder_nr))
, line_width_factor_per_extruder(PathConfigStorage::getLineWidthFactorPerExtruder(storage, layer_nr))
, raft_base_config(
            PrintFeatureType::SupportInterface
            , adhesion_extruder_train->getSettingInMicrons("raft_base_line_width")
            , adhesion_extruder_train->getSettingInMicrons("raft_base_thickness")
            , adhesion_extruder_train->getSettingInPercentage("material_flow")
            , GCodePathConfig::SpeedDerivatives{adhesion_extruder_train->getSettingInMillimetersPerSecond("raft_base_speed"), adhesion_extruder_train->getSettingInMillimetersPerSecond("raft_base_acceleration"), adhesion_extruder_train->getSettingInMillimetersPerSecond("raft_base_jerk")}
        )
, raft_interface_config(
            PrintFeatureType::Support
            , adhesion_extruder_train->getSettingInMicrons("raft_interface_line_width")
            , adhesion_extruder_train->getSettingInMicrons("raft_interface_thickness")
            , adhesion_extruder_train->getSettingInPercentage("material_flow")
            , GCodePathConfig::SpeedDerivatives{adhesion_extruder_train->getSettingInMillimetersPerSecond("raft_interface_speed"), adhesion_extruder_train->getSettingInMillimetersPerSecond("raft_interface_acceleration"), adhesion_extruder_train->getSettingInMillimetersPerSecond("raft_interface_jerk")}
        )
, raft_surface_config(
            PrintFeatureType::SupportInterface
            , adhesion_extruder_train->getSettingInMicrons("raft_surface_line_width")
            , adhesion_extruder_train->getSettingInMicrons("raft_surface_thickness")
            , adhesion_extruder_train->getSettingInPercentage("material_flow")
            , GCodePathConfig::SpeedDerivatives{adhesion_extruder_train->getSettingInMillimetersPerSecond("raft_surface_speed"), adhesion_extruder_train->getSettingInMillimetersPerSecond("raft_surface_acceleration"), adhesion_extruder_train->getSettingInMillimetersPerSecond("raft_surface_jerk")}
        )
, support_roof_config(
            PrintFeatureType::SupportInterface
            , support_roof_train->getSettingInMicrons("support_roof_line_width") * line_width_factor_per_extruder[support_roof_extruder_nr]
            , layer_thickness
            , support_roof_train->getSettingInPercentage("material_flow")
            , GCodePathConfig::SpeedDerivatives{support_roof_train->getSettingInMillimetersPerSecond("speed_support_roof"), support_roof_train->getSettingInMillimetersPerSecond("acceleration_support_roof"), support_roof_train->getSettingInMillimetersPerSecond("jerk_support_roof")}
        )
, support_bottom_config(
            PrintFeatureType::SupportInterface
            , support_bottom_train->getSettingInMicrons("support_bottom_line_width") * line_width_factor_per_extruder[support_bottom_extruder_nr]
            , layer_thickness
            , support_bottom_train->getSettingInPercentage("material_flow")
            , GCodePathConfig::SpeedDerivatives{support_bottom_train->getSettingInMillimetersPerSecond("speed_support_bottom"), support_bottom_train->getSettingInMillimetersPerSecond("acceleration_support_bottom"), support_bottom_train->getSettingInMillimetersPerSecond("jerk_support_bottom")}
        )
{
    const int extruder_count = storage.meshgroup->getExtruderCount();
    travel_config_per_extruder.reserve(extruder_count);
    skirt_brim_config_per_extruder.reserve(extruder_count);
    prime_tower_config_per_extruder.reserve(extruder_count);
    for (int extruder_nr = 0; extruder_nr < extruder_count; extruder_nr++)
    {
        const ExtruderTrain* train = storage.meshgroup->getExtruderTrain(extruder_nr);
        travel_config_per_extruder.emplace_back(
                PrintFeatureType::MoveCombing
                , 0
                , 0
                , 0.0
                , GCodePathConfig::SpeedDerivatives{train->getSettingInMillimetersPerSecond("speed_travel"), train->getSettingInMillimetersPerSecond("acceleration_travel"), train->getSettingInMillimetersPerSecond("jerk_travel")}
            );
        skirt_brim_config_per_extruder.emplace_back(
                PrintFeatureType::SkirtBrim
<<<<<<< HEAD
                , train->getSettingInMicrons("skirt_brim_line_width") * line_width_factor_per_extruder[extruder_nr]
=======
                , train->getSettingInMicrons("skirt_brim_line_width")
                    * ((storage.getSettingAsPlatformAdhesion("adhesion_type") == EPlatformAdhesion::RAFT) ? 1.0 : line_width_factor_per_extruder[extruder_nr]) // cause it's also used for the draft/ooze shield
>>>>>>> 960833e4
                , layer_thickness
                , train->getSettingInPercentage("material_flow")
                , GCodePathConfig::SpeedDerivatives{train->getSettingInMillimetersPerSecond("skirt_brim_speed"), train->getSettingInMillimetersPerSecond("acceleration_skirt_brim"), train->getSettingInMillimetersPerSecond("jerk_skirt_brim")}
            );
        prime_tower_config_per_extruder.emplace_back(
                PrintFeatureType::SupportInfill
<<<<<<< HEAD
                , train->getSettingInMicrons("prime_tower_line_width") * line_width_factor_per_extruder[extruder_nr]
=======
                , train->getSettingInMicrons("prime_tower_line_width")
                    * ((storage.getSettingAsPlatformAdhesion("adhesion_type") == EPlatformAdhesion::RAFT) ? 1.0 : line_width_factor_per_extruder[extruder_nr])
>>>>>>> 960833e4
                , layer_thickness
                , train->getSettingInPercentage("prime_tower_flow")
                , GCodePathConfig::SpeedDerivatives{train->getSettingInMillimetersPerSecond("speed_prime_tower"), train->getSettingInMillimetersPerSecond("acceleration_prime_tower"), train->getSettingInMillimetersPerSecond("jerk_prime_tower")}
            );
    }

    mesh_configs.reserve(storage.meshes.size());
    for (const SliceMeshStorage& mesh_storage : storage.meshes)
    {
        mesh_configs.emplace_back(mesh_storage, layer_thickness, line_width_factor_per_extruder);
    }

    support_infill_config.reserve(MAX_INFILL_COMBINE);
    const float support_infill_line_width_factor = (storage.getSettingAsPlatformAdhesion("adhesion_type") == EPlatformAdhesion::RAFT) ? 1.0 : line_width_factor_per_extruder[support_infill_extruder_nr];
    for (int combine_idx = 0; combine_idx < MAX_INFILL_COMBINE; combine_idx++)
    {
        support_infill_config.emplace_back(
            PrintFeatureType::Support
<<<<<<< HEAD
            , support_infill_train->getSettingInMicrons("support_line_width") * (combine_idx + 1) * line_width_factor_per_extruder[support_infill_extruder_nr]
=======
            , support_infill_train->getSettingInMicrons("support_line_width") * (combine_idx + 1) * support_infill_line_width_factor
>>>>>>> 960833e4
            , layer_thickness
            , support_infill_train->getSettingInPercentage("material_flow")
            , GCodePathConfig::SpeedDerivatives{support_infill_train->getSettingInMillimetersPerSecond("speed_support_infill"), support_infill_train->getSettingInMillimetersPerSecond("acceleration_support_infill"), support_infill_train->getSettingInMillimetersPerSecond("jerk_support_infill")}
        );
    }

    const int initial_speedup_layer_count = storage.getSettingAsCount("speed_slowdown_layers");
    if (layer_nr < initial_speedup_layer_count)
    {
        handleInitialLayerSpeedup(storage, layer_nr, initial_speedup_layer_count);
    }
}

void PathConfigStorage::MeshPathConfigs::smoothAllSpeeds(GCodePathConfig::SpeedDerivatives first_layer_config, int layer_nr, int max_speed_layer)
{
    inset0_config.smoothSpeed(              first_layer_config, layer_nr, max_speed_layer);
    insetX_config.smoothSpeed(              first_layer_config, layer_nr, max_speed_layer);
    skin_config.smoothSpeed(                first_layer_config, layer_nr, max_speed_layer);
    ironing_config.smoothSpeed(             first_layer_config, layer_nr, max_speed_layer);
    perimeter_gap_config.smoothSpeed(       first_layer_config, layer_nr, max_speed_layer);
    for (unsigned int idx = 0; idx < MAX_INFILL_COMBINE; idx++)
    {
        //Infill speed (per combine part per mesh).
        infill_config[idx].smoothSpeed(first_layer_config, layer_nr, max_speed_layer);
    }
}

void cura::PathConfigStorage::handleInitialLayerSpeedup(const SliceDataStorage& storage, int layer_nr, int initial_speedup_layer_count)
{
    std::vector<GCodePathConfig::SpeedDerivatives> global_first_layer_config_per_extruder;
    global_first_layer_config_per_extruder.reserve(storage.meshgroup->getExtruderCount());
    for (int extruder_nr = 0; extruder_nr < storage.meshgroup->getExtruderCount(); extruder_nr++)
    {
        const ExtruderTrain* extruder = storage.meshgroup->getExtruderTrain(extruder_nr);
        global_first_layer_config_per_extruder.emplace_back(
            GCodePathConfig::SpeedDerivatives{
                extruder->getSettingInMillimetersPerSecond("speed_print_layer_0")
                , extruder->getSettingInMillimetersPerSecond("acceleration_print_layer_0")
                , extruder->getSettingInMillimetersPerSecond("jerk_print_layer_0")
            });
    }

    { // support
        if (layer_nr < initial_speedup_layer_count)
        {
            const int extruder_nr_support_infill = storage.getSettingAsIndex((layer_nr <= 0)? "support_extruder_nr_layer_0" : "support_infill_extruder_nr");
            GCodePathConfig::SpeedDerivatives& first_layer_config_infill = global_first_layer_config_per_extruder[extruder_nr_support_infill];
            for (unsigned int idx = 0; idx < MAX_INFILL_COMBINE; idx++)
            {
                support_infill_config[idx].smoothSpeed(first_layer_config_infill, std::max(0, layer_nr), initial_speedup_layer_count);
            }

            const int extruder_nr_support_roof = storage.getSettingAsIndex("support_roof_extruder_nr");
            GCodePathConfig::SpeedDerivatives& first_layer_config_roof = global_first_layer_config_per_extruder[extruder_nr_support_roof];
            support_roof_config.smoothSpeed(first_layer_config_roof, std::max(0, layer_nr), initial_speedup_layer_count);
            const int extruder_nr_support_bottom = storage.getSettingAsIndex("support_bottom_extruder_nr");
            GCodePathConfig::SpeedDerivatives& first_layer_config_bottom = global_first_layer_config_per_extruder[extruder_nr_support_bottom];
            support_bottom_config.smoothSpeed(first_layer_config_bottom, std::max(0, layer_nr), initial_speedup_layer_count);
        }
    }

    { // extruder configs: travel, skirt/brim (= shield)
        for (int extruder_nr = 0; extruder_nr < storage.meshgroup->getExtruderCount(); ++extruder_nr)
        {
            const ExtruderTrain* train = storage.meshgroup->getExtruderTrain(extruder_nr);
            GCodePathConfig::SpeedDerivatives initial_layer_travel_speed_config{
                    train->getSettingInMillimetersPerSecond("speed_travel_layer_0")
                    , train->getSettingInMillimetersPerSecond("acceleration_travel_layer_0")
                    , train->getSettingInMillimetersPerSecond("jerk_travel_layer_0")
            };
            GCodePathConfig& travel = travel_config_per_extruder[extruder_nr];

            travel.smoothSpeed(initial_layer_travel_speed_config, std::max(0, layer_nr), initial_speedup_layer_count);

            // don't smooth speed for the skirt/brim!
            // NOTE: not smoothing skirt/brim means the speeds are also not smoothed for the draft/ooze shield

            const GCodePathConfig::SpeedDerivatives& initial_layer_print_speed_config = global_first_layer_config_per_extruder[extruder_nr];

            GCodePathConfig& prime_tower = prime_tower_config_per_extruder[extruder_nr];
            prime_tower.smoothSpeed(initial_layer_print_speed_config, std::max(0, layer_nr), initial_speedup_layer_count);
        }

    }

    { // meshes
        for (unsigned int mesh_idx = 0; mesh_idx < storage.meshes.size(); mesh_idx++)
        {
            const SliceMeshStorage& mesh = storage.meshes[mesh_idx];


            GCodePathConfig::SpeedDerivatives initial_layer_speed_config{
                    mesh.getSettingInMillimetersPerSecond("speed_print_layer_0")
                    , mesh.getSettingInMillimetersPerSecond("acceleration_print_layer_0")
                    , mesh.getSettingInMillimetersPerSecond("jerk_print_layer_0")
            };

            mesh_configs[mesh_idx].smoothAllSpeeds(initial_layer_speed_config, layer_nr, initial_speedup_layer_count);
        }
    }
}


}//namespace cura<|MERGE_RESOLUTION|>--- conflicted
+++ resolved
@@ -153,24 +153,16 @@
             );
         skirt_brim_config_per_extruder.emplace_back(
                 PrintFeatureType::SkirtBrim
-<<<<<<< HEAD
-                , train->getSettingInMicrons("skirt_brim_line_width") * line_width_factor_per_extruder[extruder_nr]
-=======
                 , train->getSettingInMicrons("skirt_brim_line_width")
                     * ((storage.getSettingAsPlatformAdhesion("adhesion_type") == EPlatformAdhesion::RAFT) ? 1.0 : line_width_factor_per_extruder[extruder_nr]) // cause it's also used for the draft/ooze shield
->>>>>>> 960833e4
                 , layer_thickness
                 , train->getSettingInPercentage("material_flow")
                 , GCodePathConfig::SpeedDerivatives{train->getSettingInMillimetersPerSecond("skirt_brim_speed"), train->getSettingInMillimetersPerSecond("acceleration_skirt_brim"), train->getSettingInMillimetersPerSecond("jerk_skirt_brim")}
             );
         prime_tower_config_per_extruder.emplace_back(
                 PrintFeatureType::SupportInfill
-<<<<<<< HEAD
-                , train->getSettingInMicrons("prime_tower_line_width") * line_width_factor_per_extruder[extruder_nr]
-=======
                 , train->getSettingInMicrons("prime_tower_line_width")
                     * ((storage.getSettingAsPlatformAdhesion("adhesion_type") == EPlatformAdhesion::RAFT) ? 1.0 : line_width_factor_per_extruder[extruder_nr])
->>>>>>> 960833e4
                 , layer_thickness
                 , train->getSettingInPercentage("prime_tower_flow")
                 , GCodePathConfig::SpeedDerivatives{train->getSettingInMillimetersPerSecond("speed_prime_tower"), train->getSettingInMillimetersPerSecond("acceleration_prime_tower"), train->getSettingInMillimetersPerSecond("jerk_prime_tower")}
@@ -189,11 +181,7 @@
     {
         support_infill_config.emplace_back(
             PrintFeatureType::Support
-<<<<<<< HEAD
-            , support_infill_train->getSettingInMicrons("support_line_width") * (combine_idx + 1) * line_width_factor_per_extruder[support_infill_extruder_nr]
-=======
             , support_infill_train->getSettingInMicrons("support_line_width") * (combine_idx + 1) * support_infill_line_width_factor
->>>>>>> 960833e4
             , layer_thickness
             , support_infill_train->getSettingInPercentage("material_flow")
             , GCodePathConfig::SpeedDerivatives{support_infill_train->getSettingInMillimetersPerSecond("speed_support_infill"), support_infill_train->getSettingInMillimetersPerSecond("acceleration_support_infill"), support_infill_train->getSettingInMillimetersPerSecond("jerk_support_infill")}
