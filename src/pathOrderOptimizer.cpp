--- conflicted
+++ resolved
@@ -13,7 +13,7 @@
 
 namespace cura {
 
-constexpr coord_t COINCIDENT_POINT_DISTANCE = 5; // In uM. Points closer than this may be considered overlapping / at the same place
+constexpr coord_t COINCIDENT_POINT_DISTANCE = 10; // In uM. Points closer than this may be considered overlapping / at the same place
 constexpr coord_t SQUARED_COINCIDENT_POINT_DISTANCE = COINCIDENT_POINT_DISTANCE * COINCIDENT_POINT_DISTANCE;
 
 
@@ -232,11 +232,7 @@
 
 static inline bool pointsAreCoincident(const Point& a, const Point& b)
 {
-<<<<<<< HEAD
-    return vSize2(a - b) < 100; // points are closer than 10uM, consider them coincident
-=======
-    return vSize2(a - b) < SQUARED_COINCIDENT_POINT_DISTANCE; // points are closer than 5uM, consider them coincident
->>>>>>> 91d8c371
+    return vSize2(a - b) < SQUARED_COINCIDENT_POINT_DISTANCE; // points are closer than COINCIDENT_POINT_DISTANCE, consider them coincident
 }
 
 /**
