--- conflicted
+++ resolved
@@ -75,21 +75,6 @@
 {
     for (const SliceLayerPart& part : parts)
     {
-<<<<<<< HEAD
-        bool done = false;
-        for (unsigned wallIdx = part.insets.size() - 1; !done && wallIdx > 0; --wallIdx)
-        {
-            // we want the inner wall but only if it has not been reduced down to nothing anywhere
-            if (part.insets[wallIdx].size() == part.insets[0].size()) {
-                layer_walls.add(part.insets[wallIdx]);
-                done = true;
-            }
-        }
-        // but we'll also take the outer wall if the inner doesn't exist or is not complete
-        if (!done && part.insets.size() >= 1) {
-            layer_walls.add(part.insets[0]);
-            continue;
-=======
         switch (max_inset) {
             case 1:
                 // take the inner wall
@@ -110,7 +95,6 @@
                     layer_walls.add(part.insets[0]);
                     continue;
                 }
->>>>>>> 078379a1
         }
         // offset_from_outlines was so large that it completely destroyed our isle,
         // so we'll just use the regular outline
