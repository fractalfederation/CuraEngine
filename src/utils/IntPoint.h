--- conflicted
+++ resolved
@@ -85,11 +85,8 @@
     return float(p0.X)*float(p0.X)+float(p0.Y)*float(p0.Y);
 }
 
-<<<<<<< HEAD
-INLINE bool shorterThen(const Point& p0, coord_t len)
-=======
+
 INLINE bool shorterThen(const Point& p0, const coord_t len)
->>>>>>> b2b0b527
 {
     if (p0.X > len || p0.X < -len)
     {
