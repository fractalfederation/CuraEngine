--- conflicted
+++ resolved
@@ -994,11 +994,7 @@
     return polygonCollidesWithLineSegment(polys, transformed_startPoint, transformed_endPoint, transformation_matrix);
 }
 
-<<<<<<< HEAD
-bool PolygonUtils::polygonsIntersect(const Polygons& poly_a, const Polygons &poly_b)
-=======
 bool PolygonUtils::polygonsIntersect(const ConstPolygonRef& poly_a, const ConstPolygonRef& poly_b)
->>>>>>> d510e6a9
 {
     // only do the full intersection when the polys' BBs overlap
     AABB bba(poly_a);
@@ -1008,8 +1004,6 @@
 
 bool PolygonUtils::polygonOutlinesAdjacent(const ConstPolygonRef inner_poly, const ConstPolygonRef outer_poly, const coord_t max_gap)
 {
-<<<<<<< HEAD
-=======
     //Heuristic check if their AABBs are near first.
     AABB inner_aabb(inner_poly);
     AABB outer_aabb(outer_poly);
@@ -1021,7 +1015,6 @@
     }
 
     //Heuristic says they are near. Now check for real.
->>>>>>> d510e6a9
     const coord_t max_gap2 = max_gap * max_gap;
     const unsigned outer_poly_size = outer_poly.size();
     for (unsigned line_index = 0; line_index < outer_poly_size; ++line_index)
