/** Copyright (C) 2015 Ultimaker - Released under terms of the AGPLv3 License */
#include "polygon.h"

#include "linearAlg2D.h" // pointLiesOnTheRightOfLine

#include "ListPolyIt.h"

namespace cura 
{

bool PolygonRef::shorterThan(int64_t check_length) const
{
    const PolygonRef& polygon = *this;
    const Point* p0 = &polygon.back();
    int64_t length = 0;
    for (const Point& p1 : polygon)
    {
        length += vSize(*p0 - p1);
        if (length >= check_length)
        {
            return false;
        }
        p0 = &p1;
    }
    return true;
}

bool PolygonRef::_inside(Point p, bool border_result)
{
    PolygonRef thiss = *this;
    if (size() < 1)
    {
        return false;
    }
    
    int crossings = 0;
    Point p0 = back();
    for(unsigned int n=0; n<size(); n++)
    {
        Point p1 = thiss[n];
        // no tests unless the segment p0-p1 is at least partly at, or to right of, p.X
        short comp = LinearAlg2D::pointLiesOnTheRightOfLine(p, p0, p1);
        if (comp == 1)
        {
            crossings++;
        }
        else if (comp == 0)
        {
            return border_result;
        }
        p0 = p1;
    }
    return (crossings % 2) == 1;
}

Polygons Polygons::approxConvexHull(int extra_outset)
{
    constexpr int overshoot = 100000; //10cm (hard-coded value).

    Polygons convex_hull;
    //Perform the offset for each polygon one at a time.
    //This is necessary because the polygons may overlap, in which case the offset could end up in an infinite loop.
    //See http://www.angusj.com/delphi/clipper/documentation/Docs/Units/ClipperLib/Classes/ClipperOffset/_Body.htm
    for (const ClipperLib::Path path : paths)
    {
        Polygons offset_result;
        ClipperLib::ClipperOffset offsetter(1.2, 10.0);
        offsetter.AddPath(path, ClipperLib::jtRound, ClipperLib::etClosedPolygon);
        offsetter.Execute(offset_result.paths, overshoot);
        convex_hull.add(offset_result);
    }
    return convex_hull.unionPolygons().offset(-overshoot + extra_outset, ClipperLib::jtRound);
}

unsigned int Polygons::pointCount() const
{
    unsigned int count = 0;
    for (const ClipperLib::Path& path : paths)
    {
        count += path.size();
    }
    return count;
}

bool Polygons::inside(Point p, bool border_result) const
{
    const Polygons& thiss = *this;
    if (size() < 1)
    {
        return false;
    }
    
    int crossings = 0;
    for (const ClipperLib::Path& poly : thiss)
    {
        Point p0 = poly.back();
        for (const Point& p1 : poly)
        {
            short comp = LinearAlg2D::pointLiesOnTheRightOfLine(p, p0, p1);
            if (comp == 1)
            {
                crossings++;
            }
            else if (comp == 0)
            {
                return border_result;
            }
            p0 = p1;
        }
    }
    return (crossings % 2) == 1;
}

unsigned int Polygons::findInside(Point p, bool border_result)
{
    Polygons& thiss = *this;
    if (size() < 1)
    {
        return false;
    }
    
    int64_t min_x[size()];
    std::fill_n(min_x, size(), std::numeric_limits<int64_t>::max());  // initialize with int.max
    int crossings[size()];
    std::fill_n(crossings, size(), 0);  // initialize with zeros
    
    for (unsigned int poly_idx = 0; poly_idx < size(); poly_idx++)
    {
        PolygonRef poly = thiss[poly_idx];
        Point p0 = poly.back();
        for(Point& p1 : poly)
        {
            short comp = LinearAlg2D::pointLiesOnTheRightOfLine(p, p0, p1);
            if (comp == 1)
            {
                crossings[poly_idx]++;
                int64_t x;
                if (p1.Y == p0.Y)
                {
                    x = p0.X;
                }
                else 
                {
                    x = p0.X + (p1.X-p0.X) * (p.Y-p0.Y) / (p1.Y-p0.Y);
                }
                if (x < min_x[poly_idx])
                {
                    min_x[poly_idx] = x;
                }
            }
            else if (border_result && comp == 0)
            {
                return poly_idx;
            }
            p0 = p1;
        }
    }
    
    int64_t min_x_uneven = std::numeric_limits<int64_t>::max();
    unsigned int ret = NO_INDEX;
    unsigned int n_unevens = 0;
    for (unsigned int array_idx = 0; array_idx < size(); array_idx++)
    {
        if (crossings[array_idx] % 2 == 1)
        {
            n_unevens++;
            if (min_x[array_idx] < min_x_uneven)
            {
                min_x_uneven = min_x[array_idx];
                ret = array_idx;
            }
        }
    }
    if (n_unevens % 2 == 0) { ret = NO_INDEX; }
    return ret;
}

Polygons Polygons::offset(int distance, ClipperLib::JoinType join_type, double miter_limit) const
{
    Polygons ret;
    ClipperLib::ClipperOffset clipper(miter_limit, 10.0);
    clipper.AddPaths(unionPolygons().paths, join_type, ClipperLib::etClosedPolygon);
    clipper.MiterLimit = miter_limit;
    clipper.Execute(ret.paths, distance);
    return ret;
}

Polygons PolygonRef::offset(int distance, ClipperLib::JoinType joinType, double miter_limit) const
{
    Polygons ret;
    ClipperLib::ClipperOffset clipper(miter_limit, 10.0);
    clipper.AddPath(*path, joinType, ClipperLib::etClosedPolygon);
    clipper.MiterLimit = miter_limit;
    clipper.Execute(ret.paths, distance);
    return ret;
}

Polygon Polygons::convexHull() const
{
    // Implements Andrew's monotone chain convex hull algorithm
    // See https://en.wikibooks.org/wiki/Algorithm_Implementation/Geometry/Convex_hull/Monotone_chain

    using IntPoint = ClipperLib::IntPoint;

    size_t num_points = 0U;
    for (const ClipperLib::Path& path : paths)
    {
        num_points += path.size();
    }

    std::vector<IntPoint> all_points;
    all_points.reserve(num_points);
    for (const ClipperLib::Path& path : paths)
    {
        for (const IntPoint& point : path)
        {
            all_points.push_back(point);
        }
    }

    struct HullSort
    {
        bool operator()(const IntPoint& a,
                        const IntPoint& b)
        {
            return (a.X < b.X) ||
                (a.X == b.X && a.Y < b.Y);
        }
    };

    std::sort(all_points.begin(), all_points.end(), HullSort());

    // positive for left turn, 0 for straight, negative for right turn
    auto ccw = [](const IntPoint& p0, const IntPoint& p1, const IntPoint& p2) -> int64_t {
        IntPoint v01(p1.X - p0.X, p1.Y - p0.Y);
        IntPoint v12(p2.X - p1.X, p2.Y - p1.Y);

        return
            static_cast<int64_t>(v01.X) * v12.Y -
            static_cast<int64_t>(v01.Y) * v12.X;
    };

    Polygon hull_poly;
    ClipperLib::Path& hull_points = *hull_poly;
    hull_points.resize(num_points+1);
    // index to insert next hull point, also number of valid hull points
    size_t hull_idx = 0;

    // Build lower hull
    for (size_t pt_idx = 0U; pt_idx != num_points; ++pt_idx)
    {
        while (hull_idx >= 2 &&
               ccw(hull_points[hull_idx-2], hull_points[hull_idx-1],
                   all_points[pt_idx]) <= 0)
        {
            --hull_idx;
        }
        hull_points[hull_idx] = all_points[pt_idx];
        ++hull_idx;
    }

    // Build upper hull
    size_t min_upper_hull_chain_end_idx = hull_idx+1;
    for (int pt_idx = num_points-2; pt_idx >= 0; --pt_idx)
    {
        while (hull_idx >= min_upper_hull_chain_end_idx &&
               ccw(hull_points[hull_idx-2], hull_points[hull_idx-1],
                   all_points[pt_idx]) <= 0)
        {
            --hull_idx;
        }
        hull_points[hull_idx] = all_points[pt_idx];
        ++hull_idx;
    }

    assert(hull_idx <= hull_points.size());

    // Last point is duplicted with first.  It is removed in the resize.
    hull_points.resize(hull_idx - 2);

    return hull_poly;
}

void PolygonRef::simplify(int smallest_line_segment_squared, int allowed_error_distance_squared){

    if (size() < 3)
    {
        clear();
        return;
    }

// Algorithm Explanation:
// initial: 1
// after stage I: 2
// after first step of stage II: 3
//
//                       111111111111111111111111111
//                      1         22 332222         1
//                     1       222  3  3   222       1
//                    1      22    3   3      222     1
//                    1   222      3    3        2222 1
//                   1 222        3      3           221
//                  122          3       3              12
//                 12            3        3              1
//                 12           3          3             1
//                1 2          3            3            21
//               1  2          3            3            21
//               1  2         3              3          2  1
//              1    2        3               3         2  1
//              1    2       3                 3        2   1
//             1     2      3                  3        2   1
//              1    2      3                   3       2    1
//               1    2    3                     3      2    1
//                1   2   3                      3     2    1
//                 1  2   3                       3    2   1
//                  1  2 3                         3   2  1
//                   1 23                           3  2 1
//                    123                           3  21
//                     1                             321
//                                                    1
//
// this is neccesary in order to avoid the case where a long segment is followed by a lot of small segments would get simplified to a long segment going to the wrong end point
//  .......                _                 _______
// |                      /                 |
// |     would become    /    instead of    |
// |                    /                   |
//
// therefore every time a vert is removed the next is kept (for the moment)
//
// .......            ._._._._.         .___.___.          .________
// |                  |                 |                  |
// |    will  become  |    will become  |     will become  |
// |                  |                 |                  |
//

    ClipperLib::Path this_path = *path;
    coord_t min_length_2 = std::min(smallest_line_segment_squared, allowed_error_distance_squared);

    ListPolygon result_list_poly;
    result_list_poly.emplace_back(path->front());

    std::vector<ListPolyIt> skipped_verts;
    // add the first point as starting point for the algorithm
    // whether the first point has to be removed is checked separately afterwards
    skipped_verts.emplace_back(result_list_poly, result_list_poly.begin());

    char here_is_beyond_line = 0;
    { // stage I: convert to a ListPolygon and remove verts, but don't remove verts just after removed verts (i.e. skip them)
        Point prev = this_path[0];
        auto skip = [this, &result_list_poly, &this_path, &prev, &skipped_verts](unsigned int& poly_idx)
        {
            poly_idx++;
            if (poly_idx >= size())
            { // don't wrap around, the first point has already been added
                return;
            }
            result_list_poly.emplace_back(this_path[poly_idx]);
            prev = result_list_poly.back();
            skipped_verts.emplace_back(result_list_poly, --result_list_poly.end());
        };

        for (unsigned int poly_idx = 1; poly_idx < size(); poly_idx++)
        {
            const Point& here = this_path[poly_idx];
            const Point& next = this_path[(poly_idx + 1) % size()];
            if (here == next)
            { // disregard duplicate points without skipping the next point
                continue;
            }
            if ( vSize2(here - prev) < min_length_2 && vSize2(next - here) < min_length_2 )
            {
                // don't add [here] to the result
                // skip checking whether the next point has to be removed for now
                skip(poly_idx);
                continue;
            }
            int64_t error2 = LinearAlg2D::getDist2FromLineSegment(prev, here, next, &here_is_beyond_line);
            if (here_is_beyond_line == 0 && error2 < allowed_error_distance_squared)
            {
                // don't add [here] to the result
                // skip checking whether the next point has to be removed for now
                skip(poly_idx);
            }
            else
            {
                result_list_poly.emplace_back(here);
                prev = result_list_poly.back();
            }
        }
    }

    { // stage II: keep removing skipped verts (and skip the next vert if it was a skipped vert)
        auto skip = [&skipped_verts, &result_list_poly](unsigned int& skipped_vert_idx, const ListPolyIt skipped_vert, std::vector<ListPolyIt>& new_skipped_verts)
        {
            unsigned int next_skipped_vert_idx = skipped_vert_idx + 1;
            if (next_skipped_vert_idx < skipped_verts.size() && skipped_vert.next() == skipped_verts[next_skipped_vert_idx])
            {
                skipped_vert_idx++;
                new_skipped_verts.emplace_back(skipped_verts[next_skipped_vert_idx]);
            }
            result_list_poly.erase(skipped_vert.it);
        };
        while (!skipped_verts.empty() && result_list_poly.size() >= 3)
        {
            std::vector<ListPolyIt> new_skipped_verts;

            for (unsigned int skipped_vert_idx = 0; skipped_vert_idx < skipped_verts.size(); skipped_vert_idx++)
            {
                ListPolyIt skipped_vert = skipped_verts[skipped_vert_idx];
                const Point& here = skipped_vert.p();
                const Point& prev = skipped_vert.prev().p();

                const Point& next = skipped_vert.next().p();
                if ( vSize2(here - prev) < min_length_2 && vSize2(next - here) < min_length_2 )
                {
                    // skip checking whether the next point has to be removed for now
                    skip(skipped_vert_idx, skipped_vert, new_skipped_verts);
                    continue;
                }
                int64_t error2 = LinearAlg2D::getDist2FromLineSegment(prev, here, next, &here_is_beyond_line);
                if (here_is_beyond_line == 0 && error2 < allowed_error_distance_squared)
                {
                    // skip checking whether the next point has to be removed for now
                    skip(skipped_vert_idx, skipped_vert, new_skipped_verts);
                }
                else
                {
                    // keep the point
                }
            }
            skipped_verts = new_skipped_verts;
        }
    }

    clear();
    if (result_list_poly.size() < 3)
    {
        return;
    }
    ListPolyIt::convertListPolygonToPolygon(result_list_poly, *this);
}

<<<<<<< HEAD
Polygons Polygons::getOutsidePolygons() const
{
    Polygons ret;
    ClipperLib::Clipper clipper(clipper_init);
    ClipperLib::PolyTree poly_tree;
    constexpr bool paths_are_closed_polys = true;
    clipper.AddPaths(paths, ClipperLib::ptSubject, paths_are_closed_polys);
    clipper.Execute(ClipperLib::ctUnion, poly_tree);

    for (int outer_poly_idx = 0; outer_poly_idx < poly_tree.ChildCount(); outer_poly_idx++)
    {
        ClipperLib::PolyNode* child = poly_tree.Childs[outer_poly_idx];
        ret.emplace_back(child->Contour);
    }
    return ret;
}

Polygons Polygons::removeEmptyHoles() const
{
    Polygons ret;
    ClipperLib::Clipper clipper(clipper_init);
    ClipperLib::PolyTree poly_tree;
    constexpr bool paths_are_closed_polys = true;
    clipper.AddPaths(paths, ClipperLib::ptSubject, paths_are_closed_polys);
    clipper.Execute(ClipperLib::ctUnion, poly_tree);

    removeEmptyHoles_processPolyTreeNode(poly_tree, ret);
    return ret;
}

void Polygons::removeEmptyHoles_processPolyTreeNode(const ClipperLib::PolyNode& node, Polygons& ret) const
{
    for (int outer_poly_idx = 0; outer_poly_idx < node.ChildCount(); outer_poly_idx++)
    {
        ClipperLib::PolyNode* child = node.Childs[outer_poly_idx];
        ret.emplace_back(child->Contour);
        for (int hole_node_idx = 0; hole_node_idx < child->ChildCount(); hole_node_idx++)
        {
            ClipperLib::PolyNode& hole_node = *child->Childs[hole_node_idx];
            if (hole_node.ChildCount() > 0)
            {
                ret.emplace_back(hole_node.Contour);
                removeEmptyHoles_processPolyTreeNode(hole_node, ret);
            }
        }
    }
}

=======
void PolygonRef::smooth_corner_complex(ListPolygon& poly, const Point p1, ListPolyIt& p0_it, ListPolyIt& p2_it, const int64_t shortcut_length)
{
    // walk away from the corner until the shortcut > shortcut_length or it would smooth a piece inward
    // - walk in both directions untill shortcut > shortcut_length 
    // - stop walking in one direction if it would otherwise cut off a corner in that direction
    // - same in the other direction
    // - stop if both are cut off
    // walk by updating p0_it and p2_it
    int64_t shortcut_length2 = shortcut_length * shortcut_length;
    bool forward_is_blocked = false;
    bool forward_is_too_far = false;
    bool backward_is_blocked = false;
    bool backward_is_too_far = false;
    while (p0_it.prev() != p2_it && p0_it != p2_it) // condition to pragmatically prevent infinite loops
    {
        const bool forward_has_converged = forward_is_blocked || forward_is_too_far;
        const bool backward_has_converged = backward_is_blocked || backward_is_too_far;
        if (forward_has_converged && backward_has_converged)
        {
            if (forward_is_too_far && backward_is_too_far && vSize2(p0_it.prev().p() - p2_it.next().p()) < shortcut_length2)
            {
                //         o
                //       /   \                                                  .
                //      o     o
                //      |     |
                //      \     /                                                 .
                //       |   |
                //       \   /                                                  .
                //        | |
                //        o o
                --p0_it;
                ++p2_it;
                forward_is_too_far = false; // invalidate data
                backward_is_too_far = false; // invalidate data
                continue;
            }
            else
            {
                break;
            }
        }
        smooth_outward_step(p1, shortcut_length2, p0_it, p2_it, forward_is_blocked, backward_is_blocked, forward_is_too_far, backward_is_too_far);
    }

    const Point v02 = p2_it.p() - p0_it.p();
    const int64_t v02_size2 = vSize2(v02);
    // set the following:
    // p0_it = start point of line
    // p2_it = end point of line
    if (std::abs(v02_size2 - shortcut_length2) < shortcut_length * 10) // i.e. if (size2 < l * (l+10) && size2 > l * (l-10))
    { // v02 is approximately shortcut length
        // handle this separately to avoid rounding problems below in the getPointOnLineWithDist function
        // p0_it and p2_it are already correct
    }
    else if (!backward_is_blocked && !forward_is_blocked)
    { // introduce two new points
        //  1----b---->2
        //  ^   /
        //  |  /
        //  | /
        //  |/
        //  |a
        //  |
        //  0
        const int64_t v02_size = sqrt(v02_size2);

        const ListPolyIt p0_2_it = p0_it.prev();
        const ListPolyIt p2_2_it = p2_it.next();
        const Point p2_2 = p2_2_it.p();
        const Point p0_2 = p0_2_it.p();
        const Point v02_2 = p0_2 - p2_2;
        const int64_t v02_2_size = vSize(v02_2);
        float progress = std::min(1.0, INT2MM(shortcut_length - v02_size) / INT2MM(v02_2_size - v02_size)); // account for rounding error when v02_2_size is approx equal to v02_size
        assert(progress >= 0.0f && progress <= 1.0f && "shortcut length must be between last length and new length");
        const Point new_p0 = p0_it.p() + (p0_2 - p0_it.p()) * progress;
        p0_it = ListPolyIt(poly, poly.insert(p0_it.it, new_p0));
        const Point new_p2 = p2_it.p() + (p2_2 - p2_it.p()) * progress;
        p2_it = ListPolyIt(poly, poly.insert(p2_2_it.it, new_p2));
    }
    else if (!backward_is_blocked)
    { // forward is blocked, back is open
        //     |
        //  1->b
        //  ^  :
        //  | /
        //  0 :
        //  |/
        //  |a
        //  |
        //  0_2
        const ListPolyIt p0_2_it = p0_it.prev();
        const Point p0 = p0_it.p();
        const Point p0_2 = p0_2_it.p();
        const Point p2 = p2_it.p();
        Point new_p0;
        bool success = LinearAlg2D::getPointOnLineWithDist(p2, p0, p0_2, shortcut_length, new_p0);
        // shortcut length must be possible given that last length was ok and new length is too long
        if (success)
        {
#ifdef ASSERT_INSANE_OUTPUT
            assert(vSize(new_p0) < 300000);
#endif // #ifdef ASSERT_INSANE_OUTPUT
            p0_it = ListPolyIt(poly, poly.insert(p0_it.it, new_p0));
        }
        else
        { // if not then a rounding error occured
            if (vSize(p2 - p0_2) < vSize2(p2 - p0))
            {
                p0_it = p0_2_it; // start shortcut at 0
            }
        }
    }
    else if (!forward_is_blocked)
    { // backward is blocked, front is open
        //  1----2----b----------->2_2
        //  ^      ,-'
        //  |   ,-'
        //--0.-'
        //  a
        const ListPolyIt p2_2_it = p2_it.next();
        const Point p0 = p0_it.p();
        const Point p2 = p2_it.p();
        const Point p2_2 = p2_2_it.p();
        Point new_p2;
        bool success = LinearAlg2D::getPointOnLineWithDist(p0, p2, p2_2, shortcut_length, new_p2);
        // shortcut length must be possible given that last length was ok and new length is too long
        if (success)
        {
#ifdef ASSERT_INSANE_OUTPUT
            assert(vSize(new_p2) < 300000);
#endif // #ifdef ASSERT_INSANE_OUTPUT
            p2_it = ListPolyIt(poly, poly.insert(p2_it.next().it, new_p2));
        }
        else
        { // if not then a rounding error occured
            if (vSize(p2_2 - p0) < vSize2(p2 - p0))
            {
                p2_it = p2_2_it; // start shortcut at 0
            }
        }
    }
    else
    {
        //        |
        //      __|2
        //     | /  > shortcut cannot be of the desired length
        //  ___|/                                                       .
        //     0
        // both are blocked and p0_it and p2_it are already correct
    }
    // delete all cut off points
    while (p0_it.next() != p2_it)
    {
        p0_it.next().remove();
    }
}

void PolygonRef::smooth_outward_step(const Point p1, const int64_t shortcut_length2, ListPolyIt& p0_it, ListPolyIt& p2_it, bool& forward_is_blocked, bool& backward_is_blocked, bool& forward_is_too_far, bool& backward_is_too_far)
{
    const bool forward_has_converged = forward_is_blocked || forward_is_too_far;
    const bool backward_has_converged = backward_is_blocked || backward_is_too_far;
    const Point p0 = p0_it.p();
    const Point p2 = p2_it.p();
    bool walk_forward = !forward_has_converged && (backward_has_converged || (vSize2(p2 - p1) < vSize2(p0 - p1))); // whether to walk along the p1-p2 direction or in the p1-p0 direction

    if (walk_forward)
    {
        const ListPolyIt p2_2_it = p2_it.next();
        const Point p2_2 = p2_2_it.p();
        bool p2_is_left = LinearAlg2D::pointIsLeftOfLine(p2, p0, p2_2) >= 0;
        if (!p2_is_left)
        {
            forward_is_blocked = true;
            return;
        }

        const Point v02_2 = p2_2 - p0_it.p();
        if (vSize2(v02_2) > shortcut_length2)
        {
            forward_is_too_far = true;
            return;
        }

        p2_it = p2_2_it; // make one step in the forward direction
        backward_is_blocked = false; // invalidate data about backward walking
        backward_is_too_far = false;
        return;
    }
    else
    {
        const ListPolyIt p0_2_it = p0_it.prev();
        const Point p0_2 = p0_2_it.p();
        bool p0_is_left = LinearAlg2D::pointIsLeftOfLine(p0, p0_2, p2) >= 0;
        if (!p0_is_left)
        {
            backward_is_blocked = true;
            return;
        }

        const Point v02_2 = p2_it.p() - p0_2;
        if (vSize2(v02_2) > shortcut_length2)
        {
            backward_is_too_far = true;
            return;
        }

        p0_it = p0_2_it; // make one step in the backward direction
        forward_is_blocked = false; // invalidate data about forward walking
        forward_is_too_far = false;
        return;
    }
}

void PolygonRef::smooth_corner_simple(ListPolygon& poly, const Point p0, const Point p1, const Point p2, const ListPolyIt p0_it, const ListPolyIt p1_it, const ListPolyIt p2_it, const Point v10, const Point v12, const Point v02, const int64_t shortcut_length, float cos_angle)
{
    //  1----b---->2
    //  ^   /
    //  |  /
    //  | /
    //  |/
    //  |a
    //  |
    //  0
    // ideally a1_size == b1_size
    if (vSize2(v02) <= shortcut_length * (shortcut_length + 10) // v02 is approximately shortcut length
        || (cos_angle > 0.9999 && LinearAlg2D::getDist2FromLine(p2, p0, p1) < 20 * 20)) // p1 is degenerate
    {
        // handle this separately to avoid rounding problems below in the getPointOnLineWithDist function
        p1_it.remove();
        // don't insert new elements
    }
    else
    {
        // compute the distance a1 == b1 to get vSize(ab)==shortcut_length with the given angle between v10 and v12
        //       1
        //      /|\                                                      .
        //     / | \                                                     .
        //    /  |  \                                                    .
        //   /   |   \                                                   .
        // a/____|____\b                                                 .
        //       m
        // use trigonometry on the right-angled triangle am1
        double a1m_angle = acos(cos_angle) / 2;
        const int64_t a1_size = shortcut_length / 2 / sin(a1m_angle);
        if (a1_size * a1_size < vSize2(v10) && a1_size * a1_size < vSize2(v12))
        {
            Point a = p1 + normal(v10, a1_size);
            Point b = p1 + normal(v12, a1_size);
#ifdef ASSERT_INSANE_OUTPUT
            assert(vSize(a) < 300000);
            assert(vSize(b) < 300000);
#endif // #ifdef ASSERT_INSANE_OUTPUT
            p1_it.remove();
            poly.insert(p2_it.it, a);
            poly.insert(p2_it.it, b);
        }
        else if (vSize2(v12) < vSize2(v10))
        {
            //     b
            //  1->2
            //  ^  |
            //  | /
            //  | |
            //  |/
            //  |a
            //  |
            //  0
            const Point& b = p2_it.p();
            Point a;
            bool success = LinearAlg2D::getPointOnLineWithDist(b, p1, p0, shortcut_length, a);
            // v02 has to be longer than ab!
            if (success)
            { // if not success then assume a is negligibly close to 0, but rounding errors caused a problem
#ifdef ASSERT_INSANE_OUTPUT
                assert(vSize(a) < 300000);
#endif // #ifdef ASSERT_INSANE_OUTPUT
                poly.insert(p1_it.it, a);
            }
            p1_it.remove();
        }
        else
        {
            //  1---------b----------->2
            //  ^      ,-'
            //  |   ,-'
            //  0.-'
            //  a
            const Point& a = p0_it.p();
            Point b;
            bool success = LinearAlg2D::getPointOnLineWithDist(a, p1, p2, shortcut_length, b);
            // v02 has to be longer than ab!
            p1_it.remove();
            if (success)
            { // if not success then assume b is negligibly close to 2, but rounding errors caused a problem
#ifdef ASSERT_INSANE_OUTPUT
                assert(vSize(b) < 300000);
#endif // #ifdef ASSERT_INSANE_OUTPUT
                poly.insert(p2_it.it, b);
            }
        }
    }
}

void PolygonRef::smooth_outward(float min_angle, int shortcut_length, PolygonRef result) const
{
// example of smoothed out corner:
//
//               6
//               ^
//               |
// inside        |     outside
//         2>3>4>5
//         ^    /                   .
//         |   /                    .
//         1  /                     .
//         ^ /                      .
//         |/                       .
//         |
//         |
//         0

    int shortcut_length2 = shortcut_length * shortcut_length;
    float cos_min_angle = cos(min_angle / 180 * M_PI);

    ListPolygon poly;
    ListPolyIt::convertPolygonToList(*this, poly);

    { // remove duplicate vertices
        ListPolyIt p1_it(poly, poly.begin());
        do
        {
            ListPolyIt next = p1_it.next();
            if (vSize2(p1_it.p() - next.p()) < 10 * 10)
            {
                p1_it.remove();
            }
            p1_it = next;
        } while (p1_it != ListPolyIt(poly, poly.begin()));
    }
    
    ListPolyIt p1_it(poly, poly.begin());
    do
    {
        const Point p1 = p1_it.p();
        ListPolyIt p0_it = p1_it.prev();
        ListPolyIt p2_it = p1_it.next();
        const Point p0 = p0_it.p();
        const Point p2 = p2_it.p();

        const Point v10 = p0 - p1;
        const Point v12 = p2 - p1;
        float cos_angle = INT2MM(INT2MM(dot(v10, v12))) / vSizeMM(v10) / vSizeMM(v12);
        bool is_left_angle = LinearAlg2D::pointIsLeftOfLine(p1, p0, p2) > 0;
        if (cos_angle > cos_min_angle && is_left_angle)
        {
            // angle is so sharp that it can be removed
            Point v02 = p2_it.p() - p0_it.p();
            if (vSize2(v02) >= shortcut_length2)
            {
                smooth_corner_simple(poly, p0, p1, p2, p0_it, p1_it, p2_it, v10, v12, v02, shortcut_length, cos_angle);
            }
            else
            {
                smooth_corner_complex(poly, p1, p0_it, p2_it, shortcut_length); // edits p0_it and p2_it!
            }
            // update:
            p1_it = p2_it; // next point to consider for whether it's an internal corner
        }
        else
        {
            ++p1_it;
        }
    } while (p1_it != ListPolyIt(poly, poly.begin()));

    ListPolyIt::convertListPolygonToPolygon(poly, result);
}

Polygons Polygons::smooth_outward(float max_angle, int shortcut_length)
{
    Polygons ret;
    for (unsigned int p = 0; p < size(); p++)
    {
        PolygonRef poly(paths[p]);
        if (poly.size() < 3)
        {
            continue;
        }
        if (poly.size() == 3)
        {
            ret.add(poly);
            continue;
        }
        poly.smooth_outward(max_angle, shortcut_length, ret.newPoly());
        if (ret.back().size() < 3)
        {
            ret.paths.resize(ret.paths.size() - 1);
        }
    }
    return ret;
}

void PolygonRef::smooth(int remove_length, PolygonRef result)
{
// a typical zigzag with the middle part to be removed by removing (1) :
//
//               3
//               ^
//               |
//               |
// inside        |     outside
//          1--->2
//          ^
//          |
//          |
//          |
//          0
    PolygonRef& thiss = *this;
    ClipperLib::Path* poly = result.path;
    if (size() > 0)
    {
        poly->push_back(thiss[0]);
    }
    auto is_zigzag = [remove_length](const Point v02, const int64_t v02_size, const Point v12, const int64_t v12_size, const Point v13, const int64_t v13_size, const int64_t dot1, const int64_t dot2)
    {
        if (v12_size > remove_length)
        { // v12 or v13 is too long
            return false;
        }
        const bool p1_is_left_of_v02 = dot1 < 0;
        if (!p1_is_left_of_v02)
        { // removing p1 wouldn't smooth outward
            return false;
        }
        const bool p2_is_left_of_v13 = dot2 > 0;
        if (p2_is_left_of_v13)
        { // l0123 doesn't constitute a zigzag ''|,,
            return false;
        }
        if (-dot1 <= v02_size * v12_size / 2)
        { // angle at p1 isn't sharp enough
            return false;
        }
        if (-dot2 <= v13_size * v12_size / 2)
        { // angle at p2 isn't sharp enough
            return false;
        }
        return true;
    };
    Point v02 = thiss[2] - thiss[0];
    Point v02T = turn90CCW(v02);
    int64_t v02_size = vSize(v02);
    bool force_push = false;
    for (unsigned int poly_idx = 1; poly_idx < size(); poly_idx++)
    {
        const Point& p1 = thiss[poly_idx];
        const Point& p2 = thiss[(poly_idx + 1) % size()];
        const Point& p3 = thiss[(poly_idx + 2) % size()];
        // v02 computed in last iteration
        // v02_size as well
        const Point v12 = p2 - p1;
        const int64_t v12_size = vSize(v12);
        const Point v13 = p3 - p1;
        const int64_t v13_size = vSize(v13);

        // v02T computed in last iteration
        const int64_t dot1 = dot(v02T, v12);
        const Point v13T = turn90CCW(v13);
        const int64_t dot2 = dot(v13T, v12);
        bool push_point = force_push || !is_zigzag(v02, v02_size, v12, v12_size, v13, v13_size, dot1, dot2);
        force_push = false;
        if (push_point)
        {
            poly->push_back(p1);
        }
        else
        {
            // do not add the current one to the result
            force_push = true; // ensure the next point is added; it cannot also be a zigzag
        }
        v02T = v13T;
        v02 = v13;
        v02_size = v13_size;
    }
}

Polygons Polygons::smooth(int remove_length)
{
    Polygons ret;
    for (unsigned int p = 0; p < size(); p++)
    {
        PolygonRef poly(paths[p]);
        if (poly.size() < 3)
        {
            continue;
        }
        if (poly.size() == 3)
        {
            ret.add(poly);
            continue;
        }
        poly.smooth(remove_length, ret.newPoly());
        PolygonRef back = ret.back();
        if (back.size() < 3)
        {
            back.path->resize(back.path->size() - 1);
        }
    }
    return ret;
}

void PolygonRef::smooth2(int remove_length, PolygonRef result)
{
    PolygonRef& thiss = *this;
    ClipperLib::Path* poly = result.path;
    if (size() > 0)
    {
        poly->push_back(thiss[0]);
    }
    for (unsigned int poly_idx = 1; poly_idx < size(); poly_idx++)
    {
        Point& last = thiss[poly_idx - 1];
        Point& now = thiss[poly_idx];
        Point& next = thiss[(poly_idx + 1) % size()];
        if (shorterThen(last - now, remove_length) && shorterThen(now - next, remove_length)) 
        {
            poly_idx++; // skip the next line piece (dont escalate the removal of edges)
            if (poly_idx < size())
            {
                poly->push_back(thiss[poly_idx]);
            }
        }
        else
        {
            poly->push_back(thiss[poly_idx]);
        }
    }
}

Polygons Polygons::smooth2(int remove_length, int min_area)
{
    Polygons ret;
    for (unsigned int p = 0; p < size(); p++)
    {
        PolygonRef poly(paths[p]);
        if (poly.size() == 0)
        {
            continue;
        }
        if (poly.area() < min_area || poly.size() <= 5) // when optimally removing, a poly with 5 pieces results in a triangle. Smaller polys dont have area!
        {
            ret.add(poly);
            continue;
        }
        if (poly.size() < 4)
        {
            ret.add(poly);
        }
        else
        {
            poly.smooth2(remove_length, ret.newPoly());
        }
    }
    return ret;
}

>>>>>>> 7ba5b5c0
std::vector<PolygonsPart> Polygons::splitIntoParts(bool unionAll) const
{
    std::vector<PolygonsPart> ret;
    ClipperLib::Clipper clipper(clipper_init);
    ClipperLib::PolyTree resultPolyTree;
    clipper.AddPaths(paths, ClipperLib::ptSubject, true);
    if (unionAll)
        clipper.Execute(ClipperLib::ctUnion, resultPolyTree, ClipperLib::pftNonZero, ClipperLib::pftNonZero);
    else
        clipper.Execute(ClipperLib::ctUnion, resultPolyTree);

    splitIntoParts_processPolyTreeNode(&resultPolyTree, ret);
    return ret;
}

void Polygons::splitIntoParts_processPolyTreeNode(ClipperLib::PolyNode* node, std::vector<PolygonsPart>& ret) const
{
    for(int n=0; n<node->ChildCount(); n++)
    {
        ClipperLib::PolyNode* child = node->Childs[n];
        PolygonsPart part;
        part.add(child->Contour);
        for(int i=0; i<child->ChildCount(); i++)
        {
            part.add(child->Childs[i]->Contour);
            splitIntoParts_processPolyTreeNode(child->Childs[i], ret);
        }
        ret.push_back(part);
    }
}

unsigned int PartsView::getPartContaining(unsigned int poly_idx, unsigned int* boundary_poly_idx) 
{
    PartsView& partsView = *this;
    for (unsigned int part_idx_now = 0; part_idx_now < partsView.size(); part_idx_now++)
    {
        std::vector<unsigned int>& partView = partsView[part_idx_now];
        if (partView.size() == 0) { continue; }
        std::vector<unsigned int>::iterator result = std::find(partView.begin(), partView.end(), poly_idx);
        if (result != partView.end()) 
        { 
            if (boundary_poly_idx) { *boundary_poly_idx = partView[0]; }
            return part_idx_now;
        }
    }
    return NO_INDEX;
}

PolygonsPart PartsView::assemblePart(unsigned int part_idx) const
{
    const PartsView& partsView = *this;
    PolygonsPart ret;
    if (part_idx != NO_INDEX)
    {
        for (unsigned int poly_idx_ff : partsView[part_idx])
        {
            ret.add(polygons[poly_idx_ff]);
        }
    }
    return ret;
}

PolygonsPart PartsView::assemblePartContaining(unsigned int poly_idx, unsigned int* boundary_poly_idx) 
{
    PolygonsPart ret;
    unsigned int part_idx = getPartContaining(poly_idx, boundary_poly_idx);
    if (part_idx != NO_INDEX)
    {
        return assemblePart(part_idx);
    }
    return ret;
}

PartsView Polygons::splitIntoPartsView(bool unionAll)
{
    Polygons reordered;
    PartsView partsView(*this);
    ClipperLib::Clipper clipper(clipper_init);
    ClipperLib::PolyTree resultPolyTree;
    clipper.AddPaths(paths, ClipperLib::ptSubject, true);
    if (unionAll)
        clipper.Execute(ClipperLib::ctUnion, resultPolyTree, ClipperLib::pftNonZero, ClipperLib::pftNonZero);
    else
        clipper.Execute(ClipperLib::ctUnion, resultPolyTree);

    splitIntoPartsView_processPolyTreeNode(partsView, reordered, &resultPolyTree);
    
    (*this) = reordered;
    return partsView;
}

void Polygons::splitIntoPartsView_processPolyTreeNode(PartsView& partsView, Polygons& reordered, ClipperLib::PolyNode* node) const
{
    for(int n=0; n<node->ChildCount(); n++)
    {
        ClipperLib::PolyNode* child = node->Childs[n];
        partsView.emplace_back();
        unsigned int pos = partsView.size() - 1;
        partsView[pos].push_back(reordered.size());
        reordered.add(child->Contour);
        for(int i = 0; i < child->ChildCount(); i++)
        {
            partsView[pos].push_back(reordered.size());
            reordered.add(child->Childs[i]->Contour);
            splitIntoPartsView_processPolyTreeNode(partsView, reordered, child->Childs[i]);
        }
    }
}



}//namespace cura<|MERGE_RESOLUTION|>--- conflicted
+++ resolved
@@ -440,7 +440,6 @@
     ListPolyIt::convertListPolygonToPolygon(result_list_poly, *this);
 }
 
-<<<<<<< HEAD
 Polygons Polygons::getOutsidePolygons() const
 {
     Polygons ret;
@@ -489,7 +488,6 @@
     }
 }
 
-=======
 void PolygonRef::smooth_corner_complex(ListPolygon& poly, const Point p1, ListPolyIt& p0_it, ListPolyIt& p2_it, const int64_t shortcut_length)
 {
     // walk away from the corner until the shortcut > shortcut_length or it would smooth a piece inward
@@ -1055,7 +1053,6 @@
     return ret;
 }
 
->>>>>>> 7ba5b5c0
 std::vector<PolygonsPart> Polygons::splitIntoParts(bool unionAll) const
 {
     std::vector<PolygonsPart> ret;
