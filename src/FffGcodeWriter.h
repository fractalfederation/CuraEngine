//Copyright (c) 2018 Ultimaker B.V.
//CuraEngine is released under the terms of the AGPLv3 or higher.

#ifndef GCODE_WRITER_H
#define GCODE_WRITER_H


#include <fstream>
#include "utils/gettime.h"
#include "utils/logoutput.h"
#include "utils/NoCopy.h"
#include "utils/polygonUtils.h"
#include "sliceDataStorage.h"
#include "raft.h"
#include "infill.h"
#include "bridge.h"
#include "pathOrderOptimizer.h"
#include "LayerPlan.h"
#include "gcodeExport.h"
#include "commandSocket.h"
#include "PrimeTower.h"
#include "FanSpeedLayerTime.h"
#include "PrintFeature.h"


#include "LayerPlanBuffer.h"


namespace cura 
{

/*!
 * Secondary stage in Fused Filament Fabrication processing: The generated polygons are used in the gcode generation.
 * Some polygons in the SliceDataStorage signify areas which are to be filled with parallel lines, 
 * while other polygons signify the contours which should be printed.
 * 
 * The main function of this class is FffGcodeWriter::writeGCode().
 */
class FffGcodeWriter : public SettingsMessenger, NoCopy
{
    friend class FffProcessor; // cause WireFrame2Gcode uses the member [gcode] (TODO)
private:
    coord_t max_object_height; //!< The maximal height of all previously sliced meshgroups, used to avoid collision when moving to the next meshgroup to print.

    /*
     * Buffer for all layer plans (of type LayerPlan)
     * 
     * The layer plans are buffered so that we can start heating up a nozzle several layers before it needs to be used.
     * Another reason is to perform Auto Temperature.
     */
    LayerPlanBuffer layer_plan_buffer; 

    /*!
     * The class holding the current state of the gcode being written.
     * 
     * It holds information such as the last written position etc.
     */
    GCodeExport gcode;

    /*!
     * The gcode file to write to when using CuraEngine as command line tool.
     */
    std::ofstream output_file;

    /*!
     * For each raft/filler layer, the extruders to be used in that layer in the order in which they are going to be used.
     * The first number is the first raft layer. Indexing is shifted compared to normal negative layer numbers for raft/filler layers.
     */
    std::vector<std::vector<unsigned int>> extruder_order_per_layer_negative_layers;

    std::vector<std::vector<unsigned int>> extruder_order_per_layer; //!< For each layer, the extruders to be used in that layer in the order in which they are going to be used

    std::vector<std::vector<unsigned int>> mesh_order_per_extruder; //!< For each extruder, the order of the meshes (first element is first mesh to be printed)

    /*!
     * For each extruder on which layer the prime will be planned,
     * or a large negative number if it's already planned outside of \ref FffGcodeWriter::processLayer
     * 
     * Depending on whether we need to prime on the first layer, or anywhere in the print,
     * the layer numbers are all zero (or less in case of raft)
     * or they are the first layer at which the extruder is needed
     */
    int extruder_prime_layer_nr[MAX_EXTRUDERS];

    std::vector<FanSpeedLayerTimeSettings> fan_speed_layer_time_settings_per_extruder; //!< The settings used relating to minimal layer time and fan speeds. Configured for each extruder.

public:
    FffGcodeWriter(SettingsBase* settings);

    /*!
     * Set the target to write gcode to: to a file.
     * 
     * Used when CuraEngine is used as command line tool.
     * 
     * \param filename The filename of the file to which to write the gcode.
     */
    bool setTargetFile(const char* filename)
    {
        output_file.open(filename);
        if (output_file.is_open())
        {
            gcode.setOutputStream(&output_file);
            return true;
        }
        return false;
    }

    /*!
     * Set the target to write gcode to: an output stream.
     * 
     * Used when CuraEngine is NOT used as command line tool.
     * 
     * \param stream The stream to write gcode to.
     */
    void setTargetStream(std::ostream* stream)
    {
        gcode.setOutputStream(stream);
    }

    /*!
     * Get the total extruded volume for a specific extruder in mm^3
     * 
     * Retractions and unretractions don't contribute to this.
     * 
     * \param extruder_nr The extruder number for which to get the total netto extruded volume
     * \return total filament printed in mm^3
     */
    double getTotalFilamentUsed(int extruder_nr)
    {
        return gcode.getTotalFilamentUsed(extruder_nr);
    }

    /*!
     * Get the total estimated print time in seconds for each feature
     * 
     * \return total print time in seconds for each feature
     */
    std::vector<double> getTotalPrintTimePerFeature()
    {
        return gcode.getTotalPrintTimePerFeature();
    }

    /*!
     * Write all the gcode for the current meshgroup.
     * This is the primary function of this class.
     * 
     * \param[in] storage The data storage from which to get the polygons to print and the areas to fill.
     * \param timeKeeper The stop watch to see how long it takes for each of the stages in the slicing process.
     */
    void writeGCode(SliceDataStorage& storage, TimeKeeper& timeKeeper);

private:
    /*!
     * Set the FffGcodeWriter::fan_speed_layer_time_settings by retrieving all settings from the global/per-meshgroup settings.
     * 
     * \param[out] storage The data storage to which to save the configuration
     */
    void setConfigFanSpeedLayerTime(SliceDataStorage& storage);

    /*!
     * Create and set the SliceDataStorage::coasting_config for each extruder.
     * 
     * \param[out] storage The data storage to which to save the configuration
     */
    void setConfigCoasting(SliceDataStorage& storage);

    /*!
     * Set the retraction config globally, per extruder and per mesh.
     * 
     * \param[out] storage The data storage to which to save the configurations
     */
    void setConfigRetraction(SliceDataStorage& storage);

    /*!
     * Get the extruder with which to start the print.
     * 
     * Generally this is the adhesion_extruder_nr, but in case the platform adhesion type is none,
     * the extruder with lowest number which is used on the first layer is used as initial extruder.
     * 
     * \param[in] storage where to get settings from.
     */
    unsigned int getStartExtruder(const SliceDataStorage& storage);

    /*!
     * Set the infill angles and skin angles in the SliceDataStorage.
     * 
     * These lists of angles are cycled through to get the infill angle of a specific layer.
     * 
     * \param mesh The mesh for which to determine the infill and skin angles.
     */
    void setInfillAndSkinAngles(SliceMeshStorage& mesh);

    /*!
     * Set temperatures and perform initial priming.
     * 
     * Write a stub header if CuraEngine is in command line tool mode. (Cause writing the header afterwards would entail moving all gcode down.)
     * 
     * \param[in] storage where the slice data is stored.
     * \param[in] start_extruder_nr The extruder with which to start the print.
     */
    void processStartingCode(const SliceDataStorage& storage, const unsigned int start_extruder_nr);

    /*!
     * Move up and over the already printed meshgroups to print the next meshgroup.
     * 
     * \param[in] storage where the slice data is stored.
     */
    void processNextMeshGroupCode(const SliceDataStorage& storage);
    
    /*!
     * Add raft layer plans onto the FffGcodeWriter::layer_plan_buffer
     * 
     * \param[in,out] storage where the slice data is stored.
     */
    void processRaft(const SliceDataStorage& storage);

    /*!
     * Convert the polygon data of a layer into a layer plan on the FffGcodeWriter::layer_plan_buffer
     * 
     * In case of negative layer numbers, create layers only containing the data from
     * the helper parts (support etc) to fill up the gap between the raft and the model.
     * 
     * \param[in] storage where the slice data is stored.
     * \param layer_nr The index of the layer to write the gcode of.
     * \param total_layers The total number of layers.
     * \return The layer plans
     */
    LayerPlan& processLayer(const SliceDataStorage& storage, int layer_nr, unsigned int total_layers) const;

    /*!
     * This function checks whether prime blob should happen for any extruder on the first layer.
     * Priming will always happen, but the actual priming may or may not include a prime blob.
     *
     * Technically, this function checks whether any extruder needs to be primed (with a prime blob)
     * separately just before they are used.
     * 
     * \return whether any extruder need to be primed separately just before they are used
     */
    bool getExtruderNeedPrimeBlobDuringFirstLayer(const SliceDataStorage& storage, unsigned int extruder_nr) const;

    /*!
     * Plan priming of all used extruders which haven't been primed yet
     * \param[in] storage where the slice data is stored.
     * \param layer_plan The initial planning of the g-code of the layer.
     */
    void ensureAllExtrudersArePrimed(const SliceDataStorage& storage, LayerPlan& layer_plan) const;

    /*!
     * Add the skirt or the brim to the layer plan \p gcodeLayer if it hasn't already been added yet.
     * 
     * This function should be called for only one layer;
     * calling it for multiple layers results in the skirt/brim being printed on multiple layers.
     * 
     * \param storage where the slice data is stored.
     * \param gcodeLayer The initial planning of the g-code of the layer.
     * \param extruder_nr The extruder train for which to process the skirt or
     * brim.
     */
    void processSkirtBrim(const SliceDataStorage& storage, LayerPlan& gcodeLayer, unsigned int extruder_nr) const;

    /*!
     * Adds the ooze shield to the layer plan \p gcodeLayer.
     * 
     * \param[in] storage where the slice data is stored.
     * \param gcodeLayer The initial planning of the gcode of the layer.
     */
    void processOozeShield(const SliceDataStorage& storage, LayerPlan& gcodeLayer) const;
    
    /*!
     * Adds the draft protection screen to the layer plan \p gcodeLayer.
     * 
     * \param[in] storage where the slice data is stored.
     * \param gcodeLayer The initial planning of the gcode of the layer.
     */
    void processDraftShield(const SliceDataStorage& storage, LayerPlan& gcodeLayer) const;

    /*!
     * Calculate in which order to plan the extruders for each layer
     * Store the order of extruders for each layer in extruder_order_per_layer for normal layers
     * and the order of extruders for raft/filler layers in extruder_order_per_layer_negative_layers.
     * 
     * Only extruders which are (most probably) going to be used are planned
     * 
     * \note At the planning stage we only have information on areas, not how those are filled.
     * If an area is too small to be filled with anything it will still get specified as being used with the extruder for that area.
     * 
     * Computes \ref FffGcodeWriter::extruder_prime_layer_nr, \ref FffGcodeWriter::extruder_order_per_layer and \ref FffGcodeWriter::extruder_order_per_layer_negative_layers
     * 
     * \param[in] storage where the slice data is stored.
     */
    void calculateExtruderOrderPerLayer(const SliceDataStorage& storage);

    /*!
     * Gets a list of extruders that are used on the given layer, but excluding the given starting extruder.
     * When it's on the first layer, the prime blob will also be taken into account.
     * 
     * \note At the planning stage we only have information on areas, not how those are filled.
     * If an area is too small to be filled with anything it will still get specified as being used with the extruder for that area.
     * 
     * \param[in] storage where the slice data is stored.
     * \param current_extruder The current extruder with which we last printed
     * \return The order of extruders for a layer beginning with \p current_extruder
     */
    std::vector<unsigned int> getUsedExtrudersOnLayerExcludingStartingExtruder(const SliceDataStorage& storage, const unsigned int start_extruder, const int layer_nr) const;

    /*!
     * Calculate in which order to plan the meshes of a specific extruder
     * Each mesh which has some feature printed with the extruder is included in this order.
     * One mesh can occur in the mesh order of multiple extruders.
     * 
     * \param[in] storage where the slice data is stored.
     * \param extruder_nr The extruder for which to determine the order
     * \return A vector of mesh indices ordered on print order for that extruder.
     */
    std::vector<unsigned int> calculateMeshOrder(const SliceDataStorage& storage, int extruder_nr) const;

    /*!
     * Add a single layer from a single mesh-volume to the layer plan \p gcodeLayer in mesh surface mode.
     * 
     * \param[in] storage where the slice data is stored.
     * \param mesh The mesh to add to the layer plan \p gcodeLayer.
     * \param mesh_config the line config with which to print a print feature
     * \param gcodeLayer The initial planning of the gcode of the layer.
     */
    void addMeshLayerToGCode_meshSurfaceMode(const SliceDataStorage& storage, const SliceMeshStorage& mesh, const PathConfigStorage::MeshPathConfigs& mesh_config, LayerPlan& gcodeLayer) const;
    
    /*!
     * Add the open polylines from a single layer from a single mesh-volume to the layer plan \p gcodeLayer for mesh the surface modes.
     * 
     * \param[in] storage where the slice data is stored.
     * \param mesh The mesh for which to add to the layer plan \p gcodeLayer.
     * \param mesh_config the line config with which to print a print feature
     * \param gcodeLayer The initial planning of the gcode of the layer.
     */
    void addMeshOpenPolyLinesToGCode(const SliceMeshStorage& mesh, const PathConfigStorage::MeshPathConfigs& mesh_config, LayerPlan& gcode_layer) const;
    
    /*!
     * Add all features of a given extruder from a single layer from a single mesh-volume to the layer plan \p gcode_layer.
     * 
     * This adds all features (e.g. walls, skin etc.) of this \p mesh to the gcode which are printed using \p extruder_nr
     * 
     * \param[in] storage where the slice data is stored.
     * \param mesh The mesh to add to the layer plan \p gcode_layer.
     * \param extruder_nr The extruder for which to print all features of the mesh which should be printed with this extruder
     * \param mesh_config the line config with which to print a print feature
     * \param gcode_layer The initial planning of the gcode of the layer.
     */
    void addMeshLayerToGCode(const SliceDataStorage& storage, const SliceMeshStorage& mesh, const int extruder_nr, const PathConfigStorage::MeshPathConfigs& mesh_config, LayerPlan& gcode_layer) const;

    /*!
     * Add all features of the given extruder from a single part from a given layer of a mesh-volume to the layer plan \p gcode_layer.
     * This only adds the features which are printed with \p extruder_nr.
     * 
     * \param[in] storage where the slice data is stored.
     * \param storage Storage to get global settings from.
     * \param mesh The mesh to add to the layer plan \p gcode_layer.
     * \param extruder_nr The extruder for which to print all features of the mesh which should be printed with this extruder
     * \param mesh_config the line config with which to print a print feature
     * \param part The part to add
     * \param gcode_layer The initial planning of the gcode of the layer.
     */
    void addMeshPartToGCode(const SliceDataStorage& storage, const SliceMeshStorage& mesh, const int extruder_nr, const PathConfigStorage::MeshPathConfigs& mesh_config, const SliceLayerPart& part, LayerPlan& gcode_layer) const;

    /*!
     * Add infill for a given part in a layer plan.
     * 
     * \param gcodeLayer The initial planning of the gcode of the layer.
     * \param mesh The mesh for which to add to the layer plan \p gcodeLayer.
     * \param extruder_nr The extruder for which to print all features of the mesh which should be printed with this extruder
     * \param mesh_config the line config with which to print a print feature
     * \param part The part for which to create gcode
     * \param infill_line_distance The distance between the infill lines
     * \param infill_overlap The distance by which the infill overlaps with the wall insets.
     * \param fillAngle The angle in the XY plane at which the infill is generated.
     * \return Whether this function added anything to the layer plan
     */
    bool processInfill(const SliceDataStorage& storage, LayerPlan& gcodeLayer, const SliceMeshStorage& mesh, const int extruder_nr, const PathConfigStorage::MeshPathConfigs& mesh_config, const SliceLayerPart& part, int infill_line_distance, int infill_overlap, int fillAngle) const;

    /*!
     * Add thicker (multiple layers) sparse infill for a given part in a layer plan.
     * 
     * \param gcodeLayer The initial planning of the gcode of the layer.
     * \param mesh The mesh for which to add to the layer plan \p gcodeLayer.
     * \param extruder_nr The extruder for which to print all features of the mesh which should be printed with this extruder
     * \param mesh_config the line config with which to print a print feature
     * \param part The part for which to create gcode
     * \param infill_line_distance The distance between the infill lines
     * \param infill_overlap The distance by which the infill overlaps with the wall insets.
     * \param fillAngle The angle in the XY plane at which the infill is generated.
     * \param infill_origin The origin of the infill pattern.
     * \return Whether this function added anything to the layer plan
     */
    bool processMultiLayerInfill(const SliceDataStorage& storage, LayerPlan& gcodeLayer, const SliceMeshStorage& mesh, const int extruder_nr, const PathConfigStorage::MeshPathConfigs& mesh_config, const SliceLayerPart& part, int infill_line_distance, int infill_overlap, int fillAngle, const Point& infill_origin) const;
    
    /*!
     * Add normal sparse infill for a given part in a layer.
     * \param gcodeLayer The initial planning of the gcode of the layer.
     * \param mesh The mesh for which to add to the layer plan \p gcodeLayer.
     * \param extruder_nr The extruder for which to print all features of the mesh which should be printed with this extruder
     * \param mesh_config the line config with which to print a print feature
     * \param part The part for which to create gcode
     * \param infill_line_distance The distance between the infill lines
     * \param infill_overlap The distance by which the infill overlaps with the wall insets.
     * \param fillAngle The angle in the XY plane at which the infill is generated.
     * \param infill_origin The origin of the infill pattern.
     * \return Whether this function added anything to the layer plan
     */
    bool processSingleLayerInfill(const SliceDataStorage& storage, LayerPlan& gcodeLayer, const SliceMeshStorage& mesh, const int extruder_nr, const PathConfigStorage::MeshPathConfigs& mesh_config, const SliceLayerPart& part, int infill_line_distance, int infill_overlap, int fillAngle, const Point& infill_origin) const;
    
    /*!
     * Generate the insets for the walls of a given layer part.
     * \param[in] storage where the slice data is stored.
     * \param gcodeLayer The initial planning of the gcode of the layer.
     * \param mesh The mesh for which to add to the layer plan \p gcodeLayer.
     * \param extruder_nr The extruder for which to print all features of the mesh which should be printed with this extruder
     * \param mesh_config the line config with which to print a print feature
     * \param part The part for which to create gcode
     * \param z_seam_pos The location near where to start the outer inset in case \p z_seam_type is 'back'
     * \return Whether this function added anything to the layer plan
     */
    bool processInsets(const SliceDataStorage& storage, LayerPlan& gcodeLayer, const SliceMeshStorage& mesh, const int extruder_nr, const PathConfigStorage::MeshPathConfigs& mesh_config, const SliceLayerPart& part, Point z_seam_pos) const;
    
    /*!
     * Generate the a spiralized wall for a given layer part.
     * \param[in] storage where the slice data is stored.
     * \param[out] gcodeLayer The initial planning of the gcode of the layer.
     * \param mesh_config the line config with which to print a print feature
     * \param part The part for which to create gcode
     */
    void processSpiralizedWall(const SliceDataStorage& storage, LayerPlan& gcode_layer, const PathConfigStorage::MeshPathConfigs& mesh_config, const SliceLayerPart& part) const;

    /*!
     * Add the gcode of the outline gaps: the areas for thin parts in which a single perimter doesnt fit.
     * 
     * \param gcode_layer The initial planning of the gcode of the layer.
     * \param mesh The mesh for which to add to the layer plan \p gcode_layer.
     * \param extruder_nr The extruder for which to print all features of the mesh which should be printed with this extruder
     * \param mesh_config the line config with which to print a print feature
     * \param part The part for which to create gcode
     * \param[out] added_something Whether this function added anything to the layer plan
     */
    void processOutlineGaps(const SliceDataStorage& storage, LayerPlan& gcode_layer, const SliceMeshStorage& mesh, const int extruder_nr, const PathConfigStorage::MeshPathConfigs& mesh_config, const SliceLayerPart& part, bool& added_something) const;

    /*!
     * Add the gcode of the top/bottom skin of the given part and of the perimeter gaps.
     * 
     * Perimeter gaps are handled for skin outlines and printed after the skin fill of the skin part is printed by calling \ref processSkinPart.
     * Perimeter gaps between the walls are added to the gcode afterwards.
     * 
     * \param[in] storage where the slice data is stored.
     * \param gcode_layer The initial planning of the gcode of the layer.
     * \param mesh The mesh for which to add to the layer plan \p gcode_layer.
     * \param extruder_nr The extruder for which to print all features of the mesh which should be printed with this extruder
     * \param mesh_config the line config with which to print a print feature
     * \param part The part for which to create gcode
     * \return Whether this function added anything to the layer plan
     */
    bool processSkinAndPerimeterGaps(const SliceDataStorage& storage, LayerPlan& gcode_layer, const SliceMeshStorage& mesh, const int extruder_nr, const PathConfigStorage::MeshPathConfigs& mesh_config, const SliceLayerPart& part) const;

    /*!
     * Add the gcode of the top/bottom skin of the given skin part and of the perimeter gaps.
     * 
     * Perimeter gaps are handled for the current extruder for the following features if they are printed with this extruder.
     * - skin outlines
     * - roofing (if concentric)
     * - top/bottom (if concentric)
     * They are all printed at the end of printing the skin part features which are printed with this extruder.
     * 
     * Note that the normal perimeter gaps are printed with the outer wall extruder,
     * while newly generated perimeter gaps
     * are printed with the extruder with which the feature was printed which generated the gaps.
     * 
     * \param[in] storage where the slice data is stored.
     * \param gcode_layer The initial planning of the gcode of the layer.
     * \param mesh The mesh for which to add to the layer plan \p gcode_layer.
     * \param extruder_nr The extruder for which to print all features of the mesh which should be printed with this extruder
     * \param mesh_config the line config with which to print a print feature
     * \param skin_part The skin part for which to create gcode
     * \return Whether this function added anything to the layer plan
     */
    bool processSkinPart(const SliceDataStorage& storage, LayerPlan& gcode_layer, const SliceMeshStorage& mesh, const int extruder_nr, const PathConfigStorage::MeshPathConfigs& mesh_config, const SkinPart& skin_part) const;

    /*!
     * Add the extra skin walls
     * 
     * \param[in] storage where the slice data is stored.
     * \param gcode_layer The initial planning of the gcode of the layer.
     * \param mesh The mesh for which to add to the layer plan \p gcode_layer.
     * \param extruder_nr The extruder for which to print all features of the mesh which should be printed with this extruder
     * \param mesh_config the line config with which to print a print feature
     * \param skin_part The skin part for which to create gcode
     * \param[out] added_something Whether this function added anything to the layer plan
     */
    void processSkinInsets(const SliceDataStorage& storage, LayerPlan& gcode_layer, const SliceMeshStorage& mesh, const int extruder_nr, const PathConfigStorage::MeshPathConfigs& mesh_config, const SkinPart& skin_part, bool& added_something) const;

    /*!
     * Add the roofing which is the area inside the innermost skin inset which has air 'directly' above
     * 
     * Perimeter gaps are generated when the pattern is concentric
     * These gaps are generated here, but not printed here because printing all perimeter gaps at the same time is more efficient.
     * There are already some perimeter gaps from the skin outline walls.
     * This function adds more perimeter gaps for the roofing concentric pattern.
     * The gaps will be filled in \ref concentric_perimeter_gaps
     * That way we can choose the fastest route between all perimeter gaps of this skin part.
     * 
     * \param[in] storage where the slice data is stored.
     * \param gcode_layer The initial planning of the gcode of the layer.
     * \param mesh The mesh for which to add to the layer plan \p gcode_layer.
     * \param extruder_nr The extruder for which to print all features of the mesh which should be printed with this extruder
     * \param mesh_config the line config with which to print a print feature
     * \param skin_part The skin part for which to create gcode
     * \param[out] concentric_perimeter_gaps The perimeter gaps output which are generated when the pattern is concentric
     * \param[out] added_something Whether this function added anything to the layer plan
     */
    void processRoofing(const SliceDataStorage& storage, LayerPlan& gcode_layer, const SliceMeshStorage& mesh, const int extruder_nr, const PathConfigStorage::MeshPathConfigs& mesh_config, const SkinPart& skin_part, Polygons& concentric_perimeter_gaps, bool& added_something) const;

    /*!
     * Add the normal skinfill which is the area inside the innermost skin inset
     * which doesn't have air directly above it if we're printing roofing
     * 
     * Perimeter gaps are generated when the pattern is concentric.
     * These gaps are generated here, but not printed here because printing all perimeter gaps at the same time is more efficient.
     * There are already some perimeter gaps from the skin outline walls.
     * This function adds more perimeter gaps for the skin concentric pattern.
     * The gaps will be filled in \ref concentric_perimeter_gaps
     * That way we can choose the fastest route between all perimeter gaps of this skin part.
     * 
     * \param[in] storage where the slice data is stored.
     * \param gcode_layer The initial planning of the gcode of the layer.
     * \param mesh The mesh for which to add to the layer plan \p gcode_layer.
     * \param extruder_nr The extruder for which to print all features of the mesh which should be printed with this extruder
     * \param mesh_config the line config with which to print a print feature
     * \param skin_part The skin part for which to create gcode
     * \param[out] concentric_perimeter_gaps The perimeter gaps output which are generated when the pattern is concentric
     * \param[out] added_something Whether this function added anything to the layer plan
     */
    void processTopBottom(const SliceDataStorage& storage, LayerPlan& gcode_layer, const SliceMeshStorage& mesh, const int extruder_nr, const PathConfigStorage::MeshPathConfigs& mesh_config, const SkinPart& skin_part, Polygons& concentric_perimeter_gaps, bool& added_something) const;

    /*!
     * Process a dense skin feature like roofing or top/bottom
     * 
     * \param[in] storage where the slice data is stored.
     * \param gcode_layer The initial planning of the gcode of the layer.
     * \param mesh The mesh for which to add to the layer plan \p gcode_layer.
     * \param extruder_nr The extruder for which to print all features of the mesh which should be printed with this extruder
     * \param area The area to fill
     * \param config the line config with which to print the print feature
     * \param pattern the pattern with which to fill the print feature
     * \param skin_angle the angle to use for linear infill types
     * \param skin_overlap The amount by which to expand the \p area
     * \param skin density Sets the density of the the skin lines by adjusting the distance between them (normal skin is 1.0)
     * \param[out] perimeter_gaps_output Optional output to store the gaps which occur if the pattern is concentric
     * \param[out] added_something Whether this function added anything to the layer plan
     * \param fan_speed fan speed override for this skin area
     */
<<<<<<< HEAD
    void processSkinPrintFeature(const SliceDataStorage& storage, LayerPlan& gcode_layer, const SliceMeshStorage& mesh, const int extruder_nr, const Polygons& area, const GCodePathConfig& config, EFillMethod pattern, int skin_angle, const coord_t skin_overlap, const double skin_density, Polygons* perimeter_gaps_output, bool& added_something, float fan_speed = GCodePathConfig::FAN_SPEED_DEFAULT) const;
=======
    void processSkinPrintFeature(const SliceDataStorage& storage, LayerPlan& gcode_layer, const SliceMeshStorage& mesh, const int extruder_nr, const Polygons& area, const GCodePathConfig& config, EFillMethod pattern, int skin_angle, const coord_t skin_overlap, const double skin_density, Polygons* perimeter_gaps_output, bool& added_something, double fan_speed = GCodePathConfig::FAN_SPEED_DEFAULT) const;
>>>>>>> e8c3366b

    /*!
     * Add perimeter gaps of a mesh with the given extruder.
     * 
     * \param[in] storage where the slice data is stored.
     * \param gcode_layer The initial planning of the gcode of the layer.
     * \param mesh The mesh for which to add to the layer plan \p gcode_layer.
     * \param extruder_nr The extruder for which to print all features of the mesh which should be printed with this extruder
     * \param perimeter_gaps The generated perimeter gaps to fill
     * \param perimeter_gap_config the line config with which to print the perimeter gaps print feature
     * \param[out] added_something Whether this function added anything to the layer plan
     */
    void processPerimeterGaps(const SliceDataStorage& storage, LayerPlan& gcode_layer, const SliceMeshStorage& mesh, const int extruder_nr, const Polygons& perimeter_gaps, const GCodePathConfig& perimeter_gap_config, bool& added_something) const;

    /*!
     *  see if we can avoid printing a lines or zig zag style skin part in multiple segments by moving to
     *  a start point that would increase the chance that the skin will be printed in a single segment.
     *  Obviously, if the skin part contains holes then it will have to be printed in multiple segments anyway but
     *  doing this may still produce fewer skin seams or move a seam that would be across the middle of the part
     *  to a less noticeable position
     *
     * So, instead of this \/         We get this \/
     *                +------+               +------+
     *                |2///#1|               |1/////|
     *                |///#//|               |//////|
     *                |//#///|               |//////|
     *                |/#////|               |//////|
     *                |#/////|               |//////|
     *                +------+               +------+
     *     1, 2 = start locations of skin segments
     *     # = seam
     * 
     * \param filling_part The part which we are going to fill with a linear filling type
     * \param filling_angle The angle of the filling lines
     * \param last_position The position the print head is in before going to fill the part
     * \return The location near where to start filling the part
     */
    std::optional<Point> getSeamAvoidingLocation(const Polygons& filling_part, int filling_angle, Point last_position) const;

    /*!
     * Add the g-code for ironing the top surface.
     *
     * This produces additional low-extrusion moves that cover the top surface,
     * in order to smooth the surface more.
     *
     * \param mesh The settings storage to get the ironing settings and skin
     * angles from.
     * \param layer The layer to process the ironing for.
     * \param line_config The configuration of the lines to draw the ironing
     * with.
     * \param[out] gcode_layer The output layer to put the resulting paths in.
     * \return Whether this function added anything to the layer plan.
     */
    bool processIroning(const SliceMeshStorage& mesh, const SliceLayer& part, const GCodePathConfig& line_config, LayerPlan& gcode_layer) const;

    /*!
     * Add the support to the layer plan \p gcodeLayer of the current layer for all support parts with the given \p extruder_nr.
     * \param[in] storage where the slice data is stored.
     * \param gcodeLayer The initial planning of the gcode of the layer.
     * \return whether any support was added to the layer plan
     */
    bool addSupportToGCode(const SliceDataStorage& storage, LayerPlan& gcodeLayer, int extruder_nr) const;

    /*!
     * Add the support lines/walls to the layer plan \p gcodeLayer of the current layer.
     * \param[in] storage where the slice data is stored.
     * \param gcode_layer The initial planning of the gcode of the layer.
     * \return whether any support infill was added to the layer plan
     */
    bool processSupportInfill(const SliceDataStorage& storage, LayerPlan& gcode_layer) const;

    /*!
     * Add the support roofs to the layer plan \p gcodeLayer of the current
     * layer.
     *
     * \param[in] storage Where the slice data is stored.
     * \param gcodeLayer The initial planning of the g-code of the layer.
     * \return Whether any support skin was added to the layer plan.
     */
    bool addSupportRoofsToGCode(const SliceDataStorage& storage, LayerPlan& gcodeLayer) const;

    /*!
     * Add the support bottoms to the layer plan \p gcodeLayer of the current
     * layer.
     *
     * \param[in] storage Where the slice data is stored.
     * \param gcodeLayer The initial planning of the g-code of the layer.
     * \return Whether any support skin was added to the layer plan.
     */
    bool addSupportBottomsToGCode(const SliceDataStorage& storage, LayerPlan& gcodeLayer) const;

    /*!
     * \brief Gives the angle of the infill of support interface.
     *
     * The angle depends on which pattern it's using and in certain patterns it
     * alternates between layers.
     *
     * \param storage A storage of meshes and their settings.
     * \param pattern The pattern of the support interface to get the fill angle
     * for.
     * \param interface_height_setting The setting to retrieve from every mesh
     * to determine whether the support interface should alternate.
     * \param layer_nr The layer number of the layer for which to determine the interface angle
     * \return The angle of support interface.
     */
    double supportInterfaceFillAngle(const SliceDataStorage& storage, const EFillMethod pattern, const std::string interface_height_setting, const int layer_nr) const;

public:
    /*!
     * Change to a new extruder, and add the prime tower instructions if the new extruder is different from the last.
     * 
     * On layer 0 this function adds the skirt for the nozzle it switches to, instead of the prime tower.
     * 
     * \param[in] storage where the slice data is stored.
     * \param gcode_layer The initial planning of the gcode of the layer.
     * \param extruder_nr The extruder to which to switch
     */
    void setExtruder_addPrime(const SliceDataStorage& storage, LayerPlan& gcode_layer, const int extruder_nr) const;

private:
    /*!
     * Add the prime tower gcode for the current layer.
     * \param[in] storage where the slice data is stored.
     * \param gcodeLayer The initial planning of the gcode of the layer.
     * \param prev_extruder The current extruder with which we last printed.
     */
    void addPrimeTower(const SliceDataStorage& storage, LayerPlan& gcodeLayer, int prev_extruder) const;
    
    /*!
     * Add the end gcode and set all temperatures to zero.
     */
    void finalize();

    /*!
     * Calculate for each layer the index of the vertex that is considered to be the seam
     * \param storage where the slice data is stored.
     * \param total_layers The total number of layers
     */
    void findLayerSeamsForSpiralize(SliceDataStorage& storage, size_t total_layers);

    /*!
     * Calculate the index of the vertex that is considered to be the seam for the given layer
     * \param storage where the slice data is stored.
     * \param mesh the mesh containing the layer of interest
     * \param layer_nr layer number of the layer whose seam verted index is required
     * \param last_layer_nr layer number of the previous layer
     * \return layer seam vertex index
     */
    unsigned int findSpiralizedLayerSeamVertexIndex(const SliceDataStorage& storage, const SliceMeshStorage& mesh, const int layer_nr, const int last_layer_nr);
};

}//namespace cura

#endif // GCODE_WRITER_H<|MERGE_RESOLUTION|>--- conflicted
+++ resolved
@@ -553,11 +553,7 @@
      * \param[out] added_something Whether this function added anything to the layer plan
      * \param fan_speed fan speed override for this skin area
      */
-<<<<<<< HEAD
-    void processSkinPrintFeature(const SliceDataStorage& storage, LayerPlan& gcode_layer, const SliceMeshStorage& mesh, const int extruder_nr, const Polygons& area, const GCodePathConfig& config, EFillMethod pattern, int skin_angle, const coord_t skin_overlap, const double skin_density, Polygons* perimeter_gaps_output, bool& added_something, float fan_speed = GCodePathConfig::FAN_SPEED_DEFAULT) const;
-=======
     void processSkinPrintFeature(const SliceDataStorage& storage, LayerPlan& gcode_layer, const SliceMeshStorage& mesh, const int extruder_nr, const Polygons& area, const GCodePathConfig& config, EFillMethod pattern, int skin_angle, const coord_t skin_overlap, const double skin_density, Polygons* perimeter_gaps_output, bool& added_something, double fan_speed = GCodePathConfig::FAN_SPEED_DEFAULT) const;
->>>>>>> e8c3366b
 
     /*!
      * Add perimeter gaps of a mesh with the given extruder.
