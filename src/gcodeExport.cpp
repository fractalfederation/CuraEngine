--- conflicted
+++ resolved
@@ -1013,11 +1013,8 @@
         if (current_acceleration != acceleration)
         {
             // Print and Travel acceleration
-<<<<<<< HEAD
-            if (getFlavor() == EGCodeFlavor::REPRAP)
-=======
+
             if (getFlavor() == EGCodeFlavor::REPRAP_REPRAP)
->>>>>>> e28d7a15
             {
                 *output_stream << "M201" << " X" << PrecisionedDouble{0, acceleration} << " Y" << PrecisionedDouble{0, acceleration} << new_line;
             }
