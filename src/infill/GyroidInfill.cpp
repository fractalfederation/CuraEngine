//Copyright (c) 2018 Ultimaker B.V.
//CuraEngine is released under the terms of the AGPLv3 or higher.

#include "GyroidInfill.h"
#include "../utils/AABB.h"
#include "../utils/linearAlg2D.h"
#include "../utils/polygon.h"

namespace cura {

GyroidInfill::GyroidInfill() {
}

GyroidInfill::~GyroidInfill() {
}

void GyroidInfill::generateTotalGyroidInfill(Polygons& result_lines, bool zig_zaggify, coord_t outline_offset, coord_t infill_line_width, coord_t line_distance, const Polygons& in_outline, coord_t z)
{
    // generate infill based on the gyroid equation: sin_x * cos_y + sin_y * cos_z + sin_z * cos_x = 0
    // kudos to the author of the Slic3r implementation equation code, the equation code here is based on that

    if (zig_zaggify)
    {
        outline_offset -= infill_line_width / 2; // the infill line zig zag connections must lie next to the border, not on it
    }

    const Polygons outline = in_outline.offset(outline_offset);
    const AABB aabb(outline);

    int pitch = line_distance * 2.41; // this produces similar density to the "line" infill pattern
    int num_steps = 4;
    int step = pitch / num_steps;
    while (step > 500 && num_steps < 16)
    {
        num_steps *= 2;
        step = pitch / num_steps;
    }
    pitch = step * num_steps; // recalculate to avoid precision errors
    const double z_rads = 2 * M_PI * z / pitch;
    const double cos_z = std::cos(z_rads);
    const double sin_z = std::sin(z_rads);
    std::vector<coord_t> odd_line_coords;
    std::vector<coord_t> even_line_coords;
    Polygons result;
    std::vector<Point> chains[2]; // [start_points[], end_points[]]
    std::vector<unsigned> connected_to[2]; // [chain_indices[], chain_indices[]]
    std::vector<int> line_numbers; // which row/column line a chain is part of
    if (std::abs(sin_z) <= std::abs(cos_z))
    {
        // "vertical" lines
        const double phase_offset = ((cos_z < 0) ? M_PI : 0) + M_PI;
        for (coord_t y = 0; y < pitch; y += step)
        {
            const double y_rads = 2 * M_PI * y / pitch;
            const double a = cos_z;
            const double b = std::sin(y_rads + phase_offset);
            const double odd_c = sin_z * std::cos(y_rads + phase_offset);
            const double even_c = sin_z * std::cos(y_rads + phase_offset + M_PI);
            const double h = std::sqrt(a * a + b * b);
            const double odd_x_rads = ((h != 0) ? std::asin(odd_c / h) + std::asin(b / h) : 0) - M_PI/2;
            const double even_x_rads = ((h != 0) ? std::asin(even_c / h) + std::asin(b / h) : 0) - M_PI/2;
            odd_line_coords.push_back(odd_x_rads / M_PI * pitch);
            even_line_coords.push_back(even_x_rads / M_PI * pitch);
        }
        const unsigned num_coords = odd_line_coords.size();
        unsigned num_columns = 0;
        for (coord_t x = (std::floor(aabb.min.X / pitch) - 2.25) * pitch; x <= aabb.max.X + pitch/2; x += pitch/2)
        {
            bool is_first_point = true;
            Point last;
            bool last_inside = false;
            unsigned chain_end_index = 0;
            Point chain_end[2];
            for (coord_t y = (std::floor(aabb.min.Y / pitch) - 1) * pitch; y <= aabb.max.Y + pitch; y += pitch)
            {
                for (unsigned i = 0; i < num_coords; ++i)
                {
                    Point current(x + ((num_columns & 1) ? odd_line_coords[i] : even_line_coords[i])/2 + pitch, y + (coord_t)(i * step));
                    bool current_inside = outline.inside(current, true);
                    if (!is_first_point)
                    {
                        if (last_inside && current_inside)
                        {
                            // line doesn't hit the boundary, add the whole line
                            result.addLine(last, current);
                        }
                        else if (last_inside != current_inside)
                        {
                            // line hits the boundary, add the part that's inside the boundary
                            Polygons line;
                            line.addLine(last, current);
                            line = outline.intersectionPolyLines(line);
                            if (line.size() > 0)
                            {
                                // some of the line is inside the boundary
                                result.addLine(line[0][0], line[0][1]);
                                if (zig_zaggify)
                                {
                                    chain_end[chain_end_index] = line[0][(line[0][0] != last && line[0][0] != current) ? 0 : 1];
                                    if (++chain_end_index == 2)
                                    {
                                        chains[0].push_back(chain_end[0]);
                                        chains[1].push_back(chain_end[1]);
                                        chain_end_index = 0;
                                        connected_to[0].push_back(std::numeric_limits<unsigned>::max());
                                        connected_to[1].push_back(std::numeric_limits<unsigned>::max());
                                        line_numbers.push_back(num_columns);
                                    }
                                }
                            }
                            else
                            {
                                // none of the line is inside the boundary so the point that's actually on the boundary
                                // is the chain end
                                if (zig_zaggify)
                                {
                                    chain_end[chain_end_index] = (last_inside) ? last : current;
                                    if (++chain_end_index == 2)
                                    {
                                        chains[0].push_back(chain_end[0]);
                                        chains[1].push_back(chain_end[1]);
                                        chain_end_index = 0;
                                        connected_to[0].push_back(std::numeric_limits<unsigned>::max());
                                        connected_to[1].push_back(std::numeric_limits<unsigned>::max());
                                        line_numbers.push_back(num_columns);
                                    }
                                }
                            }
                        }
                    }
                    last = current;
                    last_inside = current_inside;
                    is_first_point = false;
                }
            }
            ++num_columns;
        }
    }
    else
    {
        // "horizontal" lines
        const double phase_offset = (sin_z < 0) ? M_PI : 0;
        for (coord_t x = 0; x < pitch; x += step)
        {
            const double x_rads = 2 * M_PI * x / pitch;
            const double a = sin_z;
            const double b = std::cos(x_rads + phase_offset);
            const double odd_c = cos_z * std::sin(x_rads + phase_offset + M_PI);
            const double even_c = cos_z * std::sin(x_rads + phase_offset);
            const double h = std::sqrt(a * a + b * b);
            const double odd_y_rads = ((h != 0) ? std::asin(odd_c / h) + std::asin(b / h) : 0) + M_PI/2;
            const double even_y_rads = ((h != 0) ? std::asin(even_c / h) + std::asin(b / h) : 0) + M_PI/2;
            odd_line_coords.push_back(odd_y_rads / M_PI * pitch);
            even_line_coords.push_back(even_y_rads / M_PI * pitch);
        }
        const unsigned num_coords = odd_line_coords.size();
        unsigned num_rows = 0;
        for (coord_t y = (std::floor(aabb.min.Y / pitch) - 1) * pitch; y <= aabb.max.Y + pitch/2; y += pitch/2)
        {
            bool is_first_point = true;
            Point last;
            bool last_inside = false;
            unsigned chain_end_index = 0;
            Point chain_end[2];
            for (coord_t x = (std::floor(aabb.min.X / pitch) - 1) * pitch; x <= aabb.max.X + pitch; x += pitch)
            {
                for (unsigned i = 0; i < num_coords; ++i)
                {
                    Point current(x + (coord_t)(i * step), y + ((num_rows & 1) ? odd_line_coords[i] : even_line_coords[i])/2);
                    bool current_inside = outline.inside(current, true);
                    if (!is_first_point)
                    {
                        if (last_inside && current_inside)
                        {
                            // line doesn't hit the boundary, add the whole line
                            result.addLine(last, current);
                        }
                        else if (last_inside != current_inside)
                        {
                            // line hits the boundary, add the part that's inside the boundary
                            Polygons line;
                            line.addLine(last, current);
                            line = outline.intersectionPolyLines(line);
                            if (line.size() > 0)
                            {
                                // some of the line is inside the boundary
                                result.addLine(line[0][0], line[0][1]);
                                if (zig_zaggify)
                                {
                                    chain_end[chain_end_index] = line[0][(line[0][0] != last && line[0][0] != current) ? 0 : 1];
                                    if (++chain_end_index == 2)
                                    {
                                        chains[0].push_back(chain_end[0]);
                                        chains[1].push_back(chain_end[1]);
                                        chain_end_index = 0;
                                        connected_to[0].push_back(std::numeric_limits<unsigned>::max());
                                        connected_to[1].push_back(std::numeric_limits<unsigned>::max());
                                        line_numbers.push_back(num_rows);
                                    }
                                }
                            }
                            else
                            {
                                // none of the line is inside the boundary so the point that's actually on the boundary
                                // is the chain end
                                if (zig_zaggify)
                                {
                                    chain_end[chain_end_index] = (last_inside) ? last : current;
                                    if (++chain_end_index == 2)
                                    {
                                        chains[0].push_back(chain_end[0]);
                                        chains[1].push_back(chain_end[1]);
                                        chain_end_index = 0;
                                        connected_to[0].push_back(std::numeric_limits<unsigned>::max());
                                        connected_to[1].push_back(std::numeric_limits<unsigned>::max());
                                        line_numbers.push_back(num_rows);
                                    }
                                }
                            }
                        }
                    }
                    last = current;
                    last_inside = current_inside;
                    is_first_point = false;
                }
            }
            ++num_rows;
        }
    }

    if (zig_zaggify && chains[0].size() > 0)
    {
        // zig-zaggification consists of joining alternate chain ends to make a chain of chains
        // the basic algorithm is that we follow the infill area boundary and as we progress we are either drawing a connector or not
        // whenever we come across the end of a chain we toggle the connector drawing state
        // things are made more complicated by the fact that we want to avoid generating loops and so we need to keep track
        // of the indentity of the first chain in a connected sequence

        int chain_ends_remaining = chains[0].size() * 2;

        for (ConstPolygonRef outline_poly : outline)
        {
            std::vector<Point> connector_points; // the points that make up a connector line

            // we need to remember the first chain processed and the path to it from the first outline point
            // so that later we can possibly connect to it from the last chain processed
            unsigned first_chain_chain_index = std::numeric_limits<unsigned>::max();
            std::vector<Point> path_to_first_chain;

            bool drawing = false; // true when a connector line is being (potentially) created

            // keep track of the chain+point that a connector line started at
            unsigned connector_start_chain_index = std::numeric_limits<unsigned>::max();
            unsigned connector_start_point_index = std::numeric_limits<unsigned>::max();

            Point cur_point; // current point of interest - either an outline point or a chain end

            // go round all of the region's outline and find the chain ends that meet it
            // quit the loop early if we have seen all the chain ends and are not currently drawing a connector
            for (unsigned outline_point_index = 0; (chain_ends_remaining > 0 || drawing) && outline_point_index < outline_poly.size(); ++outline_point_index)
            {
                Point op0 = outline_poly[outline_point_index];
                Point op1 = outline_poly[(outline_point_index + 1) % outline_poly.size()];
                std::vector<unsigned> points_on_outline_chain_index;
                std::vector<unsigned> points_on_outline_point_index;

                // collect the chain ends that meet this segment of the outline
                for (unsigned chain_index = 0; chain_index < chains[0].size(); ++chain_index)
                {
                    for (unsigned point_index = 0; point_index < 2; ++point_index)
                    {
                        // don't include chain ends that are close to the segment but are beyond the segment ends
<<<<<<< HEAD
                        char beyond = 0;
=======
                        short beyond = 0;
>>>>>>> cc668068
                        if (LinearAlg2D::getDist2FromLineSegment(op0, chains[point_index][chain_index], op1, &beyond) < 10 && !beyond)
                        {
                            points_on_outline_point_index.push_back(point_index);
                            points_on_outline_chain_index.push_back(chain_index);
                        }
                    }
                }

                if (outline_point_index == 0 || vSize2(op0 - cur_point) > 100)
                {
                    // this is either the first outline point or it is another outline point that is not too close to cur_point

                    if (first_chain_chain_index == std::numeric_limits<unsigned>::max())
                    {
                        // include the outline point in the path to the first chain
                        path_to_first_chain.push_back(op0);
                    }

                    cur_point = op0;
                    if (drawing)
                    {
                        // include the start point of this outline segment in the connector
                        connector_points.push_back(op0);
                    }
                }

                // iterate through each of the chain ends that meet the current outline segment
                while (points_on_outline_chain_index.size() > 0)
                {
                    // find the nearest chain end to the current point
                    unsigned nearest_point_index = 0;
                    float nearest_point_dist2 = std::numeric_limits<float>::infinity();
                    for (unsigned pi = 0; pi < points_on_outline_chain_index.size(); ++pi)
                    {
                        float dist2 = vSize2f(chains[points_on_outline_point_index[pi]][points_on_outline_chain_index[pi]] - cur_point);
                        if (dist2 < nearest_point_dist2)
                        {
                            nearest_point_dist2 = dist2;
                            nearest_point_index = pi;
                        }
                    }
                    const unsigned point_index = points_on_outline_point_index[nearest_point_index];
                    const unsigned chain_index = points_on_outline_chain_index[nearest_point_index];

                    // make the chain end the current point and add it to the connector line
                    cur_point = chains[point_index][chain_index];

                    if (drawing && connector_points.size() > 0 && vSize2(cur_point - connector_points.back()) < 100)
                    {
                        // this chain end will be too close to the last connector point so throw away the last connector point
                        connector_points.pop_back();
                    }
                    connector_points.push_back(cur_point);

                    if (first_chain_chain_index == std::numeric_limits<unsigned>::max())
                    {
                        // this is the first chain to be processed, remember it
                        first_chain_chain_index = chain_index;
                        path_to_first_chain.push_back(cur_point);
                    }

                    if (drawing)
                    {
                        // add the connector line segments but only if
                        //  1 - the start/end points are not the opposite ends of the same chain
                        //  2 - the other end of the current chain is not connected to the chain the connector line is coming from

                        if (chain_index != connector_start_chain_index && connected_to[(point_index + 1) % 2][chain_index] != connector_start_chain_index)
                        {
                            for (unsigned pi = 1; pi < connector_points.size(); ++pi)
                            {
                                result.addLine(connector_points[pi - 1], connector_points[pi]);
                            }
                            drawing = false;
                            connector_points.clear();
                            // remember the connection
                            connected_to[point_index][chain_index] = connector_start_chain_index;
                            connected_to[connector_start_point_index][connector_start_chain_index] = chain_index;
                        }
                        else
                        {
                            // start a new connector from the current location
                            connector_points.clear();
                            connector_points.push_back(cur_point);

                            // remember the chain+point that the connector started from
                            connector_start_chain_index = chain_index;
                            connector_start_point_index = point_index;
                        }
                    }
                    else
                    {
                        // we have just jumped a gap so now we want to start drawing again
                        drawing = true;

                        // if this connector is the first to be created or we are not connecting chains from the same row/column,
                        // remember the chain+point that this connector is starting from
                        if (connector_start_chain_index == std::numeric_limits<unsigned>::max() || line_numbers[chain_index] != line_numbers[connector_start_chain_index])
                        {
                            connector_start_chain_index = chain_index;
                            connector_start_point_index = point_index;
                        }
                    }

                    // done with this chain end
                    points_on_outline_chain_index.erase(points_on_outline_chain_index.begin() + nearest_point_index);
                    points_on_outline_point_index.erase(points_on_outline_point_index.begin() + nearest_point_index);

                    // decrement total amount of work to do
                    --chain_ends_remaining;
                }
            }

            // we have now visited all the points in the outline, if a connector was (potentially) being drawn
            // check whether the first chain is already connected to the last chain and, if not, draw the
            // connector between
            if (drawing && first_chain_chain_index != std::numeric_limits<unsigned>::max()
                && first_chain_chain_index != connector_start_chain_index
                && connected_to[0][first_chain_chain_index] != connector_start_chain_index
                && connected_to[1][first_chain_chain_index] != connector_start_chain_index)
            {
                // output the connector line segments from the last chain to the first point in the outline
                connector_points.push_back(outline_poly[0]);
                for (unsigned pi = 1; pi < connector_points.size(); ++pi)
                {
                    result.addLine(connector_points[pi - 1], connector_points[pi]);
                }
                // output the connector line segments from the first point in the outline to the first chain
                for (unsigned pi = 1; pi < path_to_first_chain.size(); ++pi)
                {
                    result.addLine(path_to_first_chain[pi - 1], path_to_first_chain[pi]);
                }
            }

            if (chain_ends_remaining < 1)
            {
                break;
            }
        }
    }

    result_lines = result;
}

} // namespace cura<|MERGE_RESOLUTION|>--- conflicted
+++ resolved
@@ -270,11 +270,7 @@
                     for (unsigned point_index = 0; point_index < 2; ++point_index)
                     {
                         // don't include chain ends that are close to the segment but are beyond the segment ends
-<<<<<<< HEAD
-                        char beyond = 0;
-=======
                         short beyond = 0;
->>>>>>> cc668068
                         if (LinearAlg2D::getDist2FromLineSegment(op0, chains[point_index][chain_index], op1, &beyond) < 10 && !beyond)
                         {
                             points_on_outline_point_index.push_back(point_index);
