--- conflicted
+++ resolved
@@ -580,15 +580,9 @@
         ExtruderPlan& extruder_plan = extruder_plans[extruder_plan_idx];
         if (extruder != extruder_plan.extruder)
         {
-<<<<<<< HEAD
-            const int old_extruder = extruder;
-            assert(old_extruder >= 0);
-            extruder = extruder_plan.extruder;
-            gcode.switchExtruder(extruder, storage.extruder_switch_retraction_config_per_extruder[old_extruder]);
-=======
             int prev_extruder = extruder;
             extruder = extruder_plan.extruder;
-            gcode.switchExtruder(extruder);
+            gcode.switchExtruder(extruder, storage.extruder_switch_retraction_config_per_extruder[prev_extruder]);
 
             { // require printing temperature to be met
                 constexpr bool wait = true;
@@ -599,7 +593,6 @@
                 constexpr bool wait = false;
                 gcode.writeTemperatureCommand(prev_extruder, *extruder_plan.prev_extruder_standby_temp, wait);
             }
->>>>>>> f23a91f0
         }
         std::vector<GCodePath>& paths = extruder_plan.paths;
         
