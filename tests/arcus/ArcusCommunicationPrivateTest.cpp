//Copyright (c) 2018 Ultimaker B.V.
//CuraEngine is released under the terms of the AGPLv3 or higher.

#include "ArcusCommunicationPrivateTest.h"
#include "MockSocket.h"

#include "../src/Application.h"
#include "../src/Slice.h"

#include <array>

namespace cura
{

CPPUNIT_TEST_SUITE_REGISTRATION(ArcusCommunicationPrivateTest);

constexpr size_t gkTestNumMeshGroups = 1;

void ArcusCommunicationPrivateTest::setUp()
{
    instance = new ArcusCommunication::Private();
    instance->socket = new MockSocket();
    Application::getInstance().current_slice = new Slice(gkTestNumMeshGroups);
}

void ArcusCommunicationPrivateTest::tearDown()
{
    delete instance->socket;
    delete instance;

    delete Application::getInstance().current_slice;
}

// Settings need to be loaded into different protobuf-objects during different tests.
template<typename T>
void loadTestSettings(const std::string& filename, T* p_settings, std::unordered_map<std::string, std::string>* p_raw_settings)
{
    T& settings = *p_settings;
    std::unordered_map<std::string, std::string>& raw_settings = *p_raw_settings;

    std::ifstream test_settings_file(filename);
    CPPUNIT_ASSERT(test_settings_file.is_open());

    std::string line;
    while (std::getline(test_settings_file, line))
    {
        size_t pos = line.find_first_of('=');
        if (line.size() < 3 || pos == std::string::npos) // <<- Whitespace, etc.
        {
            continue;
        }
        
        const std::string key = line.substr(0, pos);
        const std::string value = line.substr(pos + 1, std::string::npos);

        raw_settings.insert({key, value});

        cura::proto::Setting* entry = settings.add_settings();
        entry->set_name(key);
        entry->set_value(value);
    }
    test_settings_file.close();
    CPPUNIT_ASSERT(!raw_settings.empty());
    CPPUNIT_ASSERT_EQUAL(static_cast<size_t>(settings.settings_size()), raw_settings.size());
}

void ArcusCommunicationPrivateTest::readGlobalSettingsMessageTest()
{
    // Read 'real-life' global settings from file:

    cura::proto::SettingList global_settings;
    std::unordered_map<std::string, std::string> raw_settings;
    loadTestSettings("../tests/test_global_settings.txt", &global_settings, &raw_settings);

    // The call it's actually all about:
    instance->readGlobalSettingsMessage(global_settings);
    
    // Check if they are equal in general:
    const auto& settings = Application::getInstance().current_slice->scene.settings;
    for (const auto& entry : raw_settings)
    {
        CPPUNIT_ASSERT_EQUAL(settings.get<std::string>(entry.first), entry.second);
    }
}

void ArcusCommunicationPrivateTest::readSingleExtruderSettingsMessageTest()
{
    google::protobuf::RepeatedPtrField<proto::Extruder> messages; //Construct a message.

    //Test with one extruder.
    proto::Extruder* extruder_message = messages.Add();
    extruder_message->set_id(0);

    //Fill the extruder with settings.
    proto::SettingList* extruder_settings = extruder_message->mutable_settings();
    proto::Setting* setting = extruder_settings->add_settings();
    setting->set_name("test_setting");
    const std::string setting_value = "You put the 'sexy' in 'dyslexic'.";
    setting->set_value(setting_value);

    Application::getInstance().current_slice->scene.settings.add("machine_extruder_count", "1");
    //Run the call that we're testing.
    instance->readExtruderSettingsMessage(messages);

    CPPUNIT_ASSERT_EQUAL_MESSAGE("Reading the extruders must construct the correct amount of extruders in the scene.",
                                 size_t(1), Application::getInstance().current_slice->scene.extruders.size());
    CPPUNIT_ASSERT_EQUAL(setting_value, Application::getInstance().current_slice->scene.extruders[0].settings.get<std::string>("test_setting"));
}

void ArcusCommunicationPrivateTest::readMultiExtruderSettingsMessageTest()
{
    google::protobuf::RepeatedPtrField<proto::Extruder> messages; //Construct a message.

    //Test with two extruders.
    proto::Extruder* second_extruder = messages.Add(); //Out of order on purpose.
    second_extruder->set_id(1);
    proto::Extruder* first_extruder = messages.Add();
    first_extruder->set_id(0);

    //Give a different value for each extruder.
    proto::SettingList* first_extruder_settings = first_extruder->mutable_settings();
    proto::Setting* first_setting = first_extruder_settings->add_settings();
    first_setting->set_name("What extruder are you?");
    first_setting->set_value("First");
    proto::SettingList* second_extruder_settings = second_extruder->mutable_settings();
    proto::Setting* second_setting = second_extruder_settings->add_settings();
    second_setting->set_name("What extruder are you?");
    second_setting->set_value("Second");

    Application::getInstance().current_slice->scene.settings.add("machine_extruder_count", "2");
    //Run the call that we're testing.
    instance->readExtruderSettingsMessage(messages);

    CPPUNIT_ASSERT_EQUAL_MESSAGE("Reading the extruders must construct the correct amount of extruders in the scene.",
                                 size_t(2), Application::getInstance().current_slice->scene.extruders.size());
    CPPUNIT_ASSERT_EQUAL(std::string("First"), Application::getInstance().current_slice->scene.extruders[0].settings.get<std::string>("What extruder are you?"));
    CPPUNIT_ASSERT_EQUAL(std::string("Second"), Application::getInstance().current_slice->scene.extruders[1].settings.get<std::string>("What extruder are you?"));
}

void ArcusCommunicationPrivateTest::readMeshGroupMessageTest()
{
    // Setup:
    cura::proto::ObjectList mesh_message;

    // - Load 'global' settings:
    std::unordered_map<std::string, std::string> raw_settings;
    loadTestSettings("../tests/test_global_settings.txt", &mesh_message, &raw_settings);

    // - Create mesh-message-mesh:
    cura::proto::Object* mesh = mesh_message.add_objects();

    // - - Read cube vertices from a test-file, then add to message:
    std::ifstream cube_verts_file("../tests/cube_vertices.txt");
    CPPUNIT_ASSERT(cube_verts_file.is_open());

    std::vector<float> raw_vertices;

    float next;
    while (cube_verts_file >> next)
    {
        raw_vertices.push_back(next);
    }
    cube_verts_file.close();
    CPPUNIT_ASSERT(raw_vertices.size() % 3 == 0 && ! raw_vertices.empty());

    // (NOTE: *Don't* replace the below by strncopy, direct call to constructor, etc. in any way. We need to pass '/0' inside the string. Blame protobuf!)
    const size_t num_str = sizeof(float) * raw_vertices.size();
    uint8_t* data = reinterpret_cast<uint8_t*>(raw_vertices.data());
    std::string verts_as_str;
    verts_as_str.assign(num_str, ' ');
    for (size_t i_char = 0; i_char < num_str; ++i_char)
    {
        verts_as_str[i_char] = data[i_char];
    }
    mesh->set_vertices(verts_as_str);

    // - - Add settings to the mesh:
    cura::proto::Setting* entry = mesh->add_settings();
    entry->set_name("extruder_nr");
    entry->set_value("0");
    entry = mesh->add_settings();
    entry->set_name("center_object");
    entry->set_value("1");
    entry = mesh->add_settings();
    entry->set_name("mesh_position_x");
    entry->set_value("0");
    entry = mesh->add_settings();
    entry->set_name("mesh_position_y");
    entry->set_value("0");
    entry = mesh->add_settings();
    entry->set_name("mesh_position_z");
    entry->set_value("0");
    entry = mesh->add_settings();

    // The call it's actually all about:
    instance->readMeshGroupMessage(mesh_message);

    // Checks:
    auto& scene = Application::getInstance().current_slice->scene;
    CPPUNIT_ASSERT(!scene.mesh_groups.empty());

    auto& meshes = scene.mesh_groups[0].meshes;
    CPPUNIT_ASSERT(!meshes.empty());

    auto& vertices = meshes[0].vertices;
<<<<<<< HEAD
    CPPUNIT_ASSERT(! vertices.empty());
    CPPUNIT_ASSERT_EQUAL(vertices.size(), std::size_t{8}); //A cube should have 8 unique vertices.
    CPPUNIT_ASSERT_EQUAL(meshes[0].faces.size(), std::size_t{12}); // A cube should have 12 tri-s (2 for each 6 sides of the dice).
=======
    CPPUNIT_ASSERT(!vertices.empty());
    CPPUNIT_ASSERT_EQUAL(vertices.size(), size_t(8)); //A cube should have 8 unique vertices.
    CPPUNIT_ASSERT_EQUAL(meshes[0].faces.size(), size_t(12)); // A cube should have 12 tri-s (2 for each 6 sides of the dice).
>>>>>>> b13ed777

    // Distances should be the same:

    // - First, collect AABBoxes:
    std::array<coord_t, 3> raw_min_coords = {std::numeric_limits<coord_t>::max(), std::numeric_limits<coord_t>::max(), std::numeric_limits<coord_t>::max()};
    std::array<coord_t, 3> raw_max_coords = {std::numeric_limits<coord_t>::min(), std::numeric_limits<coord_t>::min(), std::numeric_limits<coord_t>::min()};
    const size_t num_vertex = raw_vertices.size();
    for (size_t i_coord = 0; i_coord < num_vertex; ++i_coord)
    {
        coord_t micrometers = static_cast<coord_t>(raw_vertices[i_coord] * 1000.f);
        raw_min_coords[i_coord % 3] = std::min(micrometers, raw_min_coords[i_coord % 3]);
        raw_max_coords[i_coord % 3] = std::max(micrometers, raw_max_coords[i_coord % 3]);
    }

    std::array<coord_t, 3> min_coords = {std::numeric_limits<coord_t>::max(), std::numeric_limits<coord_t>::max(), std::numeric_limits<coord_t>::max()};
    std::array<coord_t, 3> max_coords = {std::numeric_limits<coord_t>::min(), std::numeric_limits<coord_t>::min(), std::numeric_limits<coord_t>::min()};
    for (const auto& vertex : vertices)
    {
        min_coords[0] = std::min(vertex.p.x, min_coords[0]);
        min_coords[1] = std::min(vertex.p.y, min_coords[1]);
        min_coords[2] = std::min(vertex.p.z, min_coords[2]);
        max_coords[0] = std::max(vertex.p.x, max_coords[0]);
        max_coords[1] = std::max(vertex.p.y, max_coords[1]);
        max_coords[2] = std::max(vertex.p.z, max_coords[2]);
    }

    // - Then, just compare:
    for (int i = 0; i < 3; ++i)
    {
        CPPUNIT_ASSERT_EQUAL(max_coords[i] - min_coords[i], raw_max_coords[i] - raw_min_coords[i]);
    }
}

} //namespace cura<|MERGE_RESOLUTION|>--- conflicted
+++ resolved
@@ -49,7 +49,7 @@
         {
             continue;
         }
-        
+
         const std::string key = line.substr(0, pos);
         const std::string value = line.substr(pos + 1, std::string::npos);
 
@@ -74,7 +74,7 @@
 
     // The call it's actually all about:
     instance->readGlobalSettingsMessage(global_settings);
-    
+
     // Check if they are equal in general:
     const auto& settings = Application::getInstance().current_slice->scene.settings;
     for (const auto& entry : raw_settings)
@@ -203,15 +203,9 @@
     CPPUNIT_ASSERT(!meshes.empty());
 
     auto& vertices = meshes[0].vertices;
-<<<<<<< HEAD
-    CPPUNIT_ASSERT(! vertices.empty());
-    CPPUNIT_ASSERT_EQUAL(vertices.size(), std::size_t{8}); //A cube should have 8 unique vertices.
-    CPPUNIT_ASSERT_EQUAL(meshes[0].faces.size(), std::size_t{12}); // A cube should have 12 tri-s (2 for each 6 sides of the dice).
-=======
     CPPUNIT_ASSERT(!vertices.empty());
     CPPUNIT_ASSERT_EQUAL(vertices.size(), size_t(8)); //A cube should have 8 unique vertices.
     CPPUNIT_ASSERT_EQUAL(meshes[0].faces.size(), size_t(12)); // A cube should have 12 tri-s (2 for each 6 sides of the dice).
->>>>>>> b13ed777
 
     // Distances should be the same:
 
